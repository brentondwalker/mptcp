--- conflicted
+++ resolved
@@ -84,13 +84,8 @@
 /*
  * request_sock (formerly open request) hash tables.
  */
-<<<<<<< HEAD
-static u32 inet6_synq_hash(const struct in6_addr *raddr, const __be16 rport,
-			   const u32 rnd, const u32 synq_hsize)
-=======
 u32 inet6_synq_hash(const struct in6_addr *raddr, const __be16 rport,
-		    const u32 rnd, const u16 synq_hsize)
->>>>>>> 3e9a3732
+		    const u32 rnd, const u32 synq_hsize)
 {
 	u32 c;
 
