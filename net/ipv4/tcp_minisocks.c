/*
 * INET		An implementation of the TCP/IP protocol suite for the LINUX
 *		operating system.  INET is implemented using the  BSD Socket
 *		interface as the means of communication with the user level.
 *
 *		Implementation of the Transmission Control Protocol(TCP).
 *
 * Authors:	Ross Biro
 *		Fred N. van Kempen, <waltje@uWalt.NL.Mugnet.ORG>
 *		Mark Evans, <evansmp@uhura.aston.ac.uk>
 *		Corey Minyard <wf-rch!minyard@relay.EU.net>
 *		Florian La Roche, <flla@stud.uni-sb.de>
 *		Charles Hedrick, <hedrick@klinzhai.rutgers.edu>
 *		Linus Torvalds, <torvalds@cs.helsinki.fi>
 *		Alan Cox, <gw4pts@gw4pts.ampr.org>
 *		Matthew Dillon, <dillon@apollo.west.oic.com>
 *		Arnt Gulbrandsen, <agulbra@nvg.unit.no>
 *		Jorge Cwik, <jorge@laser.satlink.net>
 */

#include <linux/kconfig.h>
#include <linux/mm.h>
#include <linux/module.h>
#include <linux/slab.h>
#include <linux/sysctl.h>
#include <linux/workqueue.h>
#include <net/mptcp.h>
#include <net/tcp.h>
#include <net/inet_common.h>
#include <net/xfrm.h>

int sysctl_tcp_syncookies __read_mostly = 1;
EXPORT_SYMBOL(sysctl_tcp_syncookies);

int sysctl_tcp_abort_on_overflow __read_mostly;

struct inet_timewait_death_row tcp_death_row = {
	.sysctl_max_tw_buckets = NR_FILE * 2,
	.period		= TCP_TIMEWAIT_LEN / INET_TWDR_TWKILL_SLOTS,
	.death_lock	= __SPIN_LOCK_UNLOCKED(tcp_death_row.death_lock),
	.hashinfo	= &tcp_hashinfo,
	.tw_timer	= TIMER_INITIALIZER(inet_twdr_hangman, 0,
					    (unsigned long)&tcp_death_row),
	.twkill_work	= __WORK_INITIALIZER(tcp_death_row.twkill_work,
					     inet_twdr_twkill_work),
/* Short-time timewait calendar */

	.twcal_hand	= -1,
	.twcal_timer	= TIMER_INITIALIZER(inet_twdr_twcal_tick, 0,
					    (unsigned long)&tcp_death_row),
};
EXPORT_SYMBOL_GPL(tcp_death_row);

static bool tcp_in_window(u32 seq, u32 end_seq, u32 s_win, u32 e_win)
{
	if (seq == s_win)
		return true;
	if (after(end_seq, s_win) && before(seq, e_win))
		return true;
	return seq == e_win && seq == end_seq;
}

/*
 * * Main purpose of TIME-WAIT state is to close connection gracefully,
 *   when one of ends sits in LAST-ACK or CLOSING retransmitting FIN
 *   (and, probably, tail of data) and one or more our ACKs are lost.
 * * What is TIME-WAIT timeout? It is associated with maximal packet
 *   lifetime in the internet, which results in wrong conclusion, that
 *   it is set to catch "old duplicate segments" wandering out of their path.
 *   It is not quite correct. This timeout is calculated so that it exceeds
 *   maximal retransmission timeout enough to allow to lose one (or more)
 *   segments sent by peer and our ACKs. This time may be calculated from RTO.
 * * When TIME-WAIT socket receives RST, it means that another end
 *   finally closed and we are allowed to kill TIME-WAIT too.
 * * Second purpose of TIME-WAIT is catching old duplicate segments.
 *   Well, certainly it is pure paranoia, but if we load TIME-WAIT
 *   with this semantics, we MUST NOT kill TIME-WAIT state with RSTs.
 * * If we invented some more clever way to catch duplicates
 *   (f.e. based on PAWS), we could truncate TIME-WAIT to several RTOs.
 *
 * The algorithm below is based on FORMAL INTERPRETATION of RFCs.
 * When you compare it to RFCs, please, read section SEGMENT ARRIVES
 * from the very beginning.
 *
 * NOTE. With recycling (and later with fin-wait-2) TW bucket
 * is _not_ stateless. It means, that strictly speaking we must
 * spinlock it. I do not want! Well, probability of misbehaviour
 * is ridiculously low and, seems, we could use some mb() tricks
 * to avoid misread sequence numbers, states etc.  --ANK
 */
enum tcp_tw_status
tcp_timewait_state_process(struct inet_timewait_sock *tw, struct sk_buff *skb,
			   const struct tcphdr *th)
{
	struct tcp_options_received tmp_opt;
	const u8 *hash_location;
	struct tcp_timewait_sock *tcptw = tcp_twsk((struct sock *)tw);
	bool paws_reject = false;
	struct mptcp_options_received mopt;

	tmp_opt.saw_tstamp = 0;
	if (th->doff > (sizeof(*th) >> 2) && tcptw->tw_ts_recent_stamp) {
		mptcp_init_mp_opt(&mopt);

		tcp_parse_options(skb, &tmp_opt, &hash_location, &mopt, 0, NULL);

		if (tmp_opt.saw_tstamp) {
			tmp_opt.ts_recent	= tcptw->tw_ts_recent;
			tmp_opt.ts_recent_stamp	= tcptw->tw_ts_recent_stamp;
			paws_reject = tcp_paws_reject(&tmp_opt, th->rst);
		}

		if (unlikely(mopt.mp_fclose) && tcptw->mptcp_tw) {
			if (mopt.mptcp_key == tcptw->mptcp_tw->loc_key)
				goto kill_with_rst;
		}
	}

	if (tw->tw_substate == TCP_FIN_WAIT2) {
		/* Just repeat all the checks of tcp_rcv_state_process() */

		/* Out of window, send ACK */
		if (paws_reject ||
		    !tcp_in_window(TCP_SKB_CB(skb)->seq, TCP_SKB_CB(skb)->end_seq,
				   tcptw->tw_rcv_nxt,
				   tcptw->tw_rcv_nxt + tcptw->tw_rcv_wnd))
			return TCP_TW_ACK;

		if (th->rst)
			goto kill;

		if (th->syn && !before(TCP_SKB_CB(skb)->seq, tcptw->tw_rcv_nxt))
			goto kill_with_rst;

		/* Dup ACK? */
		if (!th->ack ||
		    !after(TCP_SKB_CB(skb)->end_seq, tcptw->tw_rcv_nxt) ||
		    TCP_SKB_CB(skb)->end_seq == TCP_SKB_CB(skb)->seq) {
			/* If mptcp_is_data_fin() returns true, we are sure that
			 * mopt has been initialized - otherwise it would not
			 * be a DATA_FIN.
			 */
			if (tcptw->mptcp_tw && tcptw->mptcp_tw->meta_tw &&
			    mptcp_is_data_fin(skb) &&
			    TCP_SKB_CB(skb)->seq == tcptw->tw_rcv_nxt &&
			    mopt.data_seq + 1 == (u32)tcptw->mptcp_tw->rcv_nxt)
				return TCP_TW_ACK;

			inet_twsk_put(tw);
			return TCP_TW_SUCCESS;
		}

		/* New data or FIN. If new data arrive after half-duplex close,
		 * reset.
		 */
		if (!th->fin ||
		    TCP_SKB_CB(skb)->end_seq != tcptw->tw_rcv_nxt + 1) {
kill_with_rst:
			inet_twsk_deschedule(tw, &tcp_death_row);
			inet_twsk_put(tw);
			return TCP_TW_RST;
		}

		/* FIN arrived, enter true time-wait state. */
		tw->tw_substate	  = TCP_TIME_WAIT;
		tcptw->tw_rcv_nxt = TCP_SKB_CB(skb)->end_seq;
		if (tmp_opt.saw_tstamp) {
			tcptw->tw_ts_recent_stamp = get_seconds();
			tcptw->tw_ts_recent	  = tmp_opt.rcv_tsval;
		}

		if (tcp_death_row.sysctl_tw_recycle &&
		    tcptw->tw_ts_recent_stamp &&
		    tcp_tw_remember_stamp(tw))
			inet_twsk_schedule(tw, &tcp_death_row, tw->tw_timeout,
					   TCP_TIMEWAIT_LEN);
		else
			inet_twsk_schedule(tw, &tcp_death_row, TCP_TIMEWAIT_LEN,
					   TCP_TIMEWAIT_LEN);

		return TCP_TW_ACK;
	}

	/*
	 *	Now real TIME-WAIT state.
	 *
	 *	RFC 1122:
	 *	"When a connection is [...] on TIME-WAIT state [...]
	 *	[a TCP] MAY accept a new SYN from the remote TCP to
	 *	reopen the connection directly, if it:
	 *
	 *	(1)  assigns its initial sequence number for the new
	 *	connection to be larger than the largest sequence
	 *	number it used on the previous connection incarnation,
	 *	and
	 *
	 *	(2)  returns to TIME-WAIT state if the SYN turns out
	 *	to be an old duplicate".
	 */

	if (!paws_reject &&
	    (TCP_SKB_CB(skb)->seq == tcptw->tw_rcv_nxt &&
	     (TCP_SKB_CB(skb)->seq == TCP_SKB_CB(skb)->end_seq || th->rst))) {
		/* In window segment, it may be only reset or bare ack. */

		if (th->rst) {
			/* This is TIME_WAIT assassination, in two flavors.
			 * Oh well... nobody has a sufficient solution to this
			 * protocol bug yet.
			 */
			if (sysctl_tcp_rfc1337 == 0) {
kill:
				inet_twsk_deschedule(tw, &tcp_death_row);
				inet_twsk_put(tw);
				return TCP_TW_SUCCESS;
			}
		}
		inet_twsk_schedule(tw, &tcp_death_row, TCP_TIMEWAIT_LEN,
				   TCP_TIMEWAIT_LEN);

		if (tmp_opt.saw_tstamp) {
			tcptw->tw_ts_recent	  = tmp_opt.rcv_tsval;
			tcptw->tw_ts_recent_stamp = get_seconds();
		}

		inet_twsk_put(tw);
		return TCP_TW_SUCCESS;
	}

	/* Out of window segment.

	   All the segments are ACKed immediately.

	   The only exception is new SYN. We accept it, if it is
	   not old duplicate and we are not in danger to be killed
	   by delayed old duplicates. RFC check is that it has
	   newer sequence number works at rates <40Mbit/sec.
	   However, if paws works, it is reliable AND even more,
	   we even may relax silly seq space cutoff.

	   RED-PEN: we violate main RFC requirement, if this SYN will appear
	   old duplicate (i.e. we receive RST in reply to SYN-ACK),
	   we must return socket to time-wait state. It is not good,
	   but not fatal yet.
	 */

	if (th->syn && !th->rst && !th->ack && !paws_reject &&
	    (after(TCP_SKB_CB(skb)->seq, tcptw->tw_rcv_nxt) ||
	     (tmp_opt.saw_tstamp &&
	      (s32)(tcptw->tw_ts_recent - tmp_opt.rcv_tsval) < 0))) {
		u32 isn = tcptw->tw_snd_nxt + 65535 + 2;
		if (isn == 0)
			isn++;
		TCP_SKB_CB(skb)->when = isn;
		return TCP_TW_SYN;
	}

	if (paws_reject)
		NET_INC_STATS_BH(twsk_net(tw), LINUX_MIB_PAWSESTABREJECTED);

	if (!th->rst) {
		/* In this case we must reset the TIMEWAIT timer.
		 *
		 * If it is ACKless SYN it may be both old duplicate
		 * and new good SYN with random sequence number <rcv_nxt.
		 * Do not reschedule in the last case.
		 */
		if (paws_reject || th->ack)
			inet_twsk_schedule(tw, &tcp_death_row, TCP_TIMEWAIT_LEN,
					   TCP_TIMEWAIT_LEN);

		/* Send ACK. Note, we do not put the bucket,
		 * it will be released by caller.
		 */
		return TCP_TW_ACK;
	}
	inet_twsk_put(tw);
	return TCP_TW_SUCCESS;
}
EXPORT_SYMBOL(tcp_timewait_state_process);

/*
 * Move a socket to time-wait or dead fin-wait-2 state.
 */
void tcp_time_wait(struct sock *sk, int state, int timeo)
{
	struct inet_timewait_sock *tw = NULL;
	const struct inet_connection_sock *icsk = inet_csk(sk);
	const struct tcp_sock *tp = tcp_sk(sk);
	bool recycle_ok = false;

	if (is_meta_sk(sk)) {
		mptcp_update_tw_socks(tp, state);
		goto tcp_done;
	}

	if (tcp_death_row.sysctl_tw_recycle && tp->rx_opt.ts_recent_stamp)
		recycle_ok = tcp_remember_stamp(sk);

	if (tcp_death_row.tw_count < tcp_death_row.sysctl_max_tw_buckets)
		tw = inet_twsk_alloc(sk, state);

	if (tw != NULL) {
		struct tcp_timewait_sock *tcptw = tcp_twsk((struct sock *)tw);
		const int rto = (icsk->icsk_rto << 2) - (icsk->icsk_rto >> 1);
		struct inet_sock *inet = inet_sk(sk);

		tw->tw_transparent	= inet->transparent;
		tw->tw_rcv_wscale	= tp->rx_opt.rcv_wscale;
		tcptw->tw_rcv_nxt	= tp->rcv_nxt;
		tcptw->tw_snd_nxt	= tp->snd_nxt;
		tcptw->tw_rcv_wnd	= tcp_receive_window(tp);
		tcptw->tw_ts_recent	= tp->rx_opt.ts_recent;
		tcptw->tw_ts_recent_stamp = tp->rx_opt.ts_recent_stamp;

		if (tp->mpc) {
			if (mptcp_time_wait(sk, tcptw)) {
				inet_twsk_free(tw);
				goto exit;
			}
		} else {
			tcptw->mptcp_tw = NULL;
		}

#if IS_ENABLED(CONFIG_IPV6)
		if (tw->tw_family == PF_INET6) {
			struct ipv6_pinfo *np = inet6_sk(sk);
			struct inet6_timewait_sock *tw6;

			tw->tw_ipv6_offset = inet6_tw_offset(sk->sk_prot);
			tw6 = inet6_twsk((struct sock *)tw);
			tw6->tw_v6_daddr = np->daddr;
			tw6->tw_v6_rcv_saddr = np->rcv_saddr;
			tw->tw_tclass = np->tclass;
			tw->tw_ipv6only = np->ipv6only;
		}
#endif

#ifdef CONFIG_TCP_MD5SIG
		/*
		 * The timewait bucket does not have the key DB from the
		 * sock structure. We just make a quick copy of the
		 * md5 key being used (if indeed we are using one)
		 * so the timewait ack generating code has the key.
		 */
		do {
			struct tcp_md5sig_key *key;
			tcptw->tw_md5_key = NULL;
			key = tp->af_specific->md5_lookup(sk, sk);
			if (key != NULL) {
				tcptw->tw_md5_key = kmemdup(key, sizeof(*key), GFP_ATOMIC);
				if (tcptw->tw_md5_key && tcp_alloc_md5sig_pool(sk) == NULL)
					BUG();
			}
		} while (0);
#endif

		/* Linkage updates. */
		__inet_twsk_hashdance(tw, sk, &tcp_hashinfo);

		/* Get the TIME_WAIT timeout firing. */
		if (timeo < rto)
			timeo = rto;

		if (recycle_ok) {
			tw->tw_timeout = rto;
		} else {
			tw->tw_timeout = TCP_TIMEWAIT_LEN;
			if (state == TCP_TIME_WAIT)
				timeo = TCP_TIMEWAIT_LEN;
		}

		inet_twsk_schedule(tw, &tcp_death_row, timeo,
				   TCP_TIMEWAIT_LEN);
		inet_twsk_put(tw);
	} else {
		/* Sorry, if we're out of memory, just CLOSE this
		 * socket up.  We've got bigger problems than
		 * non-graceful socket closings.
		 */
		NET_INC_STATS_BH(sock_net(sk), LINUX_MIB_TCPTIMEWAITOVERFLOW);
	}

exit:
	tcp_update_metrics(sk);
tcp_done:
	tcp_done(sk);
}

void tcp_twsk_destructor(struct sock *sk)
{
	struct tcp_timewait_sock *twsk = tcp_twsk(sk);

<<<<<<< HEAD
=======
	if (twsk->mptcp_tw)
		mptcp_twsk_destructor(twsk);
#ifdef CONFIG_TCP_MD5SIG
>>>>>>> 39422ea6
	if (twsk->tw_md5_key) {
		tcp_free_md5sig_pool();
		kfree_rcu(twsk->tw_md5_key, rcu);
	}
#endif
}
EXPORT_SYMBOL_GPL(tcp_twsk_destructor);

static inline void TCP_ECN_openreq_child(struct tcp_sock *tp,
					 struct request_sock *req)
{
	tp->ecn_flags = inet_rsk(req)->ecn_ok ? TCP_ECN_OK : 0;
}

/* This is not only more efficient than what we used to do, it eliminates
 * a lot of code duplication between IPv4/IPv6 SYN recv processing. -DaveM
 *
 * Actually, we could lots of memory writes here. tp of listening
 * socket contains all necessary default parameters.
 */
struct sock *tcp_create_openreq_child(struct sock *sk, struct request_sock *req, struct sk_buff *skb)
{
	struct sock *newsk = inet_csk_clone_lock(sk, req, GFP_ATOMIC);

	if (newsk != NULL) {
		const struct inet_request_sock *ireq = inet_rsk(req);
		struct tcp_request_sock *treq = tcp_rsk(req);
		struct inet_connection_sock *newicsk = inet_csk(newsk);
		struct tcp_sock *newtp = tcp_sk(newsk);
		struct tcp_sock *oldtp = tcp_sk(sk);
		struct tcp_cookie_values *oldcvp = oldtp->cookie_values;

		/* TCP Cookie Transactions require space for the cookie pair,
		 * as it differs for each connection.  There is no need to
		 * copy any s_data_payload stored at the original socket.
		 * Failure will prevent resuming the connection.
		 *
		 * Presumed copied, in order of appearance:
		 *	cookie_in_always, cookie_out_never
		 */
		if (oldcvp != NULL) {
			struct tcp_cookie_values *newcvp =
				kzalloc(sizeof(*newtp->cookie_values),
					GFP_ATOMIC);

			if (newcvp != NULL) {
				kref_init(&newcvp->kref);
				newcvp->cookie_desired =
						oldcvp->cookie_desired;
				newtp->cookie_values = newcvp;
			} else {
				/* Not Yet Implemented */
				newtp->cookie_values = NULL;
			}
		}

		/* Now setup tcp_sock */
		newtp->pred_flags = 0;

		newtp->rcv_wup = newtp->copied_seq =
		newtp->rcv_nxt = treq->rcv_isn + 1;

		newtp->snd_sml = newtp->snd_una =
		newtp->snd_nxt = newtp->snd_up =
			treq->snt_isn + 1 + tcp_s_data_size(oldtp);
#ifdef CONFIG_MPTCP
		memset(&newtp->rcvq_space, 0, sizeof(newtp->rcvq_space));
#endif

		tcp_prequeue_init(newtp);
		INIT_LIST_HEAD(&newtp->tsq_node);

		tcp_init_wl(newtp, treq->rcv_isn);

		newtp->srtt = 0;
		newtp->mdev = TCP_TIMEOUT_INIT;
		newicsk->icsk_rto = TCP_TIMEOUT_INIT;

		newtp->packets_out = 0;
		newtp->retrans_out = 0;
		newtp->sacked_out = 0;
		newtp->fackets_out = 0;
		newtp->snd_ssthresh = TCP_INFINITE_SSTHRESH;
		tcp_enable_early_retrans(newtp);

		/* So many TCP implementations out there (incorrectly) count the
		 * initial SYN frame in their delayed-ACK and congestion control
		 * algorithms that we must have the following bandaid to talk
		 * efficiently to them.  -DaveM
		 */
		newtp->snd_cwnd = TCP_INIT_CWND;
		newtp->snd_cwnd_cnt = 0;
		newtp->bytes_acked = 0;

		newtp->frto_counter = 0;
		newtp->frto_highmark = 0;

		if (newicsk->icsk_ca_ops != &tcp_init_congestion_ops &&
		    !try_module_get(newicsk->icsk_ca_ops->owner))
			newicsk->icsk_ca_ops = &tcp_init_congestion_ops;

		tcp_set_ca_state(newsk, TCP_CA_Open);
		tcp_init_xmit_timers(newsk);
		skb_queue_head_init(&newtp->out_of_order_queue);
		newtp->write_seq = newtp->pushed_seq =
			treq->snt_isn + 1 + tcp_s_data_size(oldtp);

		newtp->rx_opt.saw_tstamp = 0;

		newtp->rx_opt.dsack = 0;
		newtp->rx_opt.num_sacks = 0;

		newtp->urg_data = 0;

		if (sock_flag(newsk, SOCK_KEEPOPEN))
			inet_csk_reset_keepalive_timer(newsk,
						       keepalive_time_when(newtp));

		newtp->rx_opt.tstamp_ok = ireq->tstamp_ok;
		if ((newtp->rx_opt.sack_ok = ireq->sack_ok) != 0) {
			if (sysctl_tcp_fack)
				tcp_enable_fack(newtp);
		}
		newtp->window_clamp = req->window_clamp;
		newtp->rcv_ssthresh = req->rcv_wnd;
		newtp->rcv_wnd = req->rcv_wnd;
		newtp->rx_opt.wscale_ok = ireq->wscale_ok;
		if (newtp->rx_opt.wscale_ok) {
			newtp->rx_opt.snd_wscale = ireq->snd_wscale;
			newtp->rx_opt.rcv_wscale = ireq->rcv_wscale;
		} else {
			newtp->rx_opt.snd_wscale = newtp->rx_opt.rcv_wscale = 0;
			newtp->window_clamp = min(newtp->window_clamp, 65535U);
		}
		newtp->snd_wnd = (ntohs(tcp_hdr(skb)->window) <<
				  newtp->rx_opt.snd_wscale);
		newtp->max_window = newtp->snd_wnd;

		if (newtp->rx_opt.tstamp_ok) {
			newtp->rx_opt.ts_recent = req->ts_recent;
			newtp->rx_opt.ts_recent_stamp = get_seconds();
			newtp->tcp_header_len = sizeof(struct tcphdr) + TCPOLEN_TSTAMP_ALIGNED;
		} else {
			newtp->rx_opt.ts_recent_stamp = 0;
			newtp->tcp_header_len = sizeof(struct tcphdr);
		}
		if (treq->saw_mpc)
			newtp->tcp_header_len += MPTCP_SUB_LEN_DSM_ALIGN;
#ifdef CONFIG_TCP_MD5SIG
		newtp->md5sig_info = NULL;	/*XXX*/
		if (newtp->af_specific->md5_lookup(sk, newsk))
			newtp->tcp_header_len += TCPOLEN_MD5SIG_ALIGNED;
#endif
		if (skb->len >= TCP_MSS_DEFAULT + newtp->tcp_header_len)
			newicsk->icsk_ack.last_seg_size = skb->len - newtp->tcp_header_len;
		newtp->rx_opt.mss_clamp = req->mss;
		TCP_ECN_openreq_child(newtp, req);

		TCP_INC_STATS_BH(sock_net(sk), TCP_MIB_PASSIVEOPENS);
	}
	return newsk;
}
EXPORT_SYMBOL(tcp_create_openreq_child);

/*
 *	Process an incoming packet for SYN_RECV sockets represented
 *	as a request_sock.
 */

struct sock *tcp_check_req(struct sock *sk, struct sk_buff *skb,
			   struct request_sock *req,
			   struct request_sock **prev)
{
	struct tcp_options_received tmp_opt;
	const u8 *hash_location;
	struct mptcp_options_received mopt;
	struct sock *child;
	const struct tcphdr *th = tcp_hdr(skb);
	__be32 flg = tcp_flag_word(th) & (TCP_FLAG_RST|TCP_FLAG_SYN|TCP_FLAG_ACK);
	bool paws_reject = false;

	tmp_opt.saw_tstamp = 0;

	mptcp_init_mp_opt(&mopt);

	if (th->doff > (sizeof(struct tcphdr)>>2)) {
		tcp_parse_options(skb, &tmp_opt, &hash_location, &mopt, 0, NULL);

		if (tmp_opt.saw_tstamp) {
			tmp_opt.ts_recent = req->ts_recent;
			/* We do not store true stamp, but it is not required,
			 * it can be estimated (approximately)
			 * from another data.
			 */
			tmp_opt.ts_recent_stamp = get_seconds() - ((TCP_TIMEOUT_INIT/HZ)<<req->retrans);
			paws_reject = tcp_paws_reject(&tmp_opt, th->rst);
		}
	}

	/* Check for pure retransmitted SYN. */
	if (TCP_SKB_CB(skb)->seq == tcp_rsk(req)->rcv_isn &&
	    flg == TCP_FLAG_SYN &&
	    !paws_reject) {
		/*
		 * RFC793 draws (Incorrectly! It was fixed in RFC1122)
		 * this case on figure 6 and figure 8, but formal
		 * protocol description says NOTHING.
		 * To be more exact, it says that we should send ACK,
		 * because this segment (at least, if it has no data)
		 * is out of window.
		 *
		 *  CONCLUSION: RFC793 (even with RFC1122) DOES NOT
		 *  describe SYN-RECV state. All the description
		 *  is wrong, we cannot believe to it and should
		 *  rely only on common sense and implementation
		 *  experience.
		 *
		 * Enforce "SYN-ACK" according to figure 8, figure 6
		 * of RFC793, fixed by RFC1122.
		 */
		req->rsk_ops->rtx_syn_ack(sk, req, NULL);
		return NULL;
	}

	/* Further reproduces section "SEGMENT ARRIVES"
	   for state SYN-RECEIVED of RFC793.
	   It is broken, however, it does not work only
	   when SYNs are crossed.

	   You would think that SYN crossing is impossible here, since
	   we should have a SYN_SENT socket (from connect()) on our end,
	   but this is not true if the crossed SYNs were sent to both
	   ends by a malicious third party.  We must defend against this,
	   and to do that we first verify the ACK (as per RFC793, page
	   36) and reset if it is invalid.  Is this a true full defense?
	   To convince ourselves, let us consider a way in which the ACK
	   test can still pass in this 'malicious crossed SYNs' case.
	   Malicious sender sends identical SYNs (and thus identical sequence
	   numbers) to both A and B:

		A: gets SYN, seq=7
		B: gets SYN, seq=7

	   By our good fortune, both A and B select the same initial
	   send sequence number of seven :-)

		A: sends SYN|ACK, seq=7, ack_seq=8
		B: sends SYN|ACK, seq=7, ack_seq=8

	   So we are now A eating this SYN|ACK, ACK test passes.  So
	   does sequence test, SYN is truncated, and thus we consider
	   it a bare ACK.

	   If icsk->icsk_accept_queue.rskq_defer_accept, we silently drop this
	   bare ACK.  Otherwise, we create an established connection.  Both
	   ends (listening sockets) accept the new incoming connection and try
	   to talk to each other. 8-)

	   Note: This case is both harmless, and rare.  Possibility is about the
	   same as us discovering intelligent life on another plant tomorrow.

	   But generally, we should (RFC lies!) to accept ACK
	   from SYNACK both here and in tcp_rcv_state_process().
	   tcp_rcv_state_process() does not, hence, we do not too.

	   Note that the case is absolutely generic:
	   we cannot optimize anything here without
	   violating protocol. All the checks must be made
	   before attempt to create socket.
	 */

	/* RFC793 page 36: "If the connection is in any non-synchronized state ...
	 *                  and the incoming segment acknowledges something not yet
	 *                  sent (the segment carries an unacceptable ACK) ...
	 *                  a reset is sent."
	 *
	 * Invalid ACK: reset will be sent by listening socket
	 */
	if ((flg & TCP_FLAG_ACK) &&
	    (TCP_SKB_CB(skb)->ack_seq !=
	     tcp_rsk(req)->snt_isn + 1 + tcp_s_data_size(tcp_sk(sk))))
		return sk;

	/* Also, it would be not so bad idea to check rcv_tsecr, which
	 * is essentially ACK extension and too early or too late values
	 * should cause reset in unsynchronized states.
	 */

	/* RFC793: "first check sequence number". */

	if (paws_reject || !tcp_in_window(TCP_SKB_CB(skb)->seq, TCP_SKB_CB(skb)->end_seq,
					  tcp_rsk(req)->rcv_isn + 1, tcp_rsk(req)->rcv_isn + 1 + req->rcv_wnd)) {
		/* Out of window: send ACK and drop. */
		if (!(flg & TCP_FLAG_RST))
			req->rsk_ops->send_ack(sk, skb, req);
		if (paws_reject)
			NET_INC_STATS_BH(sock_net(sk), LINUX_MIB_PAWSESTABREJECTED);
		return NULL;
	}

	/* In sequence, PAWS is OK. */

	if (tmp_opt.saw_tstamp && !after(TCP_SKB_CB(skb)->seq, tcp_rsk(req)->rcv_isn + 1))
		req->ts_recent = tmp_opt.rcv_tsval;

	if (TCP_SKB_CB(skb)->seq == tcp_rsk(req)->rcv_isn) {
		/* Truncate SYN, it is out of window starting
		   at tcp_rsk(req)->rcv_isn + 1. */
		flg &= ~TCP_FLAG_SYN;
	}

	/* RFC793: "second check the RST bit" and
	 *	   "fourth, check the SYN bit"
	 */
	if (flg & (TCP_FLAG_RST|TCP_FLAG_SYN)) {
		TCP_INC_STATS_BH(sock_net(sk), TCP_MIB_ATTEMPTFAILS);
		goto embryonic_reset;
	}

	/* ACK sequence verified above, just make sure ACK is
	 * set.  If ACK not set, just silently drop the packet.
	 */
	if (!(flg & TCP_FLAG_ACK))
		return NULL;

	/* While TCP_DEFER_ACCEPT is active, drop bare ACK. */
	if (req->retrans < inet_csk(sk)->icsk_accept_queue.rskq_defer_accept &&
	    TCP_SKB_CB(skb)->end_seq == tcp_rsk(req)->rcv_isn + 1 &&
	    /* TODO MPTCP:
	     * We do this here, because otherwise options sent in the third ack,
	     * or duplicate fourth ack will get lost. Options like MP_PRIO, ADD_ADDR,...
	     *
	     * We could store them in request_sock, but this would mean that we
	     * have to put tcp_options_received and mptcp_options_received in there,
	     * increasing considerably the size of the request-sock.
	     *
	     * As soon as we have reworked the request-sock MPTCP-fields and
	     * created a mptcp_request_sock structure, we can handle options
	     * correclty there without increasing request_sock.
	     */
	    !tcp_rsk(req)->saw_mpc) {
		inet_rsk(req)->acked = 1;
		NET_INC_STATS_BH(sock_net(sk), LINUX_MIB_TCPDEFERACCEPTDROP);
		return NULL;
	}
	if (tmp_opt.saw_tstamp && tmp_opt.rcv_tsecr)
		tcp_rsk(req)->snt_synack = tmp_opt.rcv_tsecr;
	else if (req->retrans) /* don't take RTT sample if retrans && ~TS */
		tcp_rsk(req)->snt_synack = 0;

	/* OK, ACK is valid, create big socket and
	 * feed this segment to it. It will repeat all
	 * the tests. THIS SEGMENT MUST MOVE SOCKET TO
	 * ESTABLISHED STATE. If it will be dropped after
	 * socket is created, wait for troubles.
	 */
#if defined(CONFIG_MPTCP)
	if (tcp_sk(sk)->mpc)
		/* MPTCP: We call the mptcp-specific syn_recv_sock */
		child = tcp_sk(sk)->mpcb->syn_recv_sock(sk, skb, req, NULL);
	else
#endif
		child = inet_csk(sk)->icsk_af_ops->syn_recv_sock(sk, skb,
				req, NULL);

	if (child == NULL)
		goto listen_overflow;

	if (!is_meta_sk(sk)) {
		int ret = mptcp_check_req_master(sk, child, req, prev, &mopt);
		if (ret < 0)
			goto listen_overflow;

		/* MPTCP-supported */
		if (!ret)
			return tcp_sk(child)->mpcb->master_sk;
	} else {
		return mptcp_check_req_child(sk, child, req, prev, &mopt);
	}
	inet_csk_reqsk_queue_unlink(sk, req, prev);
	inet_csk_reqsk_queue_removed(sk, req);

	inet_csk_reqsk_queue_add(sk, req, child);
	return child;

listen_overflow:
	if (!sysctl_tcp_abort_on_overflow) {
		inet_rsk(req)->acked = 1;
		return NULL;
	}

embryonic_reset:
	NET_INC_STATS_BH(sock_net(sk), LINUX_MIB_EMBRYONICRSTS);
	if (!(flg & TCP_FLAG_RST))
		req->rsk_ops->send_reset(sk, skb);

	inet_csk_reqsk_queue_drop(sk, req, prev);
	return NULL;
}
EXPORT_SYMBOL(tcp_check_req);

/*
 * Queue segment on the new socket if the new socket is active,
 * otherwise we just shortcircuit this and continue with
 * the new socket.
 */

int tcp_child_process(struct sock *parent, struct sock *child,
		      struct sk_buff *skb)
{
	int ret = 0;
	int state = child->sk_state;
	struct sock *meta_sk = tcp_sk(child)->mpc ? mptcp_meta_sk(child) : child;

	if (!sock_owned_by_user(meta_sk)) {
		ret = tcp_rcv_state_process(child, skb, tcp_hdr(skb),
					    skb->len);
		/* Wakeup parent, send SIGIO */
		if (state == TCP_SYN_RECV && child->sk_state != state)
			parent->sk_data_ready(parent, 0);
	} else {
		/* Alas, it is possible again, because we do lookup
		 * in main socket hash table and lock on listening
		 * socket does not protect us more.
		 */
		if (tcp_sk(child)->mpc)
			skb->sk = child;
		__sk_add_backlog(meta_sk, skb);
	}

	if (tcp_sk(child)->mpc)
		bh_unlock_sock(child);
	bh_unlock_sock(meta_sk);
	sock_put(child);
	return ret;
}
EXPORT_SYMBOL(tcp_child_process);<|MERGE_RESOLUTION|>--- conflicted
+++ resolved
@@ -391,12 +391,9 @@
 {
 	struct tcp_timewait_sock *twsk = tcp_twsk(sk);
 
-<<<<<<< HEAD
-=======
 	if (twsk->mptcp_tw)
 		mptcp_twsk_destructor(twsk);
 #ifdef CONFIG_TCP_MD5SIG
->>>>>>> 39422ea6
 	if (twsk->tw_md5_key) {
 		tcp_free_md5sig_pool();
 		kfree_rcu(twsk->tw_md5_key, rcu);
