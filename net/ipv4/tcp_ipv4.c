/*
 * INET		An implementation of the TCP/IP protocol suite for the LINUX
 *		operating system.  INET is implemented using the  BSD Socket
 *		interface as the means of communication with the user level.
 *
 *		Implementation of the Transmission Control Protocol(TCP).
 *
 *		IPv4 specific functions
 *
 *
 *		code split from:
 *		linux/ipv4/tcp.c
 *		linux/ipv4/tcp_input.c
 *		linux/ipv4/tcp_output.c
 *
 *		See tcp.c for author information
 *
 *	This program is free software; you can redistribute it and/or
 *      modify it under the terms of the GNU General Public License
 *      as published by the Free Software Foundation; either version
 *      2 of the License, or (at your option) any later version.
 */

/*
 * Changes:
 *		David S. Miller	:	New socket lookup architecture.
 *					This code is dedicated to John Dyson.
 *		David S. Miller :	Change semantics of established hash,
 *					half is devoted to TIME_WAIT sockets
 *					and the rest go in the other half.
 *		Andi Kleen :		Add support for syncookies and fixed
 *					some bugs: ip options weren't passed to
 *					the TCP layer, missed a check for an
 *					ACK bit.
 *		Andi Kleen :		Implemented fast path mtu discovery.
 *	     				Fixed many serious bugs in the
 *					request_sock handling and moved
 *					most of it into the af independent code.
 *					Added tail drop and some other bugfixes.
 *					Added new listen semantics.
 *		Mike McLagan	:	Routing by source
 *	Juan Jose Ciarlante:		ip_dynaddr bits
 *		Andi Kleen:		various fixes.
 *	Vitaly E. Lavrov	:	Transparent proxy revived after year
 *					coma.
 *	Andi Kleen		:	Fix new listen.
 *	Andi Kleen		:	Fix accept error reporting.
 *	YOSHIFUJI Hideaki @USAGI and:	Support IPV6_V6ONLY socket option, which
 *	Alexey Kuznetsov		allow both IPv4 and IPv6 sockets to bind
 *					a single port at the same time.
 */

#define pr_fmt(fmt) "TCP: " fmt

#include <linux/bottom_half.h>
#include <linux/types.h>
#include <linux/fcntl.h>
#include <linux/module.h>
#include <linux/random.h>
#include <linux/cache.h>
#include <linux/jhash.h>
#include <linux/init.h>
#include <linux/times.h>
#include <linux/slab.h>

#include <net/net_namespace.h>
#include <net/icmp.h>
#include <net/inet_hashtables.h>
#include <net/tcp.h>
#include <net/mptcp.h>
#include <net/mptcp_v4.h>
#include <net/transp_v6.h>
#include <net/ipv6.h>
#include <net/inet_common.h>
#include <net/timewait_sock.h>
#include <net/xfrm.h>
#include <net/secure_seq.h>
#include <net/tcp_memcontrol.h>
#include <net/busy_poll.h>

#include <linux/inet.h>
#include <linux/ipv6.h>
#include <linux/stddef.h>
#include <linux/proc_fs.h>
#include <linux/seq_file.h>

#include <linux/crypto.h>
#include <linux/scatterlist.h>

int sysctl_tcp_tw_reuse __read_mostly;
int sysctl_tcp_low_latency __read_mostly;
EXPORT_SYMBOL(sysctl_tcp_low_latency);

#ifdef CONFIG_TCP_MD5SIG
static int tcp_v4_md5_hash_hdr(char *md5_hash, const struct tcp_md5sig_key *key,
			       __be32 daddr, __be32 saddr, const struct tcphdr *th);
#endif

struct inet_hashinfo tcp_hashinfo;
EXPORT_SYMBOL(tcp_hashinfo);

static  __u32 tcp_v4_init_sequence(const struct sk_buff *skb)
{
	return secure_tcp_sequence_number(ip_hdr(skb)->daddr,
					  ip_hdr(skb)->saddr,
					  tcp_hdr(skb)->dest,
					  tcp_hdr(skb)->source);
}

int tcp_twsk_unique(struct sock *sk, struct sock *sktw, void *twp)
{
	const struct tcp_timewait_sock *tcptw = tcp_twsk(sktw);
	struct tcp_sock *tp = tcp_sk(sk);

	/* With PAWS, it is safe from the viewpoint
	   of data integrity. Even without PAWS it is safe provided sequence
	   spaces do not overlap i.e. at data rates <= 80Mbit/sec.

	   Actually, the idea is close to VJ's one, only timestamp cache is
	   held not per host, but per port pair and TW bucket is used as state
	   holder.

	   If TW bucket has been already destroyed we fall back to VJ's scheme
	   and use initial timestamp retrieved from peer table.
	 */
	if (tcptw->tw_ts_recent_stamp &&
	    (!twp || (sysctl_tcp_tw_reuse &&
			     get_seconds() - tcptw->tw_ts_recent_stamp > 1))) {
		tp->write_seq = tcptw->tw_snd_nxt + 65535 + 2;
		if (tp->write_seq == 0)
			tp->write_seq = 1;
		tp->rx_opt.ts_recent	   = tcptw->tw_ts_recent;
		tp->rx_opt.ts_recent_stamp = tcptw->tw_ts_recent_stamp;
		sock_hold(sktw);
		return 1;
	}

	return 0;
}
EXPORT_SYMBOL_GPL(tcp_twsk_unique);

/* This will initiate an outgoing connection. */
int tcp_v4_connect(struct sock *sk, struct sockaddr *uaddr, int addr_len)
{
	struct sockaddr_in *usin = (struct sockaddr_in *)uaddr;
	struct inet_sock *inet = inet_sk(sk);
	struct tcp_sock *tp = tcp_sk(sk);
	__be16 orig_sport, orig_dport;
	__be32 daddr, nexthop;
	struct flowi4 *fl4;
	struct rtable *rt;
	int err;
	struct ip_options_rcu *inet_opt;

	if (addr_len < sizeof(struct sockaddr_in))
		return -EINVAL;

	if (usin->sin_family != AF_INET)
		return -EAFNOSUPPORT;

	nexthop = daddr = usin->sin_addr.s_addr;
	inet_opt = rcu_dereference_protected(inet->inet_opt,
					     sock_owned_by_user(sk));
	if (inet_opt && inet_opt->opt.srr) {
		if (!daddr)
			return -EINVAL;
		nexthop = inet_opt->opt.faddr;
	}

	orig_sport = inet->inet_sport;
	orig_dport = usin->sin_port;
	fl4 = &inet->cork.fl.u.ip4;
	rt = ip_route_connect(fl4, nexthop, inet->inet_saddr,
			      RT_CONN_FLAGS(sk), sk->sk_bound_dev_if,
			      IPPROTO_TCP,
			      orig_sport, orig_dport, sk);
	if (IS_ERR(rt)) {
		err = PTR_ERR(rt);
		if (err == -ENETUNREACH)
			IP_INC_STATS(sock_net(sk), IPSTATS_MIB_OUTNOROUTES);
		return err;
	}

	if (rt->rt_flags & (RTCF_MULTICAST | RTCF_BROADCAST)) {
		ip_rt_put(rt);
		return -ENETUNREACH;
	}

	if (!inet_opt || !inet_opt->opt.srr)
		daddr = fl4->daddr;

	if (!inet->inet_saddr)
		inet->inet_saddr = fl4->saddr;
	sk_rcv_saddr_set(sk, inet->inet_saddr);

	if (tp->rx_opt.ts_recent_stamp && inet->inet_daddr != daddr) {
		/* Reset inherited state */
		tp->rx_opt.ts_recent	   = 0;
		tp->rx_opt.ts_recent_stamp = 0;
		if (likely(!tp->repair))
			tp->write_seq	   = 0;
	}

	if (tcp_death_row.sysctl_tw_recycle &&
	    !tp->rx_opt.ts_recent_stamp && fl4->daddr == daddr)
		tcp_fetch_timewait_stamp(sk, &rt->dst);

	inet->inet_dport = usin->sin_port;
	sk_daddr_set(sk, daddr);

	inet_csk(sk)->icsk_ext_hdr_len = 0;
	if (inet_opt)
		inet_csk(sk)->icsk_ext_hdr_len = inet_opt->opt.optlen;

	tp->rx_opt.mss_clamp = TCP_MSS_DEFAULT;

	/* Socket identity is still unknown (sport may be zero).
	 * However we set state to SYN-SENT and not releasing socket
	 * lock select source port, enter ourselves into the hash tables and
	 * complete initialization after this.
	 */
	tcp_set_state(sk, TCP_SYN_SENT);
	err = inet_hash_connect(&tcp_death_row, sk);
	if (err)
		goto failure;

	inet_set_txhash(sk);

	rt = ip_route_newports(fl4, rt, orig_sport, orig_dport,
			       inet->inet_sport, inet->inet_dport, sk);
	if (IS_ERR(rt)) {
		err = PTR_ERR(rt);
		rt = NULL;
		goto failure;
	}
	/* OK, now commit destination to socket.  */
	sk->sk_gso_type = SKB_GSO_TCPV4;
	sk_setup_caps(sk, &rt->dst);

	if (!tp->write_seq && likely(!tp->repair))
		tp->write_seq = secure_tcp_sequence_number(inet->inet_saddr,
							   inet->inet_daddr,
							   inet->inet_sport,
							   usin->sin_port);

	inet->inet_id = tp->write_seq ^ jiffies;

	err = tcp_connect(sk);

	rt = NULL;
	if (err)
		goto failure;

	return 0;

failure:
	/*
	 * This unhashes the socket and releases the local port,
	 * if necessary.
	 */
	tcp_set_state(sk, TCP_CLOSE);
	ip_rt_put(rt);
	sk->sk_route_caps = 0;
	inet->inet_dport = 0;
	return err;
}
EXPORT_SYMBOL(tcp_v4_connect);

/*
 * This routine reacts to ICMP_FRAG_NEEDED mtu indications as defined in RFC1191.
 * It can be called through tcp_release_cb() if socket was owned by user
 * at the time tcp_v4_err() was called to handle ICMP message.
 */
void tcp_v4_mtu_reduced(struct sock *sk)
{
	struct dst_entry *dst;
	struct inet_sock *inet = inet_sk(sk);
	u32 mtu = tcp_sk(sk)->mtu_info;

	dst = inet_csk_update_pmtu(sk, mtu);
	if (!dst)
		return;

	/* Something is about to be wrong... Remember soft error
	 * for the case, if this connection will not able to recover.
	 */
	if (mtu < dst_mtu(dst) && ip_dont_fragment(sk, dst))
		sk->sk_err_soft = EMSGSIZE;

	mtu = dst_mtu(dst);

	if (inet->pmtudisc != IP_PMTUDISC_DONT &&
	    ip_sk_accept_pmtu(sk) &&
	    inet_csk(sk)->icsk_pmtu_cookie > mtu) {
		tcp_sync_mss(sk, mtu);

		/* Resend the TCP packet because it's
		 * clear that the old packet has been
		 * dropped. This is the new "fast" path mtu
		 * discovery.
		 */
		tcp_simple_retransmit(sk);
	} /* else let the usual retransmit timer handle it */
}
EXPORT_SYMBOL(tcp_v4_mtu_reduced);

static void do_redirect(struct sk_buff *skb, struct sock *sk)
{
	struct dst_entry *dst = __sk_dst_check(sk, 0);

	if (dst)
		dst->ops->redirect(dst, sk, skb);
}


/* handle ICMP messages on TCP_NEW_SYN_RECV request sockets */
void tcp_req_err(struct sock *sk, u32 seq)
{
	struct request_sock *req = inet_reqsk(sk);
	struct net *net = sock_net(sk);

	/* ICMPs are not backlogged, hence we cannot get
	 * an established socket here.
	 */
	WARN_ON(req->sk);

	if (seq != tcp_rsk(req)->snt_isn) {
		NET_INC_STATS_BH(net, LINUX_MIB_OUTOFWINDOWICMPS);
		reqsk_put(req);
	} else {
		/*
		 * Still in SYN_RECV, just remove it silently.
		 * There is no good way to pass the error to the newly
		 * created socket, and POSIX does not want network
		 * errors returned from accept().
		 */
		NET_INC_STATS_BH(net, LINUX_MIB_LISTENDROPS);
		inet_csk_reqsk_queue_drop(req->rsk_listener, req);
	}
}
EXPORT_SYMBOL(tcp_req_err);

/*
 * This routine is called by the ICMP module when it gets some
 * sort of error condition.  If err < 0 then the socket should
 * be closed and the error returned to the user.  If err > 0
 * it's just the icmp type << 8 | icmp code.  After adjustment
 * header points to the first 8 bytes of the tcp header.  We need
 * to find the appropriate port.
 *
 * The locking strategy used here is very "optimistic". When
 * someone else accesses the socket the ICMP is just dropped
 * and for some paths there is no check at all.
 * A more general error queue to queue errors for later handling
 * is probably better.
 *
 */

void tcp_v4_err(struct sk_buff *icmp_skb, u32 info)
{
	const struct iphdr *iph = (const struct iphdr *)icmp_skb->data;
	struct tcphdr *th = (struct tcphdr *)(icmp_skb->data + (iph->ihl << 2));
	struct inet_connection_sock *icsk;
	struct tcp_sock *tp;
	struct inet_sock *inet;
	const int type = icmp_hdr(icmp_skb)->type;
	const int code = icmp_hdr(icmp_skb)->code;
	struct sock *sk, *meta_sk;
	struct sk_buff *skb;
	struct request_sock *fastopen;
	__u32 seq, snd_una;
	__u32 remaining;
	int err;
	struct net *net = dev_net(icmp_skb->dev);

	sk = __inet_lookup_established(net, &tcp_hashinfo, iph->daddr,
				       th->dest, iph->saddr, ntohs(th->source),
				       inet_iif(icmp_skb));
	if (!sk) {
		ICMP_INC_STATS_BH(net, ICMP_MIB_INERRORS);
		return;
	}
	if (sk->sk_state == TCP_TIME_WAIT) {
		inet_twsk_put(inet_twsk(sk));
		return;
	}
	seq = ntohl(th->seq);
	if (sk->sk_state == TCP_NEW_SYN_RECV)
		return tcp_req_err(sk, seq);

	tp = tcp_sk(sk);
	if (mptcp(tp))
		meta_sk = mptcp_meta_sk(sk);
	else
		meta_sk = sk;

	bh_lock_sock(meta_sk);
	/* If too many ICMPs get dropped on busy
	 * servers this needs to be solved differently.
	 * We do take care of PMTU discovery (RFC1191) special case :
	 * we can receive locally generated ICMP messages while socket is held.
	 */
	if (sock_owned_by_user(meta_sk)) {
		if (!(type == ICMP_DEST_UNREACH && code == ICMP_FRAG_NEEDED))
			NET_INC_STATS_BH(net, LINUX_MIB_LOCKDROPPEDICMPS);
	}
	if (sk->sk_state == TCP_CLOSE)
		goto out;

	if (unlikely(iph->ttl < inet_sk(sk)->min_ttl)) {
		NET_INC_STATS_BH(net, LINUX_MIB_TCPMINTTLDROP);
		goto out;
	}

	icsk = inet_csk(sk);
	/* XXX (TFO) - tp->snd_una should be ISN (tcp_create_openreq_child() */
	fastopen = tp->fastopen_rsk;
	snd_una = fastopen ? tcp_rsk(fastopen)->snt_isn : tp->snd_una;
	if (sk->sk_state != TCP_LISTEN &&
	    !between(seq, snd_una, tp->snd_nxt)) {
		NET_INC_STATS_BH(net, LINUX_MIB_OUTOFWINDOWICMPS);
		goto out;
	}

	switch (type) {
	case ICMP_REDIRECT:
		do_redirect(icmp_skb, sk);
		goto out;
	case ICMP_SOURCE_QUENCH:
		/* Just silently ignore these. */
		goto out;
	case ICMP_PARAMETERPROB:
		err = EPROTO;
		break;
	case ICMP_DEST_UNREACH:
		if (code > NR_ICMP_UNREACH)
			goto out;

		if (code == ICMP_FRAG_NEEDED) { /* PMTU discovery (RFC1191) */
			/* We are not interested in TCP_LISTEN and open_requests
			 * (SYN-ACKs send out by Linux are always <576bytes so
			 * they should go through unfragmented).
			 */
			if (sk->sk_state == TCP_LISTEN)
				goto out;

			tp->mtu_info = info;
			if (!sock_owned_by_user(meta_sk)) {
				tcp_v4_mtu_reduced(sk);
			} else {
				if (!test_and_set_bit(TCP_MTU_REDUCED_DEFERRED, &tp->tsq_flags))
					sock_hold(sk);
				if (mptcp(tp))
					mptcp_tsq_flags(sk);
			}
			goto out;
		}

		err = icmp_err_convert[code].errno;
		/* check if icmp_skb allows revert of backoff
		 * (see draft-zimmermann-tcp-lcd) */
		if (code != ICMP_NET_UNREACH && code != ICMP_HOST_UNREACH)
			break;
		if (seq != tp->snd_una  || !icsk->icsk_retransmits ||
		    !icsk->icsk_backoff || fastopen)
			break;

		if (sock_owned_by_user(meta_sk))
			break;

		icsk->icsk_backoff--;
		icsk->icsk_rto = tp->srtt_us ? __tcp_set_rto(tp) :
					       TCP_TIMEOUT_INIT;
		icsk->icsk_rto = inet_csk_rto_backoff(icsk, TCP_RTO_MAX);

		skb = tcp_write_queue_head(sk);
		BUG_ON(!skb);

		remaining = icsk->icsk_rto -
			    min(icsk->icsk_rto,
				tcp_time_stamp - tcp_skb_timestamp(skb));

		if (remaining) {
			inet_csk_reset_xmit_timer(sk, ICSK_TIME_RETRANS,
						  remaining, TCP_RTO_MAX);
		} else {
			/* RTO revert clocked out retransmission.
			 * Will retransmit now */
			tcp_sk(sk)->ops->retransmit_timer(sk);
		}

		break;
	case ICMP_TIME_EXCEEDED:
		err = EHOSTUNREACH;
		break;
	default:
		goto out;
	}

	switch (sk->sk_state) {
	case TCP_SYN_SENT:
	case TCP_SYN_RECV:
		/* Only in fast or simultaneous open. If a fast open socket is
		 * is already accepted it is treated as a connected one below.
		 */
		if (fastopen && !fastopen->sk)
			break;

		if (!sock_owned_by_user(meta_sk)) {
			sk->sk_err = err;

			sk->sk_error_report(sk);

			tcp_done(sk);
		} else {
			sk->sk_err_soft = err;
		}
		goto out;
	}

	/* If we've already connected we will keep trying
	 * until we time out, or the user gives up.
	 *
	 * rfc1122 4.2.3.9 allows to consider as hard errors
	 * only PROTO_UNREACH and PORT_UNREACH (well, FRAG_FAILED too,
	 * but it is obsoleted by pmtu discovery).
	 *
	 * Note, that in modern internet, where routing is unreliable
	 * and in each dark corner broken firewalls sit, sending random
	 * errors ordered by their masters even this two messages finally lose
	 * their original sense (even Linux sends invalid PORT_UNREACHs)
	 *
	 * Now we are in compliance with RFCs.
	 *							--ANK (980905)
	 */

	inet = inet_sk(sk);
	if (!sock_owned_by_user(meta_sk) && inet->recverr) {
		sk->sk_err = err;
		sk->sk_error_report(sk);
	} else	{ /* Only an error on timeout */
		sk->sk_err_soft = err;
	}

out:
	bh_unlock_sock(meta_sk);
	sock_put(sk);
}

void __tcp_v4_send_check(struct sk_buff *skb, __be32 saddr, __be32 daddr)
{
	struct tcphdr *th = tcp_hdr(skb);

	if (skb->ip_summed == CHECKSUM_PARTIAL) {
		th->check = ~tcp_v4_check(skb->len, saddr, daddr, 0);
		skb->csum_start = skb_transport_header(skb) - skb->head;
		skb->csum_offset = offsetof(struct tcphdr, check);
	} else {
		th->check = tcp_v4_check(skb->len, saddr, daddr,
					 csum_partial(th,
						      th->doff << 2,
						      skb->csum));
	}
}

/* This routine computes an IPv4 TCP checksum. */
void tcp_v4_send_check(struct sock *sk, struct sk_buff *skb)
{
	const struct inet_sock *inet = inet_sk(sk);

	__tcp_v4_send_check(skb, inet->inet_saddr, inet->inet_daddr);
}
EXPORT_SYMBOL(tcp_v4_send_check);

/*
 *	This routine will send an RST to the other tcp.
 *
 *	Someone asks: why I NEVER use socket parameters (TOS, TTL etc.)
 *		      for reset.
 *	Answer: if a packet caused RST, it is not for a socket
 *		existing in our system, if it is matched to a socket,
 *		it is just duplicate segment or bug in other side's TCP.
 *		So that we build reply only basing on parameters
 *		arrived with segment.
 *	Exception: precedence violation. We do not implement it in any case.
 */

void tcp_v4_send_reset(struct sock *sk, struct sk_buff *skb)
{
	const struct tcphdr *th = tcp_hdr(skb);
	struct {
		struct tcphdr th;
#ifdef CONFIG_TCP_MD5SIG
		__be32 opt[(TCPOLEN_MD5SIG_ALIGNED >> 2)];
#endif
	} rep;
	struct ip_reply_arg arg;
#ifdef CONFIG_TCP_MD5SIG
	struct tcp_md5sig_key *key;
	const __u8 *hash_location = NULL;
	unsigned char newhash[16];
	int genhash;
	struct sock *sk1 = NULL;
#endif
	struct net *net;

	/* Never send a reset in response to a reset. */
	if (th->rst)
		return;

	/* If sk not NULL, it means we did a successful lookup and incoming
	 * route had to be correct. prequeue might have dropped our dst.
	 */
	if (!sk && skb_rtable(skb)->rt_type != RTN_LOCAL)
		return;

	/* Swap the send and the receive. */
	memset(&rep, 0, sizeof(rep));
	rep.th.dest   = th->source;
	rep.th.source = th->dest;
	rep.th.doff   = sizeof(struct tcphdr) / 4;
	rep.th.rst    = 1;

	if (th->ack) {
		rep.th.seq = th->ack_seq;
	} else {
		rep.th.ack = 1;
		rep.th.ack_seq = htonl(ntohl(th->seq) + th->syn + th->fin +
				       skb->len - (th->doff << 2));
	}

	memset(&arg, 0, sizeof(arg));
	arg.iov[0].iov_base = (unsigned char *)&rep;
	arg.iov[0].iov_len  = sizeof(rep.th);

	net = sk ? sock_net(sk) : dev_net(skb_dst(skb)->dev);
#ifdef CONFIG_TCP_MD5SIG
	hash_location = tcp_parse_md5sig_option(th);
	if (!sk && hash_location) {
		/*
		 * active side is lost. Try to find listening socket through
		 * source port, and then find md5 key through listening socket.
		 * we are not loose security here:
		 * Incoming packet is checked with md5 hash with finding key,
		 * no RST generated if md5 hash doesn't match.
		 */
		sk1 = __inet_lookup_listener(net,
					     &tcp_hashinfo, ip_hdr(skb)->saddr,
					     th->source, ip_hdr(skb)->daddr,
					     ntohs(th->source), inet_iif(skb));
		/* don't send rst if it can't find key */
		if (!sk1)
			return;
		rcu_read_lock();
		key = tcp_md5_do_lookup(sk1, (union tcp_md5_addr *)
					&ip_hdr(skb)->saddr, AF_INET);
		if (!key)
			goto release_sk1;

		genhash = tcp_v4_md5_hash_skb(newhash, key, NULL, skb);
		if (genhash || memcmp(hash_location, newhash, 16) != 0)
			goto release_sk1;
	} else {
		key = sk ? tcp_md5_do_lookup(sk, (union tcp_md5_addr *)
					     &ip_hdr(skb)->saddr,
					     AF_INET) : NULL;
	}

	if (key) {
		rep.opt[0] = htonl((TCPOPT_NOP << 24) |
				   (TCPOPT_NOP << 16) |
				   (TCPOPT_MD5SIG << 8) |
				   TCPOLEN_MD5SIG);
		/* Update length and the length the header thinks exists */
		arg.iov[0].iov_len += TCPOLEN_MD5SIG_ALIGNED;
		rep.th.doff = arg.iov[0].iov_len / 4;

		tcp_v4_md5_hash_hdr((__u8 *) &rep.opt[1],
				     key, ip_hdr(skb)->saddr,
				     ip_hdr(skb)->daddr, &rep.th);
	}
#endif
	arg.csum = csum_tcpudp_nofold(ip_hdr(skb)->daddr,
				      ip_hdr(skb)->saddr, /* XXX */
				      arg.iov[0].iov_len, IPPROTO_TCP, 0);
	arg.csumoffset = offsetof(struct tcphdr, check) / 2;
	arg.flags = (sk && inet_sk(sk)->transparent) ? IP_REPLY_ARG_NOSRCCHECK : 0;
	/* When socket is gone, all binding information is lost.
	 * routing might fail in this case. No choice here, if we choose to force
	 * input interface, we will misroute in case of asymmetric route.
	 */
	if (sk)
		arg.bound_dev_if = sk->sk_bound_dev_if;

	arg.tos = ip_hdr(skb)->tos;
	ip_send_unicast_reply(*this_cpu_ptr(net->ipv4.tcp_sk),
			      skb, &TCP_SKB_CB(skb)->header.h4.opt,
			      ip_hdr(skb)->saddr, ip_hdr(skb)->daddr,
			      &arg, arg.iov[0].iov_len);

	TCP_INC_STATS_BH(net, TCP_MIB_OUTSEGS);
	TCP_INC_STATS_BH(net, TCP_MIB_OUTRSTS);

#ifdef CONFIG_TCP_MD5SIG
release_sk1:
	if (sk1) {
		rcu_read_unlock();
		sock_put(sk1);
	}
#endif
}

/* The code following below sending ACKs in SYN-RECV and TIME-WAIT states
   outside socket context is ugly, certainly. What can I do?
 */

<<<<<<< HEAD
static void tcp_v4_send_ack(struct sk_buff *skb, u32 seq, u32 ack, u32 data_ack,
=======
static void tcp_v4_send_ack(struct net *net,
			    struct sk_buff *skb, u32 seq, u32 ack,
>>>>>>> 7f307376
			    u32 win, u32 tsval, u32 tsecr, int oif,
			    struct tcp_md5sig_key *key,
			    int reply_flags, u8 tos, int mptcp)
{
	const struct tcphdr *th = tcp_hdr(skb);
	struct {
		struct tcphdr th;
		__be32 opt[(TCPOLEN_TSTAMP_ALIGNED >> 2)
#ifdef CONFIG_TCP_MD5SIG
			   + (TCPOLEN_MD5SIG_ALIGNED >> 2)
#endif
#ifdef CONFIG_MPTCP
			   + ((MPTCP_SUB_LEN_DSS >> 2) +
			      (MPTCP_SUB_LEN_ACK >> 2))
#endif
			];
	} rep;
	struct ip_reply_arg arg;

	memset(&rep.th, 0, sizeof(struct tcphdr));
	memset(&arg, 0, sizeof(arg));

	arg.iov[0].iov_base = (unsigned char *)&rep;
	arg.iov[0].iov_len  = sizeof(rep.th);
	if (tsecr) {
		rep.opt[0] = htonl((TCPOPT_NOP << 24) | (TCPOPT_NOP << 16) |
				   (TCPOPT_TIMESTAMP << 8) |
				   TCPOLEN_TIMESTAMP);
		rep.opt[1] = htonl(tsval);
		rep.opt[2] = htonl(tsecr);
		arg.iov[0].iov_len += TCPOLEN_TSTAMP_ALIGNED;
	}

	/* Swap the send and the receive. */
	rep.th.dest    = th->source;
	rep.th.source  = th->dest;
	rep.th.doff    = arg.iov[0].iov_len / 4;
	rep.th.seq     = htonl(seq);
	rep.th.ack_seq = htonl(ack);
	rep.th.ack     = 1;
	rep.th.window  = htons(win);

#ifdef CONFIG_TCP_MD5SIG
	if (key) {
		int offset = (tsecr) ? 3 : 0;

		rep.opt[offset++] = htonl((TCPOPT_NOP << 24) |
					  (TCPOPT_NOP << 16) |
					  (TCPOPT_MD5SIG << 8) |
					  TCPOLEN_MD5SIG);
		arg.iov[0].iov_len += TCPOLEN_MD5SIG_ALIGNED;
		rep.th.doff = arg.iov[0].iov_len/4;

		tcp_v4_md5_hash_hdr((__u8 *) &rep.opt[offset],
				    key, ip_hdr(skb)->saddr,
				    ip_hdr(skb)->daddr, &rep.th);
	}
#endif
#ifdef CONFIG_MPTCP
	if (mptcp) {
		int offset = (tsecr) ? 3 : 0;
		/* Construction of 32-bit data_ack */
		rep.opt[offset++] = htonl((TCPOPT_MPTCP << 24) |
					  ((MPTCP_SUB_LEN_DSS + MPTCP_SUB_LEN_ACK) << 16) |
					  (0x20 << 8) |
					  (0x01));
		rep.opt[offset] = htonl(data_ack);

		arg.iov[0].iov_len += MPTCP_SUB_LEN_DSS + MPTCP_SUB_LEN_ACK;
		rep.th.doff = arg.iov[0].iov_len / 4;
	}
#endif /* CONFIG_MPTCP */

	arg.flags = reply_flags;
	arg.csum = csum_tcpudp_nofold(ip_hdr(skb)->daddr,
				      ip_hdr(skb)->saddr, /* XXX */
				      arg.iov[0].iov_len, IPPROTO_TCP, 0);
	arg.csumoffset = offsetof(struct tcphdr, check) / 2;
	if (oif)
		arg.bound_dev_if = oif;
	arg.tos = tos;
	ip_send_unicast_reply(*this_cpu_ptr(net->ipv4.tcp_sk),
			      skb, &TCP_SKB_CB(skb)->header.h4.opt,
			      ip_hdr(skb)->saddr, ip_hdr(skb)->daddr,
			      &arg, arg.iov[0].iov_len);

	TCP_INC_STATS_BH(net, TCP_MIB_OUTSEGS);
}

static void tcp_v4_timewait_ack(struct sock *sk, struct sk_buff *skb)
{
	struct inet_timewait_sock *tw = inet_twsk(sk);
	struct tcp_timewait_sock *tcptw = tcp_twsk(sk);
	u32 data_ack = 0;
	int mptcp = 0;

	if (tcptw->mptcp_tw && tcptw->mptcp_tw->meta_tw) {
		data_ack = (u32)tcptw->mptcp_tw->rcv_nxt;
		mptcp = 1;
	}

<<<<<<< HEAD
	tcp_v4_send_ack(skb, tcptw->tw_snd_nxt, tcptw->tw_rcv_nxt,
			data_ack,
=======
	tcp_v4_send_ack(sock_net(sk), skb,
			tcptw->tw_snd_nxt, tcptw->tw_rcv_nxt,
>>>>>>> 7f307376
			tcptw->tw_rcv_wnd >> tw->tw_rcv_wscale,
			tcp_time_stamp + tcptw->tw_ts_offset,
			tcptw->tw_ts_recent,
			tw->tw_bound_dev_if,
			tcp_twsk_md5_key(tcptw),
			tw->tw_transparent ? IP_REPLY_ARG_NOSRCCHECK : 0,
			tw->tw_tos, mptcp
			);

	inet_twsk_put(tw);
}

void tcp_v4_reqsk_send_ack(struct sock *sk, struct sk_buff *skb,
			   struct request_sock *req)
{
	/* sk->sk_state == TCP_LISTEN -> for regular TCP_SYN_RECV
	 * sk->sk_state == TCP_SYN_RECV -> for Fast Open.
	 */
<<<<<<< HEAD
	tcp_v4_send_ack(skb, (sk->sk_state == TCP_LISTEN) ?
			tcp_rsk(req)->snt_isn + 1 : tcp_sk(sk)->snd_nxt,
			tcp_rsk(req)->rcv_nxt, 0, req->rcv_wnd,
=======
	u32 seq = (sk->sk_state == TCP_LISTEN) ? tcp_rsk(req)->snt_isn + 1 :
					     tcp_sk(sk)->snd_nxt;

	tcp_v4_send_ack(sock_net(sk), skb, seq,
			tcp_rsk(req)->rcv_nxt, req->rcv_wnd,
>>>>>>> 7f307376
			tcp_time_stamp,
			req->ts_recent,
			0,
			tcp_md5_do_lookup(sk, (union tcp_md5_addr *)&ip_hdr(skb)->daddr,
					  AF_INET),
			inet_rsk(req)->no_srccheck ? IP_REPLY_ARG_NOSRCCHECK : 0,
			ip_hdr(skb)->tos, 0);
}

/*
 *	Send a SYN-ACK after having received a SYN.
 *	This still operates on a request_sock only, not on a big
 *	socket.
 */
int tcp_v4_send_synack(struct sock *sk, struct dst_entry *dst,
		       struct flowi *fl,
		       struct request_sock *req,
		       u16 queue_mapping,
		       struct tcp_fastopen_cookie *foc)
{
	const struct inet_request_sock *ireq = inet_rsk(req);
	struct flowi4 fl4;
	int err = -1;
	struct sk_buff *skb;

	/* First, grab a route. */
	if (!dst && (dst = inet_csk_route_req(sk, &fl4, req)) == NULL)
		return -1;

	skb = tcp_make_synack(sk, dst, req, foc);

	if (skb) {
		__tcp_v4_send_check(skb, ireq->ir_loc_addr, ireq->ir_rmt_addr);

		skb_set_queue_mapping(skb, queue_mapping);
		err = ip_build_and_send_pkt(skb, sk, ireq->ir_loc_addr,
					    ireq->ir_rmt_addr,
					    ireq->opt);
		err = net_xmit_eval(err);
	}

	return err;
}

/*
 *	IPv4 request_sock destructor.
 */
void tcp_v4_reqsk_destructor(struct request_sock *req)
{
	kfree(inet_rsk(req)->opt);
}


#ifdef CONFIG_TCP_MD5SIG
/*
 * RFC2385 MD5 checksumming requires a mapping of
 * IP address->MD5 Key.
 * We need to maintain these in the sk structure.
 */

/* Find the Key structure for an address.  */
struct tcp_md5sig_key *tcp_md5_do_lookup(struct sock *sk,
					 const union tcp_md5_addr *addr,
					 int family)
{
	const struct tcp_sock *tp = tcp_sk(sk);
	struct tcp_md5sig_key *key;
	unsigned int size = sizeof(struct in_addr);
	const struct tcp_md5sig_info *md5sig;

	/* caller either holds rcu_read_lock() or socket lock */
	md5sig = rcu_dereference_check(tp->md5sig_info,
				       sock_owned_by_user(sk) ||
				       lockdep_is_held(&sk->sk_lock.slock));
	if (!md5sig)
		return NULL;
#if IS_ENABLED(CONFIG_IPV6)
	if (family == AF_INET6)
		size = sizeof(struct in6_addr);
#endif
	hlist_for_each_entry_rcu(key, &md5sig->head, node) {
		if (key->family != family)
			continue;
		if (!memcmp(&key->addr, addr, size))
			return key;
	}
	return NULL;
}
EXPORT_SYMBOL(tcp_md5_do_lookup);

struct tcp_md5sig_key *tcp_v4_md5_lookup(struct sock *sk,
					 const struct sock *addr_sk)
{
	const union tcp_md5_addr *addr;

	addr = (const union tcp_md5_addr *)&addr_sk->sk_daddr;
	return tcp_md5_do_lookup(sk, addr, AF_INET);
}
EXPORT_SYMBOL(tcp_v4_md5_lookup);

/* This can be called on a newly created socket, from other files */
int tcp_md5_do_add(struct sock *sk, const union tcp_md5_addr *addr,
		   int family, const u8 *newkey, u8 newkeylen, gfp_t gfp)
{
	/* Add Key to the list */
	struct tcp_md5sig_key *key;
	struct tcp_sock *tp = tcp_sk(sk);
	struct tcp_md5sig_info *md5sig;

	key = tcp_md5_do_lookup(sk, addr, family);
	if (key) {
		/* Pre-existing entry - just update that one. */
		memcpy(key->key, newkey, newkeylen);
		key->keylen = newkeylen;
		return 0;
	}

	md5sig = rcu_dereference_protected(tp->md5sig_info,
					   sock_owned_by_user(sk) ||
					   lockdep_is_held(&sk->sk_lock.slock));
	if (!md5sig) {
		md5sig = kmalloc(sizeof(*md5sig), gfp);
		if (!md5sig)
			return -ENOMEM;

		sk_nocaps_add(sk, NETIF_F_GSO_MASK);
		INIT_HLIST_HEAD(&md5sig->head);
		rcu_assign_pointer(tp->md5sig_info, md5sig);
	}

	key = sock_kmalloc(sk, sizeof(*key), gfp);
	if (!key)
		return -ENOMEM;
	if (!tcp_alloc_md5sig_pool()) {
		sock_kfree_s(sk, key, sizeof(*key));
		return -ENOMEM;
	}

	memcpy(key->key, newkey, newkeylen);
	key->keylen = newkeylen;
	key->family = family;
	memcpy(&key->addr, addr,
	       (family == AF_INET6) ? sizeof(struct in6_addr) :
				      sizeof(struct in_addr));
	hlist_add_head_rcu(&key->node, &md5sig->head);
	return 0;
}
EXPORT_SYMBOL(tcp_md5_do_add);

int tcp_md5_do_del(struct sock *sk, const union tcp_md5_addr *addr, int family)
{
	struct tcp_md5sig_key *key;

	key = tcp_md5_do_lookup(sk, addr, family);
	if (!key)
		return -ENOENT;
	hlist_del_rcu(&key->node);
	atomic_sub(sizeof(*key), &sk->sk_omem_alloc);
	kfree_rcu(key, rcu);
	return 0;
}
EXPORT_SYMBOL(tcp_md5_do_del);

static void tcp_clear_md5_list(struct sock *sk)
{
	struct tcp_sock *tp = tcp_sk(sk);
	struct tcp_md5sig_key *key;
	struct hlist_node *n;
	struct tcp_md5sig_info *md5sig;

	md5sig = rcu_dereference_protected(tp->md5sig_info, 1);

	hlist_for_each_entry_safe(key, n, &md5sig->head, node) {
		hlist_del_rcu(&key->node);
		atomic_sub(sizeof(*key), &sk->sk_omem_alloc);
		kfree_rcu(key, rcu);
	}
}

static int tcp_v4_parse_md5_keys(struct sock *sk, char __user *optval,
				 int optlen)
{
	struct tcp_md5sig cmd;
	struct sockaddr_in *sin = (struct sockaddr_in *)&cmd.tcpm_addr;

	if (optlen < sizeof(cmd))
		return -EINVAL;

	if (copy_from_user(&cmd, optval, sizeof(cmd)))
		return -EFAULT;

	if (sin->sin_family != AF_INET)
		return -EINVAL;

	if (!cmd.tcpm_keylen)
		return tcp_md5_do_del(sk, (union tcp_md5_addr *)&sin->sin_addr.s_addr,
				      AF_INET);

	if (cmd.tcpm_keylen > TCP_MD5SIG_MAXKEYLEN)
		return -EINVAL;

	return tcp_md5_do_add(sk, (union tcp_md5_addr *)&sin->sin_addr.s_addr,
			      AF_INET, cmd.tcpm_key, cmd.tcpm_keylen,
			      GFP_KERNEL);
}

static int tcp_v4_md5_hash_pseudoheader(struct tcp_md5sig_pool *hp,
					__be32 daddr, __be32 saddr, int nbytes)
{
	struct tcp4_pseudohdr *bp;
	struct scatterlist sg;

	bp = &hp->md5_blk.ip4;

	/*
	 * 1. the TCP pseudo-header (in the order: source IP address,
	 * destination IP address, zero-padded protocol number, and
	 * segment length)
	 */
	bp->saddr = saddr;
	bp->daddr = daddr;
	bp->pad = 0;
	bp->protocol = IPPROTO_TCP;
	bp->len = cpu_to_be16(nbytes);

	sg_init_one(&sg, bp, sizeof(*bp));
	return crypto_hash_update(&hp->md5_desc, &sg, sizeof(*bp));
}

static int tcp_v4_md5_hash_hdr(char *md5_hash, const struct tcp_md5sig_key *key,
			       __be32 daddr, __be32 saddr, const struct tcphdr *th)
{
	struct tcp_md5sig_pool *hp;
	struct hash_desc *desc;

	hp = tcp_get_md5sig_pool();
	if (!hp)
		goto clear_hash_noput;
	desc = &hp->md5_desc;

	if (crypto_hash_init(desc))
		goto clear_hash;
	if (tcp_v4_md5_hash_pseudoheader(hp, daddr, saddr, th->doff << 2))
		goto clear_hash;
	if (tcp_md5_hash_header(hp, th))
		goto clear_hash;
	if (tcp_md5_hash_key(hp, key))
		goto clear_hash;
	if (crypto_hash_final(desc, md5_hash))
		goto clear_hash;

	tcp_put_md5sig_pool();
	return 0;

clear_hash:
	tcp_put_md5sig_pool();
clear_hash_noput:
	memset(md5_hash, 0, 16);
	return 1;
}

int tcp_v4_md5_hash_skb(char *md5_hash, const struct tcp_md5sig_key *key,
			const struct sock *sk,
			const struct sk_buff *skb)
{
	struct tcp_md5sig_pool *hp;
	struct hash_desc *desc;
	const struct tcphdr *th = tcp_hdr(skb);
	__be32 saddr, daddr;

	if (sk) { /* valid for establish/request sockets */
		saddr = sk->sk_rcv_saddr;
		daddr = sk->sk_daddr;
	} else {
		const struct iphdr *iph = ip_hdr(skb);
		saddr = iph->saddr;
		daddr = iph->daddr;
	}

	hp = tcp_get_md5sig_pool();
	if (!hp)
		goto clear_hash_noput;
	desc = &hp->md5_desc;

	if (crypto_hash_init(desc))
		goto clear_hash;

	if (tcp_v4_md5_hash_pseudoheader(hp, daddr, saddr, skb->len))
		goto clear_hash;
	if (tcp_md5_hash_header(hp, th))
		goto clear_hash;
	if (tcp_md5_hash_skb_data(hp, skb, th->doff << 2))
		goto clear_hash;
	if (tcp_md5_hash_key(hp, key))
		goto clear_hash;
	if (crypto_hash_final(desc, md5_hash))
		goto clear_hash;

	tcp_put_md5sig_pool();
	return 0;

clear_hash:
	tcp_put_md5sig_pool();
clear_hash_noput:
	memset(md5_hash, 0, 16);
	return 1;
}
EXPORT_SYMBOL(tcp_v4_md5_hash_skb);

/* Called with rcu_read_lock() */
static bool tcp_v4_inbound_md5_hash(struct sock *sk,
				    const struct sk_buff *skb)
{
	/*
	 * This gets called for each TCP segment that arrives
	 * so we want to be efficient.
	 * We have 3 drop cases:
	 * o No MD5 hash and one expected.
	 * o MD5 hash and we're not expecting one.
	 * o MD5 hash and its wrong.
	 */
	const __u8 *hash_location = NULL;
	struct tcp_md5sig_key *hash_expected;
	const struct iphdr *iph = ip_hdr(skb);
	const struct tcphdr *th = tcp_hdr(skb);
	int genhash;
	unsigned char newhash[16];

	hash_expected = tcp_md5_do_lookup(sk, (union tcp_md5_addr *)&iph->saddr,
					  AF_INET);
	hash_location = tcp_parse_md5sig_option(th);

	/* We've parsed the options - do we have a hash? */
	if (!hash_expected && !hash_location)
		return false;

	if (hash_expected && !hash_location) {
		NET_INC_STATS_BH(sock_net(sk), LINUX_MIB_TCPMD5NOTFOUND);
		return true;
	}

	if (!hash_expected && hash_location) {
		NET_INC_STATS_BH(sock_net(sk), LINUX_MIB_TCPMD5UNEXPECTED);
		return true;
	}

	/* Okay, so this is hash_expected and hash_location -
	 * so we need to calculate the checksum.
	 */
	genhash = tcp_v4_md5_hash_skb(newhash,
				      hash_expected,
				      NULL, skb);

	if (genhash || memcmp(hash_location, newhash, 16) != 0) {
		net_info_ratelimited("MD5 Hash failed for (%pI4, %d)->(%pI4, %d)%s\n",
				     &iph->saddr, ntohs(th->source),
				     &iph->daddr, ntohs(th->dest),
				     genhash ? " tcp_v4_calc_md5_hash failed"
				     : "");
		return true;
	}
	return false;
}
#endif

static int tcp_v4_init_req(struct request_sock *req, struct sock *sk_listener,
			   struct sk_buff *skb, bool want_cookie)
{
	struct inet_request_sock *ireq = inet_rsk(req);

	sk_rcv_saddr_set(req_to_sk(req), ip_hdr(skb)->daddr);
	sk_daddr_set(req_to_sk(req), ip_hdr(skb)->saddr);
	ireq->no_srccheck = inet_sk(sk_listener)->transparent;
	ireq->opt = tcp_v4_save_options(skb);

	return 0;
}

static struct dst_entry *tcp_v4_route_req(struct sock *sk, struct flowi *fl,
					  const struct request_sock *req,
					  bool *strict)
{
	struct dst_entry *dst = inet_csk_route_req(sk, &fl->u.ip4, req);

	if (strict) {
		if (fl->u.ip4.daddr == inet_rsk(req)->ir_rmt_addr)
			*strict = true;
		else
			*strict = false;
	}

	return dst;
}

struct request_sock_ops tcp_request_sock_ops __read_mostly = {
	.family		=	PF_INET,
	.obj_size	=	sizeof(struct tcp_request_sock),
	.rtx_syn_ack	=	tcp_rtx_synack,
	.send_ack	=	tcp_v4_reqsk_send_ack,
	.destructor	=	tcp_v4_reqsk_destructor,
	.send_reset	=	tcp_v4_send_reset,
	.syn_ack_timeout =	tcp_syn_ack_timeout,
};

const struct tcp_request_sock_ops tcp_request_sock_ipv4_ops = {
	.mss_clamp	=	TCP_MSS_DEFAULT,
#ifdef CONFIG_TCP_MD5SIG
	.req_md5_lookup	=	tcp_v4_md5_lookup,
	.calc_md5_hash	=	tcp_v4_md5_hash_skb,
#endif
	.init_req	=	tcp_v4_init_req,
#ifdef CONFIG_SYN_COOKIES
	.cookie_init_seq =	cookie_v4_init_sequence,
#endif
	.route_req	=	tcp_v4_route_req,
	.init_seq	=	tcp_v4_init_sequence,
	.send_synack	=	tcp_v4_send_synack,
	.queue_hash_add =	inet_csk_reqsk_queue_hash_add,
};

int tcp_v4_conn_request(struct sock *sk, struct sk_buff *skb)
{
	/* Never answer to SYNs send to broadcast or multicast */
	if (skb_rtable(skb)->rt_flags & (RTCF_BROADCAST | RTCF_MULTICAST))
		goto drop;

	return tcp_conn_request(&tcp_request_sock_ops,
				&tcp_request_sock_ipv4_ops, sk, skb);

drop:
	NET_INC_STATS_BH(sock_net(sk), LINUX_MIB_LISTENDROPS);
	return 0;
}
EXPORT_SYMBOL(tcp_v4_conn_request);


/*
 * The three way handshake has completed - we got a valid synack -
 * now create the new socket.
 */
struct sock *tcp_v4_syn_recv_sock(struct sock *sk, struct sk_buff *skb,
				  struct request_sock *req,
				  struct dst_entry *dst)
{
	struct inet_request_sock *ireq;
	struct inet_sock *newinet;
	struct tcp_sock *newtp;
	struct sock *newsk;
#ifdef CONFIG_TCP_MD5SIG
	struct tcp_md5sig_key *key;
#endif
	struct ip_options_rcu *inet_opt;

	if (sk_acceptq_is_full(sk))
		goto exit_overflow;

	newsk = tcp_create_openreq_child(sk, req, skb);
	if (!newsk)
		goto exit_nonewsk;

	newsk->sk_gso_type = SKB_GSO_TCPV4;
	inet_sk_rx_dst_set(newsk, skb);

	newtp		      = tcp_sk(newsk);
	newinet		      = inet_sk(newsk);
	ireq		      = inet_rsk(req);
	sk_daddr_set(newsk, ireq->ir_rmt_addr);
	sk_rcv_saddr_set(newsk, ireq->ir_loc_addr);
	newinet->inet_saddr	      = ireq->ir_loc_addr;
	inet_opt	      = ireq->opt;
	rcu_assign_pointer(newinet->inet_opt, inet_opt);
	ireq->opt	      = NULL;
	newinet->mc_index     = inet_iif(skb);
	newinet->mc_ttl	      = ip_hdr(skb)->ttl;
	newinet->rcv_tos      = ip_hdr(skb)->tos;
	inet_csk(newsk)->icsk_ext_hdr_len = 0;
	inet_set_txhash(newsk);
	if (inet_opt)
		inet_csk(newsk)->icsk_ext_hdr_len = inet_opt->opt.optlen;
	newinet->inet_id = newtp->write_seq ^ jiffies;

	if (!dst) {
		dst = inet_csk_route_child_sock(sk, newsk, req);
		if (!dst)
			goto put_and_exit;
	} else {
		/* syncookie case : see end of cookie_v4_check() */
	}
	sk_setup_caps(newsk, dst);

	tcp_ca_openreq_child(newsk, dst);

	tcp_sync_mss(newsk, dst_mtu(dst));
	newtp->advmss = dst_metric_advmss(dst);
	if (tcp_sk(sk)->rx_opt.user_mss &&
	    tcp_sk(sk)->rx_opt.user_mss < newtp->advmss)
		newtp->advmss = tcp_sk(sk)->rx_opt.user_mss;

	tcp_initialize_rcv_mss(newsk);

#ifdef CONFIG_TCP_MD5SIG
	/* Copy over the MD5 key from the original socket */
	key = tcp_md5_do_lookup(sk, (union tcp_md5_addr *)&newinet->inet_daddr,
				AF_INET);
	if (key) {
		/*
		 * We're using one, so create a matching key
		 * on the newsk structure. If we fail to get
		 * memory, then we end up not copying the key
		 * across. Shucks.
		 */
		tcp_md5_do_add(newsk, (union tcp_md5_addr *)&newinet->inet_daddr,
			       AF_INET, key->key, key->keylen, GFP_ATOMIC);
		sk_nocaps_add(newsk, NETIF_F_GSO_MASK);
	}
#endif

	if (__inet_inherit_port(sk, newsk) < 0)
		goto put_and_exit;
	__inet_hash_nolisten(newsk, NULL);

	return newsk;

exit_overflow:
	NET_INC_STATS_BH(sock_net(sk), LINUX_MIB_LISTENOVERFLOWS);
exit_nonewsk:
	dst_release(dst);
exit:
	NET_INC_STATS_BH(sock_net(sk), LINUX_MIB_LISTENDROPS);
	return NULL;
put_and_exit:
	inet_csk_prepare_forced_close(newsk);
	tcp_done(newsk);
	goto exit;
}
EXPORT_SYMBOL(tcp_v4_syn_recv_sock);

struct sock *tcp_v4_hnd_req(struct sock *sk, struct sk_buff *skb)
{
	const struct tcphdr *th = tcp_hdr(skb);
	const struct iphdr *iph = ip_hdr(skb);
	struct request_sock *req;
	struct sock *nsk;

	req = inet_csk_search_req(sk, th->source, iph->saddr, iph->daddr);
	if (req) {
		nsk = tcp_check_req(sk, skb, req, false);
		if (!nsk || nsk == sk)
			reqsk_put(req);
		return nsk;
	}

	nsk = inet_lookup_established(sock_net(sk), &tcp_hashinfo, iph->saddr,
			th->source, iph->daddr, th->dest, inet_iif(skb));

	if (nsk) {
		if (nsk->sk_state != TCP_TIME_WAIT) {
			/* Don't lock again the meta-sk. It has been locked
			 * before mptcp_v4_do_rcv.
			 */
			if (mptcp(tcp_sk(nsk)) && !is_meta_sk(sk))
				bh_lock_sock(mptcp_meta_sk(nsk));
			bh_lock_sock(nsk);

			return nsk;

		}
		inet_twsk_put(inet_twsk(nsk));
		return NULL;
	}

#ifdef CONFIG_SYN_COOKIES
	if (!th->syn)
		sk = cookie_v4_check(sk, skb);
#endif
	return sk;
}

/* The socket must have it's spinlock held when we get
 * here.
 *
 * We have a potential double-lock case here, so even when
 * doing backlog processing we use the BH locking scheme.
 * This is because we cannot sleep with the original spinlock
 * held.
 */
int tcp_v4_do_rcv(struct sock *sk, struct sk_buff *skb)
{
	struct sock *rsk;

	if (is_meta_sk(sk))
		return mptcp_v4_do_rcv(sk, skb);

	if (sk->sk_state == TCP_ESTABLISHED) { /* Fast path */
		struct dst_entry *dst = sk->sk_rx_dst;

		sock_rps_save_rxhash(sk, skb);
		sk_mark_napi_id(sk, skb);
		if (dst) {
			if (inet_sk(sk)->rx_dst_ifindex != skb->skb_iif ||
			    !dst->ops->check(dst, 0)) {
				dst_release(dst);
				sk->sk_rx_dst = NULL;
			}
		}
		tcp_rcv_established(sk, skb, tcp_hdr(skb), skb->len);
		return 0;
	}

	if (skb->len < tcp_hdrlen(skb) || tcp_checksum_complete(skb))
		goto csum_err;

	if (sk->sk_state == TCP_LISTEN) {
		struct sock *nsk = tcp_v4_hnd_req(sk, skb);
		if (!nsk)
			goto discard;

		if (nsk != sk) {
			sock_rps_save_rxhash(nsk, skb);
			sk_mark_napi_id(sk, skb);
			if (tcp_child_process(sk, nsk, skb)) {
				rsk = nsk;
				goto reset;
			}
			return 0;
		}
	} else
		sock_rps_save_rxhash(sk, skb);

	if (tcp_rcv_state_process(sk, skb, tcp_hdr(skb), skb->len)) {
		rsk = sk;
		goto reset;
	}
	return 0;

reset:
	tcp_v4_send_reset(rsk, skb);
discard:
	kfree_skb(skb);
	/* Be careful here. If this function gets more complicated and
	 * gcc suffers from register pressure on the x86, sk (in %ebx)
	 * might be destroyed here. This current version compiles correctly,
	 * but you have been warned.
	 */
	return 0;

csum_err:
	TCP_INC_STATS_BH(sock_net(sk), TCP_MIB_CSUMERRORS);
	TCP_INC_STATS_BH(sock_net(sk), TCP_MIB_INERRS);
	goto discard;
}
EXPORT_SYMBOL(tcp_v4_do_rcv);

void tcp_v4_early_demux(struct sk_buff *skb)
{
	const struct iphdr *iph;
	const struct tcphdr *th;
	struct sock *sk;

	if (skb->pkt_type != PACKET_HOST)
		return;

	if (!pskb_may_pull(skb, skb_transport_offset(skb) + sizeof(struct tcphdr)))
		return;

	iph = ip_hdr(skb);
	th = tcp_hdr(skb);

	if (th->doff < sizeof(struct tcphdr) / 4)
		return;

	sk = __inet_lookup_established(dev_net(skb->dev), &tcp_hashinfo,
				       iph->saddr, th->source,
				       iph->daddr, ntohs(th->dest),
				       skb->skb_iif);
	if (sk) {
		skb->sk = sk;
		skb->destructor = sock_edemux;
		if (sk_fullsock(sk)) {
			struct dst_entry *dst = READ_ONCE(sk->sk_rx_dst);

			if (dst)
				dst = dst_check(dst, 0);
			if (dst &&
			    inet_sk(sk)->rx_dst_ifindex == skb->skb_iif)
				skb_dst_set_noref(skb, dst);
		}
	}
}

/* Packet is added to VJ-style prequeue for processing in process
 * context, if a reader task is waiting. Apparently, this exciting
 * idea (VJ's mail "Re: query about TCP header on tcp-ip" of 07 Sep 93)
 * failed somewhere. Latency? Burstiness? Well, at least now we will
 * see, why it failed. 8)8)				  --ANK
 *
 */
bool tcp_prequeue(struct sock *sk, struct sk_buff *skb)
{
	struct tcp_sock *tp = tcp_sk(sk);

	if (sysctl_tcp_low_latency || !tp->ucopy.task)
		return false;

	if (skb->len <= tcp_hdrlen(skb) &&
	    skb_queue_len(&tp->ucopy.prequeue) == 0)
		return false;

	/* Before escaping RCU protected region, we need to take care of skb
	 * dst. Prequeue is only enabled for established sockets.
	 * For such sockets, we might need the skb dst only to set sk->sk_rx_dst
	 * Instead of doing full sk_rx_dst validity here, let's perform
	 * an optimistic check.
	 */
	if (likely(sk->sk_rx_dst))
		skb_dst_drop(skb);
	else
		skb_dst_force_safe(skb);

	__skb_queue_tail(&tp->ucopy.prequeue, skb);
	tp->ucopy.memory += skb->truesize;
	if (tp->ucopy.memory > sk->sk_rcvbuf) {
		struct sk_buff *skb1;

		BUG_ON(sock_owned_by_user(sk));

		while ((skb1 = __skb_dequeue(&tp->ucopy.prequeue)) != NULL) {
			sk_backlog_rcv(sk, skb1);
			NET_INC_STATS_BH(sock_net(sk),
					 LINUX_MIB_TCPPREQUEUEDROPPED);
		}

		tp->ucopy.memory = 0;
	} else if (skb_queue_len(&tp->ucopy.prequeue) == 1) {
		wake_up_interruptible_sync_poll(sk_sleep(sk),
					   POLLIN | POLLRDNORM | POLLRDBAND);
		if (!inet_csk_ack_scheduled(sk) && !mptcp(tp))
			inet_csk_reset_xmit_timer(sk, ICSK_TIME_DACK,
						  (3 * tcp_rto_min(sk)) / 4,
						  TCP_RTO_MAX);
	}
	return true;
}
EXPORT_SYMBOL(tcp_prequeue);

/*
 *	From tcp_input.c
 */

int tcp_v4_rcv(struct sk_buff *skb)
{
	const struct iphdr *iph;
	const struct tcphdr *th;
	struct sock *sk, *meta_sk = NULL;
	int ret;
	struct net *net = dev_net(skb->dev);

	if (skb->pkt_type != PACKET_HOST)
		goto discard_it;

	/* Count it even if it's bad */
	TCP_INC_STATS_BH(net, TCP_MIB_INSEGS);

	if (!pskb_may_pull(skb, sizeof(struct tcphdr)))
		goto discard_it;

	th = tcp_hdr(skb);

	if (th->doff < sizeof(struct tcphdr) / 4)
		goto bad_packet;
	if (!pskb_may_pull(skb, th->doff * 4))
		goto discard_it;

	/* An explanation is required here, I think.
	 * Packet length and doff are validated by header prediction,
	 * provided case of th->doff==0 is eliminated.
	 * So, we defer the checks. */

	if (skb_checksum_init(skb, IPPROTO_TCP, inet_compute_pseudo))
		goto csum_error;

	th = tcp_hdr(skb);
	iph = ip_hdr(skb);
	/* This is tricky : We move IPCB at its correct location into TCP_SKB_CB()
	 * barrier() makes sure compiler wont play fool^Waliasing games.
	 */
	memmove(&TCP_SKB_CB(skb)->header.h4, IPCB(skb),
		sizeof(struct inet_skb_parm));
	barrier();

	TCP_SKB_CB(skb)->seq = ntohl(th->seq);
	TCP_SKB_CB(skb)->end_seq = (TCP_SKB_CB(skb)->seq + th->syn + th->fin +
				    skb->len - th->doff * 4);
	TCP_SKB_CB(skb)->ack_seq = ntohl(th->ack_seq);
#ifdef CONFIG_MPTCP
	TCP_SKB_CB(skb)->mptcp_flags = 0;
	TCP_SKB_CB(skb)->dss_off = 0;
#endif
	TCP_SKB_CB(skb)->tcp_flags = tcp_flag_byte(th);
	TCP_SKB_CB(skb)->tcp_tw_isn = 0;
	TCP_SKB_CB(skb)->ip_dsfield = ipv4_get_dsfield(iph);
	TCP_SKB_CB(skb)->sacked	 = 0;

	sk = __inet_lookup_skb(&tcp_hashinfo, skb, th->source, th->dest);

process:
	if (sk && sk->sk_state == TCP_TIME_WAIT)
		goto do_time_wait;

	if (!sk)
		goto no_tcp_socket;

	if (unlikely(iph->ttl < inet_sk(sk)->min_ttl)) {
		NET_INC_STATS_BH(net, LINUX_MIB_TCPMINTTLDROP);
		goto discard_and_relse;
	}

	if (!xfrm4_policy_check(sk, XFRM_POLICY_IN, skb))
		goto discard_and_relse;

#ifdef CONFIG_MPTCP
	/* Is there a pending request sock for this segment ? */
	if (sk->sk_state == TCP_LISTEN && mptcp_check_req(skb, net)) {
		if (sk)
			sock_put(sk);
		return 0;
	}
#endif

#ifdef CONFIG_TCP_MD5SIG
	/*
	 * We really want to reject the packet as early as possible
	 * if:
	 *  o We're expecting an MD5'd packet and this is no MD5 tcp option
	 *  o There is an MD5 option and we're not expecting one
	 */
	if (tcp_v4_inbound_md5_hash(sk, skb))
		goto discard_and_relse;
#endif

	nf_reset(skb);

	if (sk_filter(sk, skb))
		goto discard_and_relse;

	sk_incoming_cpu_update(sk);
	skb->dev = NULL;

	if (mptcp(tcp_sk(sk))) {
		meta_sk = mptcp_meta_sk(sk);

		bh_lock_sock_nested(meta_sk);
		if (sock_owned_by_user(meta_sk))
			skb->sk = sk;
	} else {
		meta_sk = sk;
		bh_lock_sock_nested(sk);
	}

	ret = 0;
	if (!sock_owned_by_user(meta_sk)) {
		if (!tcp_prequeue(meta_sk, skb))
			ret = tcp_v4_do_rcv(sk, skb);
	} else if (unlikely(sk_add_backlog(meta_sk, skb,
					   meta_sk->sk_rcvbuf + meta_sk->sk_sndbuf))) {
		bh_unlock_sock(meta_sk);
		NET_INC_STATS_BH(net, LINUX_MIB_TCPBACKLOGDROP);
		goto discard_and_relse;
	}
	bh_unlock_sock(meta_sk);

	sock_put(sk);

	return ret;

no_tcp_socket:
	if (!xfrm4_policy_check(NULL, XFRM_POLICY_IN, skb))
		goto discard_it;

#ifdef CONFIG_MPTCP
	if (!sk && th->syn && !th->ack) {
		int ret = mptcp_lookup_join(skb, NULL);

		if (ret < 0) {
			tcp_v4_send_reset(NULL, skb);
			goto discard_it;
		} else if (ret > 0) {
			return 0;
		}
	}

	/* Is there a pending request sock for this segment ? */
	if (!sk && mptcp_check_req(skb, net)) {
		if (sk)
			sock_put(sk);
		return 0;
	}
#endif

	if (skb->len < (th->doff << 2) || tcp_checksum_complete(skb)) {
csum_error:
		TCP_INC_STATS_BH(net, TCP_MIB_CSUMERRORS);
bad_packet:
		TCP_INC_STATS_BH(net, TCP_MIB_INERRS);
	} else {
		tcp_v4_send_reset(NULL, skb);
	}

discard_it:
	/* Discard frame. */
	kfree_skb(skb);
	return 0;

discard_and_relse:
	sock_put(sk);
	goto discard_it;

do_time_wait:
	if (!xfrm4_policy_check(NULL, XFRM_POLICY_IN, skb)) {
		inet_twsk_put(inet_twsk(sk));
		goto discard_it;
	}

	if (skb->len < (th->doff << 2)) {
		inet_twsk_put(inet_twsk(sk));
		goto bad_packet;
	}
	if (tcp_checksum_complete(skb)) {
		inet_twsk_put(inet_twsk(sk));
		goto csum_error;
	}
	switch (tcp_timewait_state_process(inet_twsk(sk), skb, th)) {
	case TCP_TW_SYN: {
		struct sock *sk2 = inet_lookup_listener(dev_net(skb->dev),
							&tcp_hashinfo,
							iph->saddr, th->source,
							iph->daddr, th->dest,
							inet_iif(skb));
		if (sk2) {
			inet_twsk_deschedule(inet_twsk(sk));
			inet_twsk_put(inet_twsk(sk));
			sk = sk2;
			goto process;
		}
#ifdef CONFIG_MPTCP
		if (th->syn && !th->ack) {
			int ret = mptcp_lookup_join(skb, inet_twsk(sk));

			if (ret < 0) {
				tcp_v4_send_reset(NULL, skb);
				goto discard_it;
			} else if (ret > 0) {
				return 0;
			}
		}
#endif
		/* Fall through to ACK */
	}
	case TCP_TW_ACK:
		tcp_v4_timewait_ack(sk, skb);
		break;
	case TCP_TW_RST:
		goto no_tcp_socket;
	case TCP_TW_SUCCESS:;
	}
	goto discard_it;
}

static struct timewait_sock_ops tcp_timewait_sock_ops = {
	.twsk_obj_size	= sizeof(struct tcp_timewait_sock),
	.twsk_unique	= tcp_twsk_unique,
	.twsk_destructor= tcp_twsk_destructor,
};

void inet_sk_rx_dst_set(struct sock *sk, const struct sk_buff *skb)
{
	struct dst_entry *dst = skb_dst(skb);

	if (dst && dst_hold_safe(dst)) {
		sk->sk_rx_dst = dst;
		inet_sk(sk)->rx_dst_ifindex = skb->skb_iif;
	}
}
EXPORT_SYMBOL(inet_sk_rx_dst_set);

const struct inet_connection_sock_af_ops ipv4_specific = {
	.queue_xmit	   = ip_queue_xmit,
	.send_check	   = tcp_v4_send_check,
	.rebuild_header	   = inet_sk_rebuild_header,
	.sk_rx_dst_set	   = inet_sk_rx_dst_set,
	.conn_request	   = tcp_v4_conn_request,
	.syn_recv_sock	   = tcp_v4_syn_recv_sock,
	.net_header_len	   = sizeof(struct iphdr),
	.setsockopt	   = ip_setsockopt,
	.getsockopt	   = ip_getsockopt,
	.addr2sockaddr	   = inet_csk_addr2sockaddr,
	.sockaddr_len	   = sizeof(struct sockaddr_in),
	.bind_conflict	   = inet_csk_bind_conflict,
#ifdef CONFIG_COMPAT
	.compat_setsockopt = compat_ip_setsockopt,
	.compat_getsockopt = compat_ip_getsockopt,
#endif
	.mtu_reduced	   = tcp_v4_mtu_reduced,
};
EXPORT_SYMBOL(ipv4_specific);

#ifdef CONFIG_TCP_MD5SIG
static const struct tcp_sock_af_ops tcp_sock_ipv4_specific = {
	.md5_lookup		= tcp_v4_md5_lookup,
	.calc_md5_hash		= tcp_v4_md5_hash_skb,
	.md5_parse		= tcp_v4_parse_md5_keys,
};
#endif

/* NOTE: A lot of things set to zero explicitly by call to
 *       sk_alloc() so need not be done here.
 */
static int tcp_v4_init_sock(struct sock *sk)
{
	struct inet_connection_sock *icsk = inet_csk(sk);

	tcp_init_sock(sk);

#ifdef CONFIG_MPTCP
	if (sock_flag(sk, SOCK_MPTCP))
		icsk->icsk_af_ops = &mptcp_v4_specific;
	else
#endif
		icsk->icsk_af_ops = &ipv4_specific;

#ifdef CONFIG_TCP_MD5SIG
	tcp_sk(sk)->af_specific = &tcp_sock_ipv4_specific;
#endif

	return 0;
}

void tcp_v4_destroy_sock(struct sock *sk)
{
	struct tcp_sock *tp = tcp_sk(sk);

	tcp_clear_xmit_timers(sk);

	tcp_cleanup_congestion_control(sk);

	if (mptcp(tp))
		mptcp_destroy_sock(sk);
	if (tp->inside_tk_table)
		mptcp_hash_remove(tp);

	/* Cleanup up the write buffer. */
	tcp_write_queue_purge(sk);

	/* Cleans up our, hopefully empty, out_of_order_queue. */
	__skb_queue_purge(&tp->out_of_order_queue);

#ifdef CONFIG_TCP_MD5SIG
	/* Clean up the MD5 key list, if any */
	if (tp->md5sig_info) {
		tcp_clear_md5_list(sk);
		kfree_rcu(tp->md5sig_info, rcu);
		tp->md5sig_info = NULL;
	}
#endif

	/* Clean prequeue, it must be empty really */
	__skb_queue_purge(&tp->ucopy.prequeue);

	/* Clean up a referenced TCP bind bucket. */
	if (inet_csk(sk)->icsk_bind_hash)
		inet_put_port(sk);

	BUG_ON(tp->fastopen_rsk);

	/* If socket is aborted during connect operation */
	tcp_free_fastopen_req(tp);

	sk_sockets_allocated_dec(sk);
	sock_release_memcg(sk);
}
EXPORT_SYMBOL(tcp_v4_destroy_sock);

#ifdef CONFIG_PROC_FS
/* Proc filesystem TCP sock list dumping. */

/*
 * Get next listener socket follow cur.  If cur is NULL, get first socket
 * starting from bucket given in st->bucket; when st->bucket is zero the
 * very first socket in the hash table is returned.
 */
static void *listening_get_next(struct seq_file *seq, void *cur)
{
	struct inet_connection_sock *icsk;
	struct hlist_nulls_node *node;
	struct sock *sk = cur;
	struct inet_listen_hashbucket *ilb;
	struct tcp_iter_state *st = seq->private;
	struct net *net = seq_file_net(seq);

	if (!sk) {
		ilb = &tcp_hashinfo.listening_hash[st->bucket];
		spin_lock_bh(&ilb->lock);
		sk = sk_nulls_head(&ilb->head);
		st->offset = 0;
		goto get_sk;
	}
	ilb = &tcp_hashinfo.listening_hash[st->bucket];
	++st->num;
	++st->offset;

	if (st->state == TCP_SEQ_STATE_OPENREQ) {
		struct request_sock *req = cur;

		icsk = inet_csk(st->syn_wait_sk);
		req = req->dl_next;
		while (1) {
			while (req) {
				if (req->rsk_ops->family == st->family) {
					cur = req;
					goto out;
				}
				req = req->dl_next;
			}
			if (++st->sbucket >= icsk->icsk_accept_queue.listen_opt->nr_table_entries)
				break;
get_req:
			req = icsk->icsk_accept_queue.listen_opt->syn_table[st->sbucket];
		}
		sk	  = sk_nulls_next(st->syn_wait_sk);
		st->state = TCP_SEQ_STATE_LISTENING;
		spin_unlock_bh(&icsk->icsk_accept_queue.syn_wait_lock);
	} else {
		icsk = inet_csk(sk);
		spin_lock_bh(&icsk->icsk_accept_queue.syn_wait_lock);
		if (reqsk_queue_len(&icsk->icsk_accept_queue))
			goto start_req;
		spin_unlock_bh(&icsk->icsk_accept_queue.syn_wait_lock);
		sk = sk_nulls_next(sk);
	}
get_sk:
	sk_nulls_for_each_from(sk, node) {
		if (!net_eq(sock_net(sk), net))
			continue;
		if (sk->sk_family == st->family) {
			cur = sk;
			goto out;
		}
		icsk = inet_csk(sk);
		spin_lock_bh(&icsk->icsk_accept_queue.syn_wait_lock);
		if (reqsk_queue_len(&icsk->icsk_accept_queue)) {
start_req:
			st->uid		= sock_i_uid(sk);
			st->syn_wait_sk = sk;
			st->state	= TCP_SEQ_STATE_OPENREQ;
			st->sbucket	= 0;
			goto get_req;
		}
		spin_unlock_bh(&icsk->icsk_accept_queue.syn_wait_lock);
	}
	spin_unlock_bh(&ilb->lock);
	st->offset = 0;
	if (++st->bucket < INET_LHTABLE_SIZE) {
		ilb = &tcp_hashinfo.listening_hash[st->bucket];
		spin_lock_bh(&ilb->lock);
		sk = sk_nulls_head(&ilb->head);
		goto get_sk;
	}
	cur = NULL;
out:
	return cur;
}

static void *listening_get_idx(struct seq_file *seq, loff_t *pos)
{
	struct tcp_iter_state *st = seq->private;
	void *rc;

	st->bucket = 0;
	st->offset = 0;
	rc = listening_get_next(seq, NULL);

	while (rc && *pos) {
		rc = listening_get_next(seq, rc);
		--*pos;
	}
	return rc;
}

static inline bool empty_bucket(const struct tcp_iter_state *st)
{
	return hlist_nulls_empty(&tcp_hashinfo.ehash[st->bucket].chain);
}

/*
 * Get first established socket starting from bucket given in st->bucket.
 * If st->bucket is zero, the very first socket in the hash is returned.
 */
static void *established_get_first(struct seq_file *seq)
{
	struct tcp_iter_state *st = seq->private;
	struct net *net = seq_file_net(seq);
	void *rc = NULL;

	st->offset = 0;
	for (; st->bucket <= tcp_hashinfo.ehash_mask; ++st->bucket) {
		struct sock *sk;
		struct hlist_nulls_node *node;
		spinlock_t *lock = inet_ehash_lockp(&tcp_hashinfo, st->bucket);

		/* Lockless fast path for the common case of empty buckets */
		if (empty_bucket(st))
			continue;

		spin_lock_bh(lock);
		sk_nulls_for_each(sk, node, &tcp_hashinfo.ehash[st->bucket].chain) {
			if (sk->sk_family != st->family ||
			    !net_eq(sock_net(sk), net)) {
				continue;
			}
			rc = sk;
			goto out;
		}
		spin_unlock_bh(lock);
	}
out:
	return rc;
}

static void *established_get_next(struct seq_file *seq, void *cur)
{
	struct sock *sk = cur;
	struct hlist_nulls_node *node;
	struct tcp_iter_state *st = seq->private;
	struct net *net = seq_file_net(seq);

	++st->num;
	++st->offset;

	sk = sk_nulls_next(sk);

	sk_nulls_for_each_from(sk, node) {
		if (sk->sk_family == st->family && net_eq(sock_net(sk), net))
			return sk;
	}

	spin_unlock_bh(inet_ehash_lockp(&tcp_hashinfo, st->bucket));
	++st->bucket;
	return established_get_first(seq);
}

static void *established_get_idx(struct seq_file *seq, loff_t pos)
{
	struct tcp_iter_state *st = seq->private;
	void *rc;

	st->bucket = 0;
	rc = established_get_first(seq);

	while (rc && pos) {
		rc = established_get_next(seq, rc);
		--pos;
	}
	return rc;
}

static void *tcp_get_idx(struct seq_file *seq, loff_t pos)
{
	void *rc;
	struct tcp_iter_state *st = seq->private;

	st->state = TCP_SEQ_STATE_LISTENING;
	rc	  = listening_get_idx(seq, &pos);

	if (!rc) {
		st->state = TCP_SEQ_STATE_ESTABLISHED;
		rc	  = established_get_idx(seq, pos);
	}

	return rc;
}

static void *tcp_seek_last_pos(struct seq_file *seq)
{
	struct tcp_iter_state *st = seq->private;
	int offset = st->offset;
	int orig_num = st->num;
	void *rc = NULL;

	switch (st->state) {
	case TCP_SEQ_STATE_OPENREQ:
	case TCP_SEQ_STATE_LISTENING:
		if (st->bucket >= INET_LHTABLE_SIZE)
			break;
		st->state = TCP_SEQ_STATE_LISTENING;
		rc = listening_get_next(seq, NULL);
		while (offset-- && rc)
			rc = listening_get_next(seq, rc);
		if (rc)
			break;
		st->bucket = 0;
		st->state = TCP_SEQ_STATE_ESTABLISHED;
		/* Fallthrough */
	case TCP_SEQ_STATE_ESTABLISHED:
		if (st->bucket > tcp_hashinfo.ehash_mask)
			break;
		rc = established_get_first(seq);
		while (offset-- && rc)
			rc = established_get_next(seq, rc);
	}

	st->num = orig_num;

	return rc;
}

static void *tcp_seq_start(struct seq_file *seq, loff_t *pos)
{
	struct tcp_iter_state *st = seq->private;
	void *rc;

	if (*pos && *pos == st->last_pos) {
		rc = tcp_seek_last_pos(seq);
		if (rc)
			goto out;
	}

	st->state = TCP_SEQ_STATE_LISTENING;
	st->num = 0;
	st->bucket = 0;
	st->offset = 0;
	rc = *pos ? tcp_get_idx(seq, *pos - 1) : SEQ_START_TOKEN;

out:
	st->last_pos = *pos;
	return rc;
}

static void *tcp_seq_next(struct seq_file *seq, void *v, loff_t *pos)
{
	struct tcp_iter_state *st = seq->private;
	void *rc = NULL;

	if (v == SEQ_START_TOKEN) {
		rc = tcp_get_idx(seq, 0);
		goto out;
	}

	switch (st->state) {
	case TCP_SEQ_STATE_OPENREQ:
	case TCP_SEQ_STATE_LISTENING:
		rc = listening_get_next(seq, v);
		if (!rc) {
			st->state = TCP_SEQ_STATE_ESTABLISHED;
			st->bucket = 0;
			st->offset = 0;
			rc	  = established_get_first(seq);
		}
		break;
	case TCP_SEQ_STATE_ESTABLISHED:
		rc = established_get_next(seq, v);
		break;
	}
out:
	++*pos;
	st->last_pos = *pos;
	return rc;
}

static void tcp_seq_stop(struct seq_file *seq, void *v)
{
	struct tcp_iter_state *st = seq->private;

	switch (st->state) {
	case TCP_SEQ_STATE_OPENREQ:
		if (v) {
			struct inet_connection_sock *icsk = inet_csk(st->syn_wait_sk);
			spin_unlock_bh(&icsk->icsk_accept_queue.syn_wait_lock);
		}
	case TCP_SEQ_STATE_LISTENING:
		if (v != SEQ_START_TOKEN)
			spin_unlock_bh(&tcp_hashinfo.listening_hash[st->bucket].lock);
		break;
	case TCP_SEQ_STATE_ESTABLISHED:
		if (v)
			spin_unlock_bh(inet_ehash_lockp(&tcp_hashinfo, st->bucket));
		break;
	}
}

int tcp_seq_open(struct inode *inode, struct file *file)
{
	struct tcp_seq_afinfo *afinfo = PDE_DATA(inode);
	struct tcp_iter_state *s;
	int err;

	err = seq_open_net(inode, file, &afinfo->seq_ops,
			  sizeof(struct tcp_iter_state));
	if (err < 0)
		return err;

	s = ((struct seq_file *)file->private_data)->private;
	s->family		= afinfo->family;
	s->last_pos		= 0;
	return 0;
}
EXPORT_SYMBOL(tcp_seq_open);

int tcp_proc_register(struct net *net, struct tcp_seq_afinfo *afinfo)
{
	int rc = 0;
	struct proc_dir_entry *p;

	afinfo->seq_ops.start		= tcp_seq_start;
	afinfo->seq_ops.next		= tcp_seq_next;
	afinfo->seq_ops.stop		= tcp_seq_stop;

	p = proc_create_data(afinfo->name, S_IRUGO, net->proc_net,
			     afinfo->seq_fops, afinfo);
	if (!p)
		rc = -ENOMEM;
	return rc;
}
EXPORT_SYMBOL(tcp_proc_register);

void tcp_proc_unregister(struct net *net, struct tcp_seq_afinfo *afinfo)
{
	remove_proc_entry(afinfo->name, net->proc_net);
}
EXPORT_SYMBOL(tcp_proc_unregister);

static void get_openreq4(const struct request_sock *req,
			 struct seq_file *f, int i, kuid_t uid)
{
	const struct inet_request_sock *ireq = inet_rsk(req);
	long delta = req->rsk_timer.expires - jiffies;

	seq_printf(f, "%4d: %08X:%04X %08X:%04X"
		" %02X %08X:%08X %02X:%08lX %08X %5u %8d %u %d %pK",
		i,
		ireq->ir_loc_addr,
		ireq->ir_num,
		ireq->ir_rmt_addr,
		ntohs(ireq->ir_rmt_port),
		TCP_SYN_RECV,
		0, 0, /* could print option size, but that is af dependent. */
		1,    /* timers active (only the expire timer) */
		jiffies_delta_to_clock_t(delta),
		req->num_timeout,
		from_kuid_munged(seq_user_ns(f), uid),
		0,  /* non standard timer */
		0, /* open_requests have no inode */
		0,
		req);
}

static void get_tcp4_sock(struct sock *sk, struct seq_file *f, int i)
{
	int timer_active;
	unsigned long timer_expires;
	const struct tcp_sock *tp = tcp_sk(sk);
	const struct inet_connection_sock *icsk = inet_csk(sk);
	const struct inet_sock *inet = inet_sk(sk);
	struct fastopen_queue *fastopenq = icsk->icsk_accept_queue.fastopenq;
	__be32 dest = inet->inet_daddr;
	__be32 src = inet->inet_rcv_saddr;
	__u16 destp = ntohs(inet->inet_dport);
	__u16 srcp = ntohs(inet->inet_sport);
	int rx_queue;

	if (icsk->icsk_pending == ICSK_TIME_RETRANS ||
	    icsk->icsk_pending == ICSK_TIME_EARLY_RETRANS ||
	    icsk->icsk_pending == ICSK_TIME_LOSS_PROBE) {
		timer_active	= 1;
		timer_expires	= icsk->icsk_timeout;
	} else if (icsk->icsk_pending == ICSK_TIME_PROBE0) {
		timer_active	= 4;
		timer_expires	= icsk->icsk_timeout;
	} else if (timer_pending(&sk->sk_timer)) {
		timer_active	= 2;
		timer_expires	= sk->sk_timer.expires;
	} else {
		timer_active	= 0;
		timer_expires = jiffies;
	}

	if (sk->sk_state == TCP_LISTEN)
		rx_queue = sk->sk_ack_backlog;
	else
		/*
		 * because we dont lock socket, we might find a transient negative value
		 */
		rx_queue = max_t(int, tp->rcv_nxt - tp->copied_seq, 0);

	seq_printf(f, "%4d: %08X:%04X %08X:%04X %02X %08X:%08X %02X:%08lX "
			"%08X %5u %8d %lu %d %pK %lu %lu %u %u %d",
		i, src, srcp, dest, destp, sk->sk_state,
		tp->write_seq - tp->snd_una,
		rx_queue,
		timer_active,
		jiffies_delta_to_clock_t(timer_expires - jiffies),
		icsk->icsk_retransmits,
		from_kuid_munged(seq_user_ns(f), sock_i_uid(sk)),
		icsk->icsk_probes_out,
		sock_i_ino(sk),
		atomic_read(&sk->sk_refcnt), sk,
		jiffies_to_clock_t(icsk->icsk_rto),
		jiffies_to_clock_t(icsk->icsk_ack.ato),
		(icsk->icsk_ack.quick << 1) | icsk->icsk_ack.pingpong,
		tp->snd_cwnd,
		sk->sk_state == TCP_LISTEN ?
		    (fastopenq ? fastopenq->max_qlen : 0) :
		    (tcp_in_initial_slowstart(tp) ? -1 : tp->snd_ssthresh));
}

static void get_timewait4_sock(const struct inet_timewait_sock *tw,
			       struct seq_file *f, int i)
{
	long delta = tw->tw_timer.expires - jiffies;
	__be32 dest, src;
	__u16 destp, srcp;

	dest  = tw->tw_daddr;
	src   = tw->tw_rcv_saddr;
	destp = ntohs(tw->tw_dport);
	srcp  = ntohs(tw->tw_sport);

	seq_printf(f, "%4d: %08X:%04X %08X:%04X"
		" %02X %08X:%08X %02X:%08lX %08X %5d %8d %d %d %pK",
		i, src, srcp, dest, destp, tw->tw_substate, 0, 0,
		3, jiffies_delta_to_clock_t(delta), 0, 0, 0, 0,
		atomic_read(&tw->tw_refcnt), tw);
}

#define TMPSZ 150

static int tcp4_seq_show(struct seq_file *seq, void *v)
{
	struct tcp_iter_state *st;
	struct sock *sk = v;

	seq_setwidth(seq, TMPSZ - 1);
	if (v == SEQ_START_TOKEN) {
		seq_puts(seq, "  sl  local_address rem_address   st tx_queue "
			   "rx_queue tr tm->when retrnsmt   uid  timeout "
			   "inode");
		goto out;
	}
	st = seq->private;

	switch (st->state) {
	case TCP_SEQ_STATE_LISTENING:
	case TCP_SEQ_STATE_ESTABLISHED:
		if (sk->sk_state == TCP_TIME_WAIT)
			get_timewait4_sock(v, seq, st->num);
		else
			get_tcp4_sock(v, seq, st->num);
		break;
	case TCP_SEQ_STATE_OPENREQ:
		get_openreq4(v, seq, st->num, st->uid);
		break;
	}
out:
	seq_pad(seq, '\n');
	return 0;
}

static const struct file_operations tcp_afinfo_seq_fops = {
	.owner   = THIS_MODULE,
	.open    = tcp_seq_open,
	.read    = seq_read,
	.llseek  = seq_lseek,
	.release = seq_release_net
};

static struct tcp_seq_afinfo tcp4_seq_afinfo = {
	.name		= "tcp",
	.family		= AF_INET,
	.seq_fops	= &tcp_afinfo_seq_fops,
	.seq_ops	= {
		.show		= tcp4_seq_show,
	},
};

static int __net_init tcp4_proc_init_net(struct net *net)
{
	return tcp_proc_register(net, &tcp4_seq_afinfo);
}

static void __net_exit tcp4_proc_exit_net(struct net *net)
{
	tcp_proc_unregister(net, &tcp4_seq_afinfo);
}

static struct pernet_operations tcp4_net_ops = {
	.init = tcp4_proc_init_net,
	.exit = tcp4_proc_exit_net,
};

int __init tcp4_proc_init(void)
{
	return register_pernet_subsys(&tcp4_net_ops);
}

void tcp4_proc_exit(void)
{
	unregister_pernet_subsys(&tcp4_net_ops);
}
#endif /* CONFIG_PROC_FS */

#ifdef CONFIG_MPTCP
static void tcp_v4_clear_sk(struct sock *sk, int size)
{
	struct tcp_sock *tp = tcp_sk(sk);

	/* we do not want to clear tk_table field, because of RCU lookups */
	sk_prot_clear_nulls(sk, offsetof(struct tcp_sock, tk_table));

	size -= offsetof(struct tcp_sock, tk_table) + sizeof(tp->tk_table);
	memset((char *)&tp->tk_table + sizeof(tp->tk_table), 0, size);
}
#endif

struct proto tcp_prot = {
	.name			= "TCP",
	.owner			= THIS_MODULE,
	.close			= tcp_close,
	.connect		= tcp_v4_connect,
	.disconnect		= tcp_disconnect,
	.accept			= inet_csk_accept,
	.ioctl			= tcp_ioctl,
	.init			= tcp_v4_init_sock,
	.destroy		= tcp_v4_destroy_sock,
	.shutdown		= tcp_shutdown,
	.setsockopt		= tcp_setsockopt,
	.getsockopt		= tcp_getsockopt,
	.recvmsg		= tcp_recvmsg,
	.sendmsg		= tcp_sendmsg,
	.sendpage		= tcp_sendpage,
	.backlog_rcv		= tcp_v4_do_rcv,
	.release_cb		= tcp_release_cb,
	.hash			= inet_hash,
	.unhash			= inet_unhash,
	.get_port		= inet_csk_get_port,
	.enter_memory_pressure	= tcp_enter_memory_pressure,
	.stream_memory_free	= tcp_stream_memory_free,
	.sockets_allocated	= &tcp_sockets_allocated,
	.orphan_count		= &tcp_orphan_count,
	.memory_allocated	= &tcp_memory_allocated,
	.memory_pressure	= &tcp_memory_pressure,
	.sysctl_mem		= sysctl_tcp_mem,
	.sysctl_wmem		= sysctl_tcp_wmem,
	.sysctl_rmem		= sysctl_tcp_rmem,
	.max_header		= MAX_TCP_HEADER,
	.obj_size		= sizeof(struct tcp_sock),
	.slab_flags		= SLAB_DESTROY_BY_RCU,
	.twsk_prot		= &tcp_timewait_sock_ops,
	.rsk_prot		= &tcp_request_sock_ops,
	.h.hashinfo		= &tcp_hashinfo,
	.no_autobind		= true,
#ifdef CONFIG_COMPAT
	.compat_setsockopt	= compat_tcp_setsockopt,
	.compat_getsockopt	= compat_tcp_getsockopt,
#endif
#ifdef CONFIG_MEMCG_KMEM
	.init_cgroup		= tcp_init_cgroup,
	.destroy_cgroup		= tcp_destroy_cgroup,
	.proto_cgroup		= tcp_proto_cgroup,
#endif
#ifdef CONFIG_MPTCP
	.clear_sk		= tcp_v4_clear_sk,
#endif
};
EXPORT_SYMBOL(tcp_prot);

static void __net_exit tcp_sk_exit(struct net *net)
{
	int cpu;

	for_each_possible_cpu(cpu)
		inet_ctl_sock_destroy(*per_cpu_ptr(net->ipv4.tcp_sk, cpu));
	free_percpu(net->ipv4.tcp_sk);
}

static int __net_init tcp_sk_init(struct net *net)
{
	int res, cpu;

	net->ipv4.tcp_sk = alloc_percpu(struct sock *);
	if (!net->ipv4.tcp_sk)
		return -ENOMEM;

	for_each_possible_cpu(cpu) {
		struct sock *sk;

		res = inet_ctl_sock_create(&sk, PF_INET, SOCK_RAW,
					   IPPROTO_TCP, net);
		if (res)
			goto fail;
		*per_cpu_ptr(net->ipv4.tcp_sk, cpu) = sk;
	}
	net->ipv4.sysctl_tcp_ecn = 2;
	net->ipv4.sysctl_tcp_base_mss = TCP_BASE_MSS;
	net->ipv4.sysctl_tcp_probe_threshold = TCP_PROBE_THRESHOLD;
	net->ipv4.sysctl_tcp_probe_interval = TCP_PROBE_INTERVAL;
	return 0;

fail:
	tcp_sk_exit(net);

	return res;
}

static void __net_exit tcp_sk_exit_batch(struct list_head *net_exit_list)
{
	inet_twsk_purge(&tcp_hashinfo, &tcp_death_row, AF_INET);
}

static struct pernet_operations __net_initdata tcp_sk_ops = {
       .init	   = tcp_sk_init,
       .exit	   = tcp_sk_exit,
       .exit_batch = tcp_sk_exit_batch,
};

void __init tcp_v4_init(void)
{
	inet_hashinfo_init(&tcp_hashinfo);
	if (register_pernet_subsys(&tcp_sk_ops))
		panic("Failed to create the TCP control socket.\n");
}<|MERGE_RESOLUTION|>--- conflicted
+++ resolved
@@ -714,12 +714,8 @@
    outside socket context is ugly, certainly. What can I do?
  */
 
-<<<<<<< HEAD
-static void tcp_v4_send_ack(struct sk_buff *skb, u32 seq, u32 ack, u32 data_ack,
-=======
 static void tcp_v4_send_ack(struct net *net,
-			    struct sk_buff *skb, u32 seq, u32 ack,
->>>>>>> 7f307376
+			    struct sk_buff *skb, u32 seq, u32 ack, u32 data_ack,
 			    u32 win, u32 tsval, u32 tsecr, int oif,
 			    struct tcp_md5sig_key *key,
 			    int reply_flags, u8 tos, int mptcp)
@@ -821,13 +817,8 @@
 		mptcp = 1;
 	}
 
-<<<<<<< HEAD
-	tcp_v4_send_ack(skb, tcptw->tw_snd_nxt, tcptw->tw_rcv_nxt,
-			data_ack,
-=======
 	tcp_v4_send_ack(sock_net(sk), skb,
-			tcptw->tw_snd_nxt, tcptw->tw_rcv_nxt,
->>>>>>> 7f307376
+			tcptw->tw_snd_nxt, tcptw->tw_rcv_nxt, data_ack,
 			tcptw->tw_rcv_wnd >> tw->tw_rcv_wscale,
 			tcp_time_stamp + tcptw->tw_ts_offset,
 			tcptw->tw_ts_recent,
@@ -846,17 +837,11 @@
 	/* sk->sk_state == TCP_LISTEN -> for regular TCP_SYN_RECV
 	 * sk->sk_state == TCP_SYN_RECV -> for Fast Open.
 	 */
-<<<<<<< HEAD
-	tcp_v4_send_ack(skb, (sk->sk_state == TCP_LISTEN) ?
-			tcp_rsk(req)->snt_isn + 1 : tcp_sk(sk)->snd_nxt,
-			tcp_rsk(req)->rcv_nxt, 0, req->rcv_wnd,
-=======
 	u32 seq = (sk->sk_state == TCP_LISTEN) ? tcp_rsk(req)->snt_isn + 1 :
 					     tcp_sk(sk)->snd_nxt;
 
 	tcp_v4_send_ack(sock_net(sk), skb, seq,
-			tcp_rsk(req)->rcv_nxt, req->rcv_wnd,
->>>>>>> 7f307376
+			tcp_rsk(req)->rcv_nxt, 0, req->rcv_wnd,
 			tcp_time_stamp,
 			req->ts_recent,
 			0,
