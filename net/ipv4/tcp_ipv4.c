/*
 * INET		An implementation of the TCP/IP protocol suite for the LINUX
 *		operating system.  INET is implemented using the  BSD Socket
 *		interface as the means of communication with the user level.
 *
 *		Implementation of the Transmission Control Protocol(TCP).
 *
 *		IPv4 specific functions
 *
 *
 *		code split from:
 *		linux/ipv4/tcp.c
 *		linux/ipv4/tcp_input.c
 *		linux/ipv4/tcp_output.c
 *
 *		See tcp.c for author information
 *
 *	This program is free software; you can redistribute it and/or
 *      modify it under the terms of the GNU General Public License
 *      as published by the Free Software Foundation; either version
 *      2 of the License, or (at your option) any later version.
 */

/*
 * Changes:
 *		David S. Miller	:	New socket lookup architecture.
 *					This code is dedicated to John Dyson.
 *		David S. Miller :	Change semantics of established hash,
 *					half is devoted to TIME_WAIT sockets
 *					and the rest go in the other half.
 *		Andi Kleen :		Add support for syncookies and fixed
 *					some bugs: ip options weren't passed to
 *					the TCP layer, missed a check for an
 *					ACK bit.
 *		Andi Kleen :		Implemented fast path mtu discovery.
 *	     				Fixed many serious bugs in the
 *					request_sock handling and moved
 *					most of it into the af independent code.
 *					Added tail drop and some other bugfixes.
 *					Added new listen semantics.
 *		Mike McLagan	:	Routing by source
 *	Juan Jose Ciarlante:		ip_dynaddr bits
 *		Andi Kleen:		various fixes.
 *	Vitaly E. Lavrov	:	Transparent proxy revived after year
 *					coma.
 *	Andi Kleen		:	Fix new listen.
 *	Andi Kleen		:	Fix accept error reporting.
 *	YOSHIFUJI Hideaki @USAGI and:	Support IPV6_V6ONLY socket option, which
 *	Alexey Kuznetsov		allow both IPv4 and IPv6 sockets to bind
 *					a single port at the same time.
 */

#define pr_fmt(fmt) "TCP: " fmt

#include <linux/bottom_half.h>
#include <linux/types.h>
#include <linux/fcntl.h>
#include <linux/module.h>
#include <linux/random.h>
#include <linux/cache.h>
#include <linux/jhash.h>
#include <linux/init.h>
#include <linux/times.h>
#include <linux/slab.h>

#include <net/net_namespace.h>
#include <net/icmp.h>
#include <net/inet_hashtables.h>
#include <net/tcp.h>
#include <net/mptcp.h>
#include <net/mptcp_v4.h>
#include <net/transp_v6.h>
#include <net/ipv6.h>
#include <net/inet_common.h>
#include <net/timewait_sock.h>
#include <net/xfrm.h>
#include <net/secure_seq.h>
#include <net/busy_poll.h>

#include <linux/inet.h>
#include <linux/ipv6.h>
#include <linux/stddef.h>
#include <linux/proc_fs.h>
#include <linux/seq_file.h>

#include <crypto/hash.h>
#include <linux/scatterlist.h>

int sysctl_tcp_tw_reuse __read_mostly;
int sysctl_tcp_low_latency __read_mostly;

#ifdef CONFIG_TCP_MD5SIG
static int tcp_v4_md5_hash_hdr(char *md5_hash, const struct tcp_md5sig_key *key,
			       __be32 daddr, __be32 saddr, const struct tcphdr *th);
#endif

struct inet_hashinfo tcp_hashinfo;
EXPORT_SYMBOL(tcp_hashinfo);

static  __u32 tcp_v4_init_sequence(const struct sk_buff *skb)
{
	return secure_tcp_sequence_number(ip_hdr(skb)->daddr,
					  ip_hdr(skb)->saddr,
					  tcp_hdr(skb)->dest,
					  tcp_hdr(skb)->source);
}

int tcp_twsk_unique(struct sock *sk, struct sock *sktw, void *twp)
{
	const struct tcp_timewait_sock *tcptw = tcp_twsk(sktw);
	struct tcp_sock *tp = tcp_sk(sk);

	/* With PAWS, it is safe from the viewpoint
	   of data integrity. Even without PAWS it is safe provided sequence
	   spaces do not overlap i.e. at data rates <= 80Mbit/sec.

	   Actually, the idea is close to VJ's one, only timestamp cache is
	   held not per host, but per port pair and TW bucket is used as state
	   holder.

	   If TW bucket has been already destroyed we fall back to VJ's scheme
	   and use initial timestamp retrieved from peer table.
	 */
	if (tcptw->tw_ts_recent_stamp &&
	    (!twp || (sysctl_tcp_tw_reuse &&
			     get_seconds() - tcptw->tw_ts_recent_stamp > 1))) {
		tp->write_seq = tcptw->tw_snd_nxt + 65535 + 2;
		if (tp->write_seq == 0)
			tp->write_seq = 1;
		tp->rx_opt.ts_recent	   = tcptw->tw_ts_recent;
		tp->rx_opt.ts_recent_stamp = tcptw->tw_ts_recent_stamp;
		sock_hold(sktw);
		return 1;
	}

	return 0;
}
EXPORT_SYMBOL_GPL(tcp_twsk_unique);

/* This will initiate an outgoing connection. */
int tcp_v4_connect(struct sock *sk, struct sockaddr *uaddr, int addr_len)
{
	struct sockaddr_in *usin = (struct sockaddr_in *)uaddr;
	struct inet_sock *inet = inet_sk(sk);
	struct tcp_sock *tp = tcp_sk(sk);
	__be16 orig_sport, orig_dport;
	__be32 daddr, nexthop;
	struct flowi4 *fl4;
	struct rtable *rt;
	int err;
	struct ip_options_rcu *inet_opt;

	if (addr_len < sizeof(struct sockaddr_in))
		return -EINVAL;

	if (usin->sin_family != AF_INET)
		return -EAFNOSUPPORT;

	nexthop = daddr = usin->sin_addr.s_addr;
	inet_opt = rcu_dereference_protected(inet->inet_opt,
					     lockdep_sock_is_held(sk));
	if (inet_opt && inet_opt->opt.srr) {
		if (!daddr)
			return -EINVAL;
		nexthop = inet_opt->opt.faddr;
	}

	orig_sport = inet->inet_sport;
	orig_dport = usin->sin_port;
	fl4 = &inet->cork.fl.u.ip4;
	rt = ip_route_connect(fl4, nexthop, inet->inet_saddr,
			      RT_CONN_FLAGS(sk), sk->sk_bound_dev_if,
			      IPPROTO_TCP,
			      orig_sport, orig_dport, sk);
	if (IS_ERR(rt)) {
		err = PTR_ERR(rt);
		if (err == -ENETUNREACH)
			IP_INC_STATS(sock_net(sk), IPSTATS_MIB_OUTNOROUTES);
		return err;
	}

	if (rt->rt_flags & (RTCF_MULTICAST | RTCF_BROADCAST)) {
		ip_rt_put(rt);
		return -ENETUNREACH;
	}

	if (!inet_opt || !inet_opt->opt.srr)
		daddr = fl4->daddr;

	if (!inet->inet_saddr)
		inet->inet_saddr = fl4->saddr;
	sk_rcv_saddr_set(sk, inet->inet_saddr);

	if (tp->rx_opt.ts_recent_stamp && inet->inet_daddr != daddr) {
		/* Reset inherited state */
		tp->rx_opt.ts_recent	   = 0;
		tp->rx_opt.ts_recent_stamp = 0;
		if (likely(!tp->repair))
			tp->write_seq	   = 0;
	}

	if (tcp_death_row.sysctl_tw_recycle &&
	    !tp->rx_opt.ts_recent_stamp && fl4->daddr == daddr)
		tcp_fetch_timewait_stamp(sk, &rt->dst);

	inet->inet_dport = usin->sin_port;
	sk_daddr_set(sk, daddr);

	inet_csk(sk)->icsk_ext_hdr_len = 0;
	if (inet_opt)
		inet_csk(sk)->icsk_ext_hdr_len = inet_opt->opt.optlen;

	tp->rx_opt.mss_clamp = TCP_MSS_DEFAULT;

	/* Socket identity is still unknown (sport may be zero).
	 * However we set state to SYN-SENT and not releasing socket
	 * lock select source port, enter ourselves into the hash tables and
	 * complete initialization after this.
	 */
	tcp_set_state(sk, TCP_SYN_SENT);
	err = inet_hash_connect(&tcp_death_row, sk);
	if (err)
		goto failure;

	sk_set_txhash(sk);

	rt = ip_route_newports(fl4, rt, orig_sport, orig_dport,
			       inet->inet_sport, inet->inet_dport, sk);
	if (IS_ERR(rt)) {
		err = PTR_ERR(rt);
		rt = NULL;
		goto failure;
	}
	/* OK, now commit destination to socket.  */
	sk->sk_gso_type = SKB_GSO_TCPV4;
	sk_setup_caps(sk, &rt->dst);

	if (!tp->write_seq && likely(!tp->repair))
		tp->write_seq = secure_tcp_sequence_number(inet->inet_saddr,
							   inet->inet_daddr,
							   inet->inet_sport,
							   usin->sin_port);

	inet->inet_id = tp->write_seq ^ jiffies;

	err = tcp_connect(sk);

	rt = NULL;
	if (err)
		goto failure;

	return 0;

failure:
	/*
	 * This unhashes the socket and releases the local port,
	 * if necessary.
	 */
	tcp_set_state(sk, TCP_CLOSE);
	ip_rt_put(rt);
	sk->sk_route_caps = 0;
	inet->inet_dport = 0;
	return err;
}
EXPORT_SYMBOL(tcp_v4_connect);

/*
 * This routine reacts to ICMP_FRAG_NEEDED mtu indications as defined in RFC1191.
 * It can be called through tcp_release_cb() if socket was owned by user
 * at the time tcp_v4_err() was called to handle ICMP message.
 */
void tcp_v4_mtu_reduced(struct sock *sk)
{
	struct dst_entry *dst;
	struct inet_sock *inet = inet_sk(sk);
	u32 mtu = tcp_sk(sk)->mtu_info;

	dst = inet_csk_update_pmtu(sk, mtu);
	if (!dst)
		return;

	/* Something is about to be wrong... Remember soft error
	 * for the case, if this connection will not able to recover.
	 */
	if (mtu < dst_mtu(dst) && ip_dont_fragment(sk, dst))
		sk->sk_err_soft = EMSGSIZE;

	mtu = dst_mtu(dst);

	if (inet->pmtudisc != IP_PMTUDISC_DONT &&
	    ip_sk_accept_pmtu(sk) &&
	    inet_csk(sk)->icsk_pmtu_cookie > mtu) {
		tcp_sync_mss(sk, mtu);

		/* Resend the TCP packet because it's
		 * clear that the old packet has been
		 * dropped. This is the new "fast" path mtu
		 * discovery.
		 */
		tcp_simple_retransmit(sk);
	} /* else let the usual retransmit timer handle it */
}
EXPORT_SYMBOL(tcp_v4_mtu_reduced);

static void do_redirect(struct sk_buff *skb, struct sock *sk)
{
	struct dst_entry *dst = __sk_dst_check(sk, 0);

	if (dst)
		dst->ops->redirect(dst, sk, skb);
}


/* handle ICMP messages on TCP_NEW_SYN_RECV request sockets */
void tcp_req_err(struct sock *sk, u32 seq, bool abort)
{
	struct request_sock *req = inet_reqsk(sk);
	struct net *net = sock_net(sk);

	/* ICMPs are not backlogged, hence we cannot get
	 * an established socket here.
	 */
	if (seq != tcp_rsk(req)->snt_isn) {
		__NET_INC_STATS(net, LINUX_MIB_OUTOFWINDOWICMPS);
	} else if (abort) {
		/*
		 * Still in SYN_RECV, just remove it silently.
		 * There is no good way to pass the error to the newly
		 * created socket, and POSIX does not want network
		 * errors returned from accept().
		 */
		inet_csk_reqsk_queue_drop(req->rsk_listener, req);
		tcp_listendrop(req->rsk_listener);
	}
	reqsk_put(req);
}
EXPORT_SYMBOL(tcp_req_err);

/*
 * This routine is called by the ICMP module when it gets some
 * sort of error condition.  If err < 0 then the socket should
 * be closed and the error returned to the user.  If err > 0
 * it's just the icmp type << 8 | icmp code.  After adjustment
 * header points to the first 8 bytes of the tcp header.  We need
 * to find the appropriate port.
 *
 * The locking strategy used here is very "optimistic". When
 * someone else accesses the socket the ICMP is just dropped
 * and for some paths there is no check at all.
 * A more general error queue to queue errors for later handling
 * is probably better.
 *
 */

void tcp_v4_err(struct sk_buff *icmp_skb, u32 info)
{
	const struct iphdr *iph = (const struct iphdr *)icmp_skb->data;
	struct tcphdr *th = (struct tcphdr *)(icmp_skb->data + (iph->ihl << 2));
	struct inet_connection_sock *icsk;
	struct tcp_sock *tp;
	struct inet_sock *inet;
	const int type = icmp_hdr(icmp_skb)->type;
	const int code = icmp_hdr(icmp_skb)->code;
	struct sock *sk, *meta_sk;
	struct sk_buff *skb;
	struct request_sock *fastopen;
	__u32 seq, snd_una;
	__u32 remaining;
	int err;
	struct net *net = dev_net(icmp_skb->dev);

	sk = __inet_lookup_established(net, &tcp_hashinfo, iph->daddr,
				       th->dest, iph->saddr, ntohs(th->source),
				       inet_iif(icmp_skb));
	if (!sk) {
		__ICMP_INC_STATS(net, ICMP_MIB_INERRORS);
		return;
	}
	if (sk->sk_state == TCP_TIME_WAIT) {
		inet_twsk_put(inet_twsk(sk));
		return;
	}
	seq = ntohl(th->seq);
	if (sk->sk_state == TCP_NEW_SYN_RECV)
		return tcp_req_err(sk, seq,
				  type == ICMP_PARAMETERPROB ||
				  type == ICMP_TIME_EXCEEDED ||
				  (type == ICMP_DEST_UNREACH &&
				   (code == ICMP_NET_UNREACH ||
				    code == ICMP_HOST_UNREACH)));

	tp = tcp_sk(sk);
	if (mptcp(tp))
		meta_sk = mptcp_meta_sk(sk);
	else
		meta_sk = sk;

	bh_lock_sock(meta_sk);
	/* If too many ICMPs get dropped on busy
	 * servers this needs to be solved differently.
	 * We do take care of PMTU discovery (RFC1191) special case :
	 * we can receive locally generated ICMP messages while socket is held.
	 */
	if (sock_owned_by_user(meta_sk)) {
		if (!(type == ICMP_DEST_UNREACH && code == ICMP_FRAG_NEEDED))
			__NET_INC_STATS(net, LINUX_MIB_LOCKDROPPEDICMPS);
	}
	if (sk->sk_state == TCP_CLOSE)
		goto out;

	if (unlikely(iph->ttl < inet_sk(sk)->min_ttl)) {
		__NET_INC_STATS(net, LINUX_MIB_TCPMINTTLDROP);
		goto out;
	}

	icsk = inet_csk(sk);
	/* XXX (TFO) - tp->snd_una should be ISN (tcp_create_openreq_child() */
	fastopen = tp->fastopen_rsk;
	snd_una = fastopen ? tcp_rsk(fastopen)->snt_isn : tp->snd_una;
	if (sk->sk_state != TCP_LISTEN &&
	    !between(seq, snd_una, tp->snd_nxt)) {
		__NET_INC_STATS(net, LINUX_MIB_OUTOFWINDOWICMPS);
		goto out;
	}

	switch (type) {
	case ICMP_REDIRECT:
		do_redirect(icmp_skb, sk);
		goto out;
	case ICMP_SOURCE_QUENCH:
		/* Just silently ignore these. */
		goto out;
	case ICMP_PARAMETERPROB:
		err = EPROTO;
		break;
	case ICMP_DEST_UNREACH:
		if (code > NR_ICMP_UNREACH)
			goto out;

		if (code == ICMP_FRAG_NEEDED) { /* PMTU discovery (RFC1191) */
			/* We are not interested in TCP_LISTEN and open_requests
			 * (SYN-ACKs send out by Linux are always <576bytes so
			 * they should go through unfragmented).
			 */
			if (sk->sk_state == TCP_LISTEN)
				goto out;

			tp->mtu_info = info;
			if (!sock_owned_by_user(meta_sk)) {
				tcp_v4_mtu_reduced(sk);
			} else {
				if (!test_and_set_bit(TCP_MTU_REDUCED_DEFERRED, &tp->tsq_flags))
					sock_hold(sk);
				if (mptcp(tp))
					mptcp_tsq_flags(sk);
			}
			goto out;
		}

		err = icmp_err_convert[code].errno;
		/* check if icmp_skb allows revert of backoff
		 * (see draft-zimmermann-tcp-lcd) */
		if (code != ICMP_NET_UNREACH && code != ICMP_HOST_UNREACH)
			break;
		if (seq != tp->snd_una  || !icsk->icsk_retransmits ||
		    !icsk->icsk_backoff || fastopen)
			break;

		if (sock_owned_by_user(meta_sk))
			break;

		icsk->icsk_backoff--;
		icsk->icsk_rto = tp->srtt_us ? __tcp_set_rto(tp) :
					       TCP_TIMEOUT_INIT;
		icsk->icsk_rto = inet_csk_rto_backoff(icsk, TCP_RTO_MAX);

		skb = tcp_write_queue_head(sk);
		BUG_ON(!skb);

		remaining = icsk->icsk_rto -
			    min(icsk->icsk_rto,
				tcp_time_stamp - tcp_skb_timestamp(skb));

		if (remaining) {
			inet_csk_reset_xmit_timer(sk, ICSK_TIME_RETRANS,
						  remaining, TCP_RTO_MAX);
		} else {
			/* RTO revert clocked out retransmission.
			 * Will retransmit now */
			tcp_sk(sk)->ops->retransmit_timer(sk);
		}

		break;
	case ICMP_TIME_EXCEEDED:
		err = EHOSTUNREACH;
		break;
	default:
		goto out;
	}

	switch (sk->sk_state) {
	case TCP_SYN_SENT:
	case TCP_SYN_RECV:
		/* Only in fast or simultaneous open. If a fast open socket is
		 * is already accepted it is treated as a connected one below.
		 */
		if (fastopen && !fastopen->sk)
			break;

		if (!sock_owned_by_user(meta_sk)) {
			sk->sk_err = err;

			sk->sk_error_report(sk);

			tcp_done(sk);
		} else {
			sk->sk_err_soft = err;
		}
		goto out;
	}

	/* If we've already connected we will keep trying
	 * until we time out, or the user gives up.
	 *
	 * rfc1122 4.2.3.9 allows to consider as hard errors
	 * only PROTO_UNREACH and PORT_UNREACH (well, FRAG_FAILED too,
	 * but it is obsoleted by pmtu discovery).
	 *
	 * Note, that in modern internet, where routing is unreliable
	 * and in each dark corner broken firewalls sit, sending random
	 * errors ordered by their masters even this two messages finally lose
	 * their original sense (even Linux sends invalid PORT_UNREACHs)
	 *
	 * Now we are in compliance with RFCs.
	 *							--ANK (980905)
	 */

	inet = inet_sk(sk);
	if (!sock_owned_by_user(meta_sk) && inet->recverr) {
		sk->sk_err = err;
		sk->sk_error_report(sk);
	} else	{ /* Only an error on timeout */
		sk->sk_err_soft = err;
	}

out:
	bh_unlock_sock(meta_sk);
	sock_put(sk);
}

void __tcp_v4_send_check(struct sk_buff *skb, __be32 saddr, __be32 daddr)
{
	struct tcphdr *th = tcp_hdr(skb);

	if (skb->ip_summed == CHECKSUM_PARTIAL) {
		th->check = ~tcp_v4_check(skb->len, saddr, daddr, 0);
		skb->csum_start = skb_transport_header(skb) - skb->head;
		skb->csum_offset = offsetof(struct tcphdr, check);
	} else {
		th->check = tcp_v4_check(skb->len, saddr, daddr,
					 csum_partial(th,
						      th->doff << 2,
						      skb->csum));
	}
}

/* This routine computes an IPv4 TCP checksum. */
void tcp_v4_send_check(struct sock *sk, struct sk_buff *skb)
{
	const struct inet_sock *inet = inet_sk(sk);

	__tcp_v4_send_check(skb, inet->inet_saddr, inet->inet_daddr);
}
EXPORT_SYMBOL(tcp_v4_send_check);

/*
 *	This routine will send an RST to the other tcp.
 *
 *	Someone asks: why I NEVER use socket parameters (TOS, TTL etc.)
 *		      for reset.
 *	Answer: if a packet caused RST, it is not for a socket
 *		existing in our system, if it is matched to a socket,
 *		it is just duplicate segment or bug in other side's TCP.
 *		So that we build reply only basing on parameters
 *		arrived with segment.
 *	Exception: precedence violation. We do not implement it in any case.
 */

void tcp_v4_send_reset(const struct sock *sk, struct sk_buff *skb)
{
	const struct tcphdr *th = tcp_hdr(skb);
	struct {
		struct tcphdr th;
#ifdef CONFIG_TCP_MD5SIG
		__be32 opt[(TCPOLEN_MD5SIG_ALIGNED >> 2)];
#endif
	} rep;
	struct ip_reply_arg arg;
#ifdef CONFIG_TCP_MD5SIG
	struct tcp_md5sig_key *key = NULL;
	const __u8 *hash_location = NULL;
	unsigned char newhash[16];
	int genhash;
	struct sock *sk1 = NULL;
#endif
	struct net *net;

	/* Never send a reset in response to a reset. */
	if (th->rst)
		return;

	/* If sk not NULL, it means we did a successful lookup and incoming
	 * route had to be correct. prequeue might have dropped our dst.
	 */
	if (!sk && skb_rtable(skb)->rt_type != RTN_LOCAL)
		return;

	/* Swap the send and the receive. */
	memset(&rep, 0, sizeof(rep));
	rep.th.dest   = th->source;
	rep.th.source = th->dest;
	rep.th.doff   = sizeof(struct tcphdr) / 4;
	rep.th.rst    = 1;

	if (th->ack) {
		rep.th.seq = th->ack_seq;
	} else {
		rep.th.ack = 1;
		rep.th.ack_seq = htonl(ntohl(th->seq) + th->syn + th->fin +
				       skb->len - (th->doff << 2));
	}

	memset(&arg, 0, sizeof(arg));
	arg.iov[0].iov_base = (unsigned char *)&rep;
	arg.iov[0].iov_len  = sizeof(rep.th);

	net = sk ? sock_net(sk) : dev_net(skb_dst(skb)->dev);
#ifdef CONFIG_TCP_MD5SIG
	rcu_read_lock();
	hash_location = tcp_parse_md5sig_option(th);
	if (sk && sk_fullsock(sk)) {
		key = tcp_md5_do_lookup(sk, (union tcp_md5_addr *)
					&ip_hdr(skb)->saddr, AF_INET);
	} else if (hash_location) {
		/*
		 * active side is lost. Try to find listening socket through
		 * source port, and then find md5 key through listening socket.
		 * we are not loose security here:
		 * Incoming packet is checked with md5 hash with finding key,
		 * no RST generated if md5 hash doesn't match.
		 */
		sk1 = __inet_lookup_listener(net, &tcp_hashinfo, NULL, 0,
					     ip_hdr(skb)->saddr,
					     th->source, ip_hdr(skb)->daddr,
					     ntohs(th->source), inet_iif(skb));
		/* don't send rst if it can't find key */
		if (!sk1)
			goto out;

		key = tcp_md5_do_lookup(sk1, (union tcp_md5_addr *)
					&ip_hdr(skb)->saddr, AF_INET);
		if (!key)
			goto out;


		genhash = tcp_v4_md5_hash_skb(newhash, key, NULL, skb);
		if (genhash || memcmp(hash_location, newhash, 16) != 0)
			goto out;

	}

	if (key) {
		rep.opt[0] = htonl((TCPOPT_NOP << 24) |
				   (TCPOPT_NOP << 16) |
				   (TCPOPT_MD5SIG << 8) |
				   TCPOLEN_MD5SIG);
		/* Update length and the length the header thinks exists */
		arg.iov[0].iov_len += TCPOLEN_MD5SIG_ALIGNED;
		rep.th.doff = arg.iov[0].iov_len / 4;

		tcp_v4_md5_hash_hdr((__u8 *) &rep.opt[1],
				     key, ip_hdr(skb)->saddr,
				     ip_hdr(skb)->daddr, &rep.th);
	}
#endif
	arg.csum = csum_tcpudp_nofold(ip_hdr(skb)->daddr,
				      ip_hdr(skb)->saddr, /* XXX */
				      arg.iov[0].iov_len, IPPROTO_TCP, 0);
	arg.csumoffset = offsetof(struct tcphdr, check) / 2;
	arg.flags = (sk && inet_sk_transparent(sk)) ? IP_REPLY_ARG_NOSRCCHECK : 0;

	/* When socket is gone, all binding information is lost.
	 * routing might fail in this case. No choice here, if we choose to force
	 * input interface, we will misroute in case of asymmetric route.
	 */
	if (sk)
		arg.bound_dev_if = sk->sk_bound_dev_if;

	BUILD_BUG_ON(offsetof(struct sock, sk_bound_dev_if) !=
		     offsetof(struct inet_timewait_sock, tw_bound_dev_if));

	arg.tos = ip_hdr(skb)->tos;
	local_bh_disable();
	ip_send_unicast_reply(*this_cpu_ptr(net->ipv4.tcp_sk),
			      skb, &TCP_SKB_CB(skb)->header.h4.opt,
			      ip_hdr(skb)->saddr, ip_hdr(skb)->daddr,
			      &arg, arg.iov[0].iov_len);

	__TCP_INC_STATS(net, TCP_MIB_OUTSEGS);
	__TCP_INC_STATS(net, TCP_MIB_OUTRSTS);
	local_bh_enable();

#ifdef CONFIG_TCP_MD5SIG
out:
	rcu_read_unlock();
#endif
}

/* The code following below sending ACKs in SYN-RECV and TIME-WAIT states
   outside socket context is ugly, certainly. What can I do?
 */

static void tcp_v4_send_ack(struct net *net,
			    struct sk_buff *skb, u32 seq, u32 ack, u32 data_ack,
			    u32 win, u32 tsval, u32 tsecr, int oif,
			    struct tcp_md5sig_key *key,
			    int reply_flags, u8 tos, int mptcp)
{
	const struct tcphdr *th = tcp_hdr(skb);
	struct {
		struct tcphdr th;
		__be32 opt[(TCPOLEN_TSTAMP_ALIGNED >> 2)
#ifdef CONFIG_TCP_MD5SIG
			   + (TCPOLEN_MD5SIG_ALIGNED >> 2)
#endif
#ifdef CONFIG_MPTCP
			   + ((MPTCP_SUB_LEN_DSS >> 2) +
			      (MPTCP_SUB_LEN_ACK >> 2))
#endif
			];
	} rep;
	struct ip_reply_arg arg;

	memset(&rep.th, 0, sizeof(struct tcphdr));
	memset(&arg, 0, sizeof(arg));

	arg.iov[0].iov_base = (unsigned char *)&rep;
	arg.iov[0].iov_len  = sizeof(rep.th);
	if (tsecr) {
		rep.opt[0] = htonl((TCPOPT_NOP << 24) | (TCPOPT_NOP << 16) |
				   (TCPOPT_TIMESTAMP << 8) |
				   TCPOLEN_TIMESTAMP);
		rep.opt[1] = htonl(tsval);
		rep.opt[2] = htonl(tsecr);
		arg.iov[0].iov_len += TCPOLEN_TSTAMP_ALIGNED;
	}

	/* Swap the send and the receive. */
	rep.th.dest    = th->source;
	rep.th.source  = th->dest;
	rep.th.doff    = arg.iov[0].iov_len / 4;
	rep.th.seq     = htonl(seq);
	rep.th.ack_seq = htonl(ack);
	rep.th.ack     = 1;
	rep.th.window  = htons(win);

#ifdef CONFIG_TCP_MD5SIG
	if (key) {
		int offset = (tsecr) ? 3 : 0;

		rep.opt[offset++] = htonl((TCPOPT_NOP << 24) |
					  (TCPOPT_NOP << 16) |
					  (TCPOPT_MD5SIG << 8) |
					  TCPOLEN_MD5SIG);
		arg.iov[0].iov_len += TCPOLEN_MD5SIG_ALIGNED;
		rep.th.doff = arg.iov[0].iov_len/4;

		tcp_v4_md5_hash_hdr((__u8 *) &rep.opt[offset],
				    key, ip_hdr(skb)->saddr,
				    ip_hdr(skb)->daddr, &rep.th);
	}
#endif
#ifdef CONFIG_MPTCP
	if (mptcp) {
		int offset = (tsecr) ? 3 : 0;
		/* Construction of 32-bit data_ack */
		rep.opt[offset++] = htonl((TCPOPT_MPTCP << 24) |
					  ((MPTCP_SUB_LEN_DSS + MPTCP_SUB_LEN_ACK) << 16) |
					  (0x20 << 8) |
					  (0x01));
		rep.opt[offset] = htonl(data_ack);

		arg.iov[0].iov_len += MPTCP_SUB_LEN_DSS + MPTCP_SUB_LEN_ACK;
		rep.th.doff = arg.iov[0].iov_len / 4;
	}
#endif /* CONFIG_MPTCP */

	arg.flags = reply_flags;
	arg.csum = csum_tcpudp_nofold(ip_hdr(skb)->daddr,
				      ip_hdr(skb)->saddr, /* XXX */
				      arg.iov[0].iov_len, IPPROTO_TCP, 0);
	arg.csumoffset = offsetof(struct tcphdr, check) / 2;
	if (oif)
		arg.bound_dev_if = oif;
	arg.tos = tos;
	local_bh_disable();
	ip_send_unicast_reply(*this_cpu_ptr(net->ipv4.tcp_sk),
			      skb, &TCP_SKB_CB(skb)->header.h4.opt,
			      ip_hdr(skb)->saddr, ip_hdr(skb)->daddr,
			      &arg, arg.iov[0].iov_len);

	__TCP_INC_STATS(net, TCP_MIB_OUTSEGS);
	local_bh_enable();
}

static void tcp_v4_timewait_ack(struct sock *sk, struct sk_buff *skb)
{
	struct inet_timewait_sock *tw = inet_twsk(sk);
	struct tcp_timewait_sock *tcptw = tcp_twsk(sk);
	u32 data_ack = 0;
	int mptcp = 0;

	if (tcptw->mptcp_tw && tcptw->mptcp_tw->meta_tw) {
		data_ack = (u32)tcptw->mptcp_tw->rcv_nxt;
		mptcp = 1;
	}

	tcp_v4_send_ack(sock_net(sk), skb,
			tcptw->tw_snd_nxt, tcptw->tw_rcv_nxt, data_ack,
			tcptw->tw_rcv_wnd >> tw->tw_rcv_wscale,
			tcp_time_stamp + tcptw->tw_ts_offset,
			tcptw->tw_ts_recent,
			tw->tw_bound_dev_if,
			tcp_twsk_md5_key(tcptw),
			tw->tw_transparent ? IP_REPLY_ARG_NOSRCCHECK : 0,
			tw->tw_tos, mptcp
			);

	inet_twsk_put(tw);
}

void tcp_v4_reqsk_send_ack(const struct sock *sk, struct sk_buff *skb,
			   struct request_sock *req)
{
	/* sk->sk_state == TCP_LISTEN -> for regular TCP_SYN_RECV
	 * sk->sk_state == TCP_SYN_RECV -> for Fast Open.
	 */
	u32 seq = (sk->sk_state == TCP_LISTEN || is_meta_sk(sk)) ?
					     tcp_rsk(req)->snt_isn + 1 :
					     tcp_sk(sk)->snd_nxt;

	/* RFC 7323 2.3
	 * The window field (SEG.WND) of every outgoing segment, with the
	 * exception of <SYN> segments, MUST be right-shifted by
	 * Rcv.Wind.Shift bits:
	 */
	tcp_v4_send_ack(sock_net(sk), skb, seq,
			tcp_rsk(req)->rcv_nxt, 0,
			req->rsk_rcv_wnd >> inet_rsk(req)->rcv_wscale,
			tcp_time_stamp,
			req->ts_recent,
			0,
			tcp_md5_do_lookup(sk, (union tcp_md5_addr *)&ip_hdr(skb)->daddr,
					  AF_INET),
			inet_rsk(req)->no_srccheck ? IP_REPLY_ARG_NOSRCCHECK : 0,
			ip_hdr(skb)->tos, 0);
}

/*
 *	Send a SYN-ACK after having received a SYN.
 *	This still operates on a request_sock only, not on a big
 *	socket.
 */
int tcp_v4_send_synack(const struct sock *sk, struct dst_entry *dst,
		       struct flowi *fl,
		       struct request_sock *req,
		       struct tcp_fastopen_cookie *foc,
		       enum tcp_synack_type synack_type)
{
	const struct inet_request_sock *ireq = inet_rsk(req);
	struct flowi4 fl4;
	int err = -1;
	struct sk_buff *skb;

	/* First, grab a route. */
	if (!dst && (dst = inet_csk_route_req(sk, &fl4, req)) == NULL)
		return -1;

	skb = tcp_make_synack(sk, dst, req, foc, synack_type);

	if (skb) {
		__tcp_v4_send_check(skb, ireq->ir_loc_addr, ireq->ir_rmt_addr);

		err = ip_build_and_send_pkt(skb, sk, ireq->ir_loc_addr,
					    ireq->ir_rmt_addr,
					    ireq->opt);
		err = net_xmit_eval(err);
	}

	return err;
}

/*
 *	IPv4 request_sock destructor.
 */
void tcp_v4_reqsk_destructor(struct request_sock *req)
{
	kfree(inet_rsk(req)->opt);
}

#ifdef CONFIG_TCP_MD5SIG
/*
 * RFC2385 MD5 checksumming requires a mapping of
 * IP address->MD5 Key.
 * We need to maintain these in the sk structure.
 */

/* Find the Key structure for an address.  */
struct tcp_md5sig_key *tcp_md5_do_lookup(const struct sock *sk,
					 const union tcp_md5_addr *addr,
					 int family)
{
	const struct tcp_sock *tp = tcp_sk(sk);
	struct tcp_md5sig_key *key;
	unsigned int size = sizeof(struct in_addr);
	const struct tcp_md5sig_info *md5sig;

	/* caller either holds rcu_read_lock() or socket lock */
	md5sig = rcu_dereference_check(tp->md5sig_info,
				       lockdep_sock_is_held(sk));
	if (!md5sig)
		return NULL;
#if IS_ENABLED(CONFIG_IPV6)
	if (family == AF_INET6)
		size = sizeof(struct in6_addr);
#endif
	hlist_for_each_entry_rcu(key, &md5sig->head, node) {
		if (key->family != family)
			continue;
		if (!memcmp(&key->addr, addr, size))
			return key;
	}
	return NULL;
}
EXPORT_SYMBOL(tcp_md5_do_lookup);

struct tcp_md5sig_key *tcp_v4_md5_lookup(const struct sock *sk,
					 const struct sock *addr_sk)
{
	const union tcp_md5_addr *addr;

	addr = (const union tcp_md5_addr *)&addr_sk->sk_daddr;
	return tcp_md5_do_lookup(sk, addr, AF_INET);
}
EXPORT_SYMBOL(tcp_v4_md5_lookup);

/* This can be called on a newly created socket, from other files */
int tcp_md5_do_add(struct sock *sk, const union tcp_md5_addr *addr,
		   int family, const u8 *newkey, u8 newkeylen, gfp_t gfp)
{
	/* Add Key to the list */
	struct tcp_md5sig_key *key;
	struct tcp_sock *tp = tcp_sk(sk);
	struct tcp_md5sig_info *md5sig;

	key = tcp_md5_do_lookup(sk, addr, family);
	if (key) {
		/* Pre-existing entry - just update that one. */
		memcpy(key->key, newkey, newkeylen);
		key->keylen = newkeylen;
		return 0;
	}

	md5sig = rcu_dereference_protected(tp->md5sig_info,
					   lockdep_sock_is_held(sk));
	if (!md5sig) {
		md5sig = kmalloc(sizeof(*md5sig), gfp);
		if (!md5sig)
			return -ENOMEM;

		sk_nocaps_add(sk, NETIF_F_GSO_MASK);
		INIT_HLIST_HEAD(&md5sig->head);
		rcu_assign_pointer(tp->md5sig_info, md5sig);
	}

	key = sock_kmalloc(sk, sizeof(*key), gfp);
	if (!key)
		return -ENOMEM;
	if (!tcp_alloc_md5sig_pool()) {
		sock_kfree_s(sk, key, sizeof(*key));
		return -ENOMEM;
	}

	memcpy(key->key, newkey, newkeylen);
	key->keylen = newkeylen;
	key->family = family;
	memcpy(&key->addr, addr,
	       (family == AF_INET6) ? sizeof(struct in6_addr) :
				      sizeof(struct in_addr));
	hlist_add_head_rcu(&key->node, &md5sig->head);
	return 0;
}
EXPORT_SYMBOL(tcp_md5_do_add);

int tcp_md5_do_del(struct sock *sk, const union tcp_md5_addr *addr, int family)
{
	struct tcp_md5sig_key *key;

	key = tcp_md5_do_lookup(sk, addr, family);
	if (!key)
		return -ENOENT;
	hlist_del_rcu(&key->node);
	atomic_sub(sizeof(*key), &sk->sk_omem_alloc);
	kfree_rcu(key, rcu);
	return 0;
}
EXPORT_SYMBOL(tcp_md5_do_del);

static void tcp_clear_md5_list(struct sock *sk)
{
	struct tcp_sock *tp = tcp_sk(sk);
	struct tcp_md5sig_key *key;
	struct hlist_node *n;
	struct tcp_md5sig_info *md5sig;

	md5sig = rcu_dereference_protected(tp->md5sig_info, 1);

	hlist_for_each_entry_safe(key, n, &md5sig->head, node) {
		hlist_del_rcu(&key->node);
		atomic_sub(sizeof(*key), &sk->sk_omem_alloc);
		kfree_rcu(key, rcu);
	}
}

static int tcp_v4_parse_md5_keys(struct sock *sk, char __user *optval,
				 int optlen)
{
	struct tcp_md5sig cmd;
	struct sockaddr_in *sin = (struct sockaddr_in *)&cmd.tcpm_addr;

	if (optlen < sizeof(cmd))
		return -EINVAL;

	if (copy_from_user(&cmd, optval, sizeof(cmd)))
		return -EFAULT;

	if (sin->sin_family != AF_INET)
		return -EINVAL;

	if (!cmd.tcpm_keylen)
		return tcp_md5_do_del(sk, (union tcp_md5_addr *)&sin->sin_addr.s_addr,
				      AF_INET);

	if (cmd.tcpm_keylen > TCP_MD5SIG_MAXKEYLEN)
		return -EINVAL;

	return tcp_md5_do_add(sk, (union tcp_md5_addr *)&sin->sin_addr.s_addr,
			      AF_INET, cmd.tcpm_key, cmd.tcpm_keylen,
			      GFP_KERNEL);
}

static int tcp_v4_md5_hash_headers(struct tcp_md5sig_pool *hp,
				   __be32 daddr, __be32 saddr,
				   const struct tcphdr *th, int nbytes)
{
	struct tcp4_pseudohdr *bp;
	struct scatterlist sg;
	struct tcphdr *_th;

	bp = hp->scratch;
	bp->saddr = saddr;
	bp->daddr = daddr;
	bp->pad = 0;
	bp->protocol = IPPROTO_TCP;
	bp->len = cpu_to_be16(nbytes);

	_th = (struct tcphdr *)(bp + 1);
	memcpy(_th, th, sizeof(*th));
	_th->check = 0;

	sg_init_one(&sg, bp, sizeof(*bp) + sizeof(*th));
	ahash_request_set_crypt(hp->md5_req, &sg, NULL,
				sizeof(*bp) + sizeof(*th));
	return crypto_ahash_update(hp->md5_req);
}

static int tcp_v4_md5_hash_hdr(char *md5_hash, const struct tcp_md5sig_key *key,
			       __be32 daddr, __be32 saddr, const struct tcphdr *th)
{
	struct tcp_md5sig_pool *hp;
	struct ahash_request *req;

	hp = tcp_get_md5sig_pool();
	if (!hp)
		goto clear_hash_noput;
	req = hp->md5_req;

	if (crypto_ahash_init(req))
		goto clear_hash;
	if (tcp_v4_md5_hash_headers(hp, daddr, saddr, th, th->doff << 2))
		goto clear_hash;
	if (tcp_md5_hash_key(hp, key))
		goto clear_hash;
	ahash_request_set_crypt(req, NULL, md5_hash, 0);
	if (crypto_ahash_final(req))
		goto clear_hash;

	tcp_put_md5sig_pool();
	return 0;

clear_hash:
	tcp_put_md5sig_pool();
clear_hash_noput:
	memset(md5_hash, 0, 16);
	return 1;
}

int tcp_v4_md5_hash_skb(char *md5_hash, const struct tcp_md5sig_key *key,
			const struct sock *sk,
			const struct sk_buff *skb)
{
	struct tcp_md5sig_pool *hp;
	struct ahash_request *req;
	const struct tcphdr *th = tcp_hdr(skb);
	__be32 saddr, daddr;

	if (sk) { /* valid for establish/request sockets */
		saddr = sk->sk_rcv_saddr;
		daddr = sk->sk_daddr;
	} else {
		const struct iphdr *iph = ip_hdr(skb);
		saddr = iph->saddr;
		daddr = iph->daddr;
	}

	hp = tcp_get_md5sig_pool();
	if (!hp)
		goto clear_hash_noput;
	req = hp->md5_req;

	if (crypto_ahash_init(req))
		goto clear_hash;

	if (tcp_v4_md5_hash_headers(hp, daddr, saddr, th, skb->len))
		goto clear_hash;
	if (tcp_md5_hash_skb_data(hp, skb, th->doff << 2))
		goto clear_hash;
	if (tcp_md5_hash_key(hp, key))
		goto clear_hash;
	ahash_request_set_crypt(req, NULL, md5_hash, 0);
	if (crypto_ahash_final(req))
		goto clear_hash;

	tcp_put_md5sig_pool();
	return 0;

clear_hash:
	tcp_put_md5sig_pool();
clear_hash_noput:
	memset(md5_hash, 0, 16);
	return 1;
}
EXPORT_SYMBOL(tcp_v4_md5_hash_skb);

#endif

/* Called with rcu_read_lock() */
static bool tcp_v4_inbound_md5_hash(const struct sock *sk,
				    const struct sk_buff *skb)
{
#ifdef CONFIG_TCP_MD5SIG
	/*
	 * This gets called for each TCP segment that arrives
	 * so we want to be efficient.
	 * We have 3 drop cases:
	 * o No MD5 hash and one expected.
	 * o MD5 hash and we're not expecting one.
	 * o MD5 hash and its wrong.
	 */
	const __u8 *hash_location = NULL;
	struct tcp_md5sig_key *hash_expected;
	const struct iphdr *iph = ip_hdr(skb);
	const struct tcphdr *th = tcp_hdr(skb);
	int genhash;
	unsigned char newhash[16];

	hash_expected = tcp_md5_do_lookup(sk, (union tcp_md5_addr *)&iph->saddr,
					  AF_INET);
	hash_location = tcp_parse_md5sig_option(th);

	/* We've parsed the options - do we have a hash? */
	if (!hash_expected && !hash_location)
		return false;

	if (hash_expected && !hash_location) {
		NET_INC_STATS(sock_net(sk), LINUX_MIB_TCPMD5NOTFOUND);
		return true;
	}

	if (!hash_expected && hash_location) {
		NET_INC_STATS(sock_net(sk), LINUX_MIB_TCPMD5UNEXPECTED);
		return true;
	}

	/* Okay, so this is hash_expected and hash_location -
	 * so we need to calculate the checksum.
	 */
	genhash = tcp_v4_md5_hash_skb(newhash,
				      hash_expected,
				      NULL, skb);

	if (genhash || memcmp(hash_location, newhash, 16) != 0) {
		NET_INC_STATS(sock_net(sk), LINUX_MIB_TCPMD5FAILURE);
		net_info_ratelimited("MD5 Hash failed for (%pI4, %d)->(%pI4, %d)%s\n",
				     &iph->saddr, ntohs(th->source),
				     &iph->daddr, ntohs(th->dest),
				     genhash ? " tcp_v4_calc_md5_hash failed"
				     : "");
		return true;
	}
	return false;
#endif
	return false;
}

static int tcp_v4_init_req(struct request_sock *req,
			   const struct sock *sk_listener,
			   struct sk_buff *skb,
			   bool want_cookie)
{
	struct inet_request_sock *ireq = inet_rsk(req);

	sk_rcv_saddr_set(req_to_sk(req), ip_hdr(skb)->daddr);
	sk_daddr_set(req_to_sk(req), ip_hdr(skb)->saddr);
	ireq->opt = tcp_v4_save_options(skb);

	return 0;
}

static struct dst_entry *tcp_v4_route_req(const struct sock *sk,
					  struct flowi *fl,
					  const struct request_sock *req,
					  bool *strict)
{
	struct dst_entry *dst = inet_csk_route_req(sk, &fl->u.ip4, req);

	if (strict) {
		if (fl->u.ip4.daddr == inet_rsk(req)->ir_rmt_addr)
			*strict = true;
		else
			*strict = false;
	}

	return dst;
}

struct request_sock_ops tcp_request_sock_ops __read_mostly = {
	.family		=	PF_INET,
	.obj_size	=	sizeof(struct tcp_request_sock),
	.rtx_syn_ack	=	tcp_rtx_synack,
	.send_ack	=	tcp_v4_reqsk_send_ack,
	.destructor	=	tcp_v4_reqsk_destructor,
	.send_reset	=	tcp_v4_send_reset,
	.syn_ack_timeout =	tcp_syn_ack_timeout,
};

const struct tcp_request_sock_ops tcp_request_sock_ipv4_ops = {
	.mss_clamp	=	TCP_MSS_DEFAULT,
#ifdef CONFIG_TCP_MD5SIG
	.req_md5_lookup	=	tcp_v4_md5_lookup,
	.calc_md5_hash	=	tcp_v4_md5_hash_skb,
#endif
	.init_req	=	tcp_v4_init_req,
#ifdef CONFIG_SYN_COOKIES
	.cookie_init_seq =	cookie_v4_init_sequence,
#endif
	.route_req	=	tcp_v4_route_req,
	.init_seq	=	tcp_v4_init_sequence,
	.send_synack	=	tcp_v4_send_synack,
};

int tcp_v4_conn_request(struct sock *sk, struct sk_buff *skb)
{
	/* Never answer to SYNs send to broadcast or multicast */
	if (skb_rtable(skb)->rt_flags & (RTCF_BROADCAST | RTCF_MULTICAST))
		goto drop;

	return tcp_conn_request(&tcp_request_sock_ops,
				&tcp_request_sock_ipv4_ops, sk, skb);

drop:
	tcp_listendrop(sk);
	return 0;
}
EXPORT_SYMBOL(tcp_v4_conn_request);


/*
 * The three way handshake has completed - we got a valid synack -
 * now create the new socket.
 */
struct sock *tcp_v4_syn_recv_sock(const struct sock *sk, struct sk_buff *skb,
				  struct request_sock *req,
				  struct dst_entry *dst,
				  struct request_sock *req_unhash,
				  bool *own_req)
{
	struct inet_request_sock *ireq;
	struct inet_sock *newinet;
	struct tcp_sock *newtp;
	struct sock *newsk;
#ifdef CONFIG_TCP_MD5SIG
	struct tcp_md5sig_key *key;
#endif
	struct ip_options_rcu *inet_opt;

	if (sk_acceptq_is_full(sk))
		goto exit_overflow;

	newsk = tcp_create_openreq_child(sk, req, skb);
	if (!newsk)
		goto exit_nonewsk;

	newsk->sk_gso_type = SKB_GSO_TCPV4;
	inet_sk_rx_dst_set(newsk, skb);

	newtp		      = tcp_sk(newsk);
	newinet		      = inet_sk(newsk);
	ireq		      = inet_rsk(req);
	sk_daddr_set(newsk, ireq->ir_rmt_addr);
	sk_rcv_saddr_set(newsk, ireq->ir_loc_addr);
	newsk->sk_bound_dev_if = ireq->ir_iif;
	newinet->inet_saddr	      = ireq->ir_loc_addr;
	inet_opt	      = ireq->opt;
	rcu_assign_pointer(newinet->inet_opt, inet_opt);
	ireq->opt	      = NULL;
	newinet->mc_index     = inet_iif(skb);
	newinet->mc_ttl	      = ip_hdr(skb)->ttl;
	newinet->rcv_tos      = ip_hdr(skb)->tos;
	inet_csk(newsk)->icsk_ext_hdr_len = 0;
	if (inet_opt)
		inet_csk(newsk)->icsk_ext_hdr_len = inet_opt->opt.optlen;
	newinet->inet_id = newtp->write_seq ^ jiffies;

	if (!dst) {
		dst = inet_csk_route_child_sock(sk, newsk, req);
		if (!dst)
			goto put_and_exit;
	} else {
		/* syncookie case : see end of cookie_v4_check() */
	}
	sk_setup_caps(newsk, dst);

	tcp_ca_openreq_child(newsk, dst);

	tcp_sync_mss(newsk, dst_mtu(dst));
	newtp->advmss = dst_metric_advmss(dst);
	if (tcp_sk(sk)->rx_opt.user_mss &&
	    tcp_sk(sk)->rx_opt.user_mss < newtp->advmss)
		newtp->advmss = tcp_sk(sk)->rx_opt.user_mss;

	tcp_initialize_rcv_mss(newsk);

#ifdef CONFIG_TCP_MD5SIG
	/* Copy over the MD5 key from the original socket */
	key = tcp_md5_do_lookup(sk, (union tcp_md5_addr *)&newinet->inet_daddr,
				AF_INET);
	if (key) {
		/*
		 * We're using one, so create a matching key
		 * on the newsk structure. If we fail to get
		 * memory, then we end up not copying the key
		 * across. Shucks.
		 */
		tcp_md5_do_add(newsk, (union tcp_md5_addr *)&newinet->inet_daddr,
			       AF_INET, key->key, key->keylen, GFP_ATOMIC);
		sk_nocaps_add(newsk, NETIF_F_GSO_MASK);
	}
#endif

	if (__inet_inherit_port(sk, newsk) < 0)
		goto put_and_exit;
	*own_req = inet_ehash_nolisten(newsk, req_to_sk(req_unhash));
	if (*own_req)
		tcp_move_syn(newtp, req);

	return newsk;

exit_overflow:
	NET_INC_STATS(sock_net(sk), LINUX_MIB_LISTENOVERFLOWS);
exit_nonewsk:
	dst_release(dst);
exit:
	tcp_listendrop(sk);
	return NULL;
put_and_exit:
	inet_csk_prepare_forced_close(newsk);
	tcp_done(newsk);
	goto exit;
}
EXPORT_SYMBOL(tcp_v4_syn_recv_sock);

struct sock *tcp_v4_cookie_check(struct sock *sk, struct sk_buff *skb)
{
#ifdef CONFIG_SYN_COOKIES
	const struct tcphdr *th = tcp_hdr(skb);

	if (!th->syn)
		sk = cookie_v4_check(sk, skb);
#endif
	return sk;
}

/* The socket must have it's spinlock held when we get
 * here, unless it is a TCP_LISTEN socket.
 *
 * We have a potential double-lock case here, so even when
 * doing backlog processing we use the BH locking scheme.
 * This is because we cannot sleep with the original spinlock
 * held.
 */
int tcp_v4_do_rcv(struct sock *sk, struct sk_buff *skb)
{
	struct sock *rsk;

	if (is_meta_sk(sk))
		return mptcp_v4_do_rcv(sk, skb);

	if (sk->sk_state == TCP_ESTABLISHED) { /* Fast path */
		struct dst_entry *dst = sk->sk_rx_dst;

		sock_rps_save_rxhash(sk, skb);
		sk_mark_napi_id(sk, skb);
		if (dst) {
			if (inet_sk(sk)->rx_dst_ifindex != skb->skb_iif ||
			    !dst->ops->check(dst, 0)) {
				dst_release(dst);
				sk->sk_rx_dst = NULL;
			}
		}
		tcp_rcv_established(sk, skb, tcp_hdr(skb), skb->len);
		return 0;
	}

	if (tcp_checksum_complete(skb))
		goto csum_err;

	if (sk->sk_state == TCP_LISTEN) {
		struct sock *nsk = tcp_v4_cookie_check(sk, skb);

		if (!nsk)
			goto discard;
		if (nsk != sk) {
			sock_rps_save_rxhash(nsk, skb);
			sk_mark_napi_id(nsk, skb);
			if (tcp_child_process(sk, nsk, skb)) {
				rsk = nsk;
				goto reset;
			}
			return 0;
		}
	} else
		sock_rps_save_rxhash(sk, skb);

	if (tcp_rcv_state_process(sk, skb)) {
		rsk = sk;
		goto reset;
	}
	return 0;

reset:
	tcp_v4_send_reset(rsk, skb);
discard:
	kfree_skb(skb);
	/* Be careful here. If this function gets more complicated and
	 * gcc suffers from register pressure on the x86, sk (in %ebx)
	 * might be destroyed here. This current version compiles correctly,
	 * but you have been warned.
	 */
	return 0;

csum_err:
	TCP_INC_STATS(sock_net(sk), TCP_MIB_CSUMERRORS);
	TCP_INC_STATS(sock_net(sk), TCP_MIB_INERRS);
	goto discard;
}
EXPORT_SYMBOL(tcp_v4_do_rcv);

void tcp_v4_early_demux(struct sk_buff *skb)
{
	const struct iphdr *iph;
	const struct tcphdr *th;
	struct sock *sk;

	if (skb->pkt_type != PACKET_HOST)
		return;

	if (!pskb_may_pull(skb, skb_transport_offset(skb) + sizeof(struct tcphdr)))
		return;

	iph = ip_hdr(skb);
	th = tcp_hdr(skb);

	if (th->doff < sizeof(struct tcphdr) / 4)
		return;

	sk = __inet_lookup_established(dev_net(skb->dev), &tcp_hashinfo,
				       iph->saddr, th->source,
				       iph->daddr, ntohs(th->dest),
				       skb->skb_iif);
	if (sk) {
		skb->sk = sk;
		skb->destructor = sock_edemux;
		if (sk_fullsock(sk)) {
			struct dst_entry *dst = READ_ONCE(sk->sk_rx_dst);

			if (dst)
				dst = dst_check(dst, 0);
			if (dst &&
			    inet_sk(sk)->rx_dst_ifindex == skb->skb_iif)
				skb_dst_set_noref(skb, dst);
		}
	}
}

/* Packet is added to VJ-style prequeue for processing in process
 * context, if a reader task is waiting. Apparently, this exciting
 * idea (VJ's mail "Re: query about TCP header on tcp-ip" of 07 Sep 93)
 * failed somewhere. Latency? Burstiness? Well, at least now we will
 * see, why it failed. 8)8)				  --ANK
 *
 */
bool tcp_prequeue(struct sock *sk, struct sk_buff *skb)
{
	struct tcp_sock *tp = tcp_sk(sk);

	if (sysctl_tcp_low_latency || !tp->ucopy.task)
		return false;

	if (skb->len <= tcp_hdrlen(skb) &&
	    skb_queue_len(&tp->ucopy.prequeue) == 0)
		return false;

	/* Before escaping RCU protected region, we need to take care of skb
	 * dst. Prequeue is only enabled for established sockets.
	 * For such sockets, we might need the skb dst only to set sk->sk_rx_dst
	 * Instead of doing full sk_rx_dst validity here, let's perform
	 * an optimistic check.
	 */
	if (likely(sk->sk_rx_dst))
		skb_dst_drop(skb);
	else
		skb_dst_force_safe(skb);

	__skb_queue_tail(&tp->ucopy.prequeue, skb);
	tp->ucopy.memory += skb->truesize;
	if (skb_queue_len(&tp->ucopy.prequeue) >= 32 ||
	    tp->ucopy.memory + atomic_read(&sk->sk_rmem_alloc) > sk->sk_rcvbuf) {
		struct sk_buff *skb1;

		BUG_ON(sock_owned_by_user(sk));
		__NET_ADD_STATS(sock_net(sk), LINUX_MIB_TCPPREQUEUEDROPPED,
				skb_queue_len(&tp->ucopy.prequeue));

		while ((skb1 = __skb_dequeue(&tp->ucopy.prequeue)) != NULL)
			sk_backlog_rcv(sk, skb1);

		tp->ucopy.memory = 0;
	} else if (skb_queue_len(&tp->ucopy.prequeue) == 1) {
		wake_up_interruptible_sync_poll(sk_sleep(sk),
					   POLLIN | POLLRDNORM | POLLRDBAND);
		if (!inet_csk_ack_scheduled(sk) && !mptcp(tp))
			inet_csk_reset_xmit_timer(sk, ICSK_TIME_DACK,
						  (3 * tcp_rto_min(sk)) / 4,
						  TCP_RTO_MAX);
	}
	return true;
}
EXPORT_SYMBOL(tcp_prequeue);

bool tcp_add_backlog(struct sock *sk, struct sk_buff *skb)
{
	u32 limit = sk->sk_rcvbuf + sk->sk_sndbuf;

	/* Only socket owner can try to collapse/prune rx queues
	 * to reduce memory overhead, so add a little headroom here.
	 * Few sockets backlog are possibly concurrently non empty.
	 */
	limit += 64*1024;

	/* In case all data was pulled from skb frags (in __pskb_pull_tail()),
	 * we can fix skb->truesize to its real value to avoid future drops.
	 * This is valid because skb is not yet charged to the socket.
	 * It has been noticed pure SACK packets were sometimes dropped
	 * (if cooked by drivers without copybreak feature).
	 */
	if (!skb->data_len)
		skb->truesize = SKB_TRUESIZE(skb_end_offset(skb));

	if (unlikely(sk_add_backlog(sk, skb, limit))) {
		bh_unlock_sock(sk);
		__NET_INC_STATS(sock_net(sk), LINUX_MIB_TCPBACKLOGDROP);
		return true;
	}
	return false;
}
EXPORT_SYMBOL(tcp_add_backlog);

int tcp_filter(struct sock *sk, struct sk_buff *skb)
{
	struct tcphdr *th = (struct tcphdr *)skb->data;
	unsigned int eaten = skb->len;
	int err;

	err = sk_filter_trim_cap(sk, skb, th->doff * 4);
	if (!err) {
		eaten -= skb->len;
		TCP_SKB_CB(skb)->end_seq -= eaten;
	}
	return err;
}
EXPORT_SYMBOL(tcp_filter);

/*
 *	From tcp_input.c
 */

int tcp_v4_rcv(struct sk_buff *skb)
{
	struct net *net = dev_net(skb->dev);
	const struct iphdr *iph;
	const struct tcphdr *th;
	struct sock *sk, *meta_sk = NULL;
	bool refcounted;
	int ret;

	if (skb->pkt_type != PACKET_HOST)
		goto discard_it;

	/* Count it even if it's bad */
	__TCP_INC_STATS(net, TCP_MIB_INSEGS);

	if (!pskb_may_pull(skb, sizeof(struct tcphdr)))
		goto discard_it;

	th = (const struct tcphdr *)skb->data;

	if (unlikely(th->doff < sizeof(struct tcphdr) / 4))
		goto bad_packet;
	if (!pskb_may_pull(skb, th->doff * 4))
		goto discard_it;

	/* An explanation is required here, I think.
	 * Packet length and doff are validated by header prediction,
	 * provided case of th->doff==0 is eliminated.
	 * So, we defer the checks. */

	if (skb_checksum_init(skb, IPPROTO_TCP, inet_compute_pseudo))
		goto csum_error;

	th = (const struct tcphdr *)skb->data;
	iph = ip_hdr(skb);
	/* This is tricky : We move IPCB at its correct location into TCP_SKB_CB()
	 * barrier() makes sure compiler wont play fool^Waliasing games.
	 */
	memmove(&TCP_SKB_CB(skb)->header.h4, IPCB(skb),
		sizeof(struct inet_skb_parm));
	barrier();

	TCP_SKB_CB(skb)->seq = ntohl(th->seq);
	TCP_SKB_CB(skb)->end_seq = (TCP_SKB_CB(skb)->seq + th->syn + th->fin +
				    skb->len - th->doff * 4);
	TCP_SKB_CB(skb)->ack_seq = ntohl(th->ack_seq);
#ifdef CONFIG_MPTCP
	TCP_SKB_CB(skb)->mptcp_flags = 0;
	TCP_SKB_CB(skb)->dss_off = 0;
#endif
	TCP_SKB_CB(skb)->tcp_flags = tcp_flag_byte(th);
	TCP_SKB_CB(skb)->tcp_tw_isn = 0;
	TCP_SKB_CB(skb)->ip_dsfield = ipv4_get_dsfield(iph);
	TCP_SKB_CB(skb)->sacked	 = 0;

lookup:
	sk = __inet_lookup_skb(&tcp_hashinfo, skb, __tcp_hdrlen(th), th->source,
			       th->dest, &refcounted);
	if (!sk)
		goto no_tcp_socket;

process:
	if (sk->sk_state == TCP_TIME_WAIT)
		goto do_time_wait;

	if (sk->sk_state == TCP_NEW_SYN_RECV) {
		struct request_sock *req = inet_reqsk(sk);
		struct sock *nsk;

		sk = req->rsk_listener;
		if (unlikely(tcp_v4_inbound_md5_hash(sk, skb))) {
			sk_drops_add(sk, skb);
			reqsk_put(req);
			goto discard_it;
		}
		if (unlikely(sk->sk_state != TCP_LISTEN && !is_meta_sk(sk))) {
			inet_csk_reqsk_queue_drop_and_put(sk, req);
			goto lookup;
		}
		/* We own a reference on the listener, increase it again
		 * as we might lose it too soon.
		 */
		sock_hold(sk);
		refcounted = true;

		if (is_meta_sk(sk)) {
			bh_lock_sock(sk);

			if (sock_owned_by_user(sk)) {
				skb->sk = sk;
				if (unlikely(sk_add_backlog(sk, skb,
							    sk->sk_rcvbuf + sk->sk_sndbuf))) {
					reqsk_put(req);

					bh_unlock_sock(sk);
					__NET_INC_STATS(net, LINUX_MIB_TCPBACKLOGDROP);
					goto discard_and_relse;
				}

				reqsk_put(req);
				bh_unlock_sock(sk);
				sock_put(sk);

				return 0;
			}
		}

		nsk = tcp_check_req(sk, skb, req, false);
		if (!nsk) {
			reqsk_put(req);
			if (is_meta_sk(sk))
				bh_unlock_sock(sk);
			goto discard_and_relse;
		}
		if (nsk == sk) {
			reqsk_put(req);
			if (is_meta_sk(sk))
				bh_unlock_sock(sk);
		} else if (tcp_child_process(sk, nsk, skb)) {
			tcp_v4_send_reset(nsk, skb);
			goto discard_and_relse;
		} else {
			sock_put(sk);
			return 0;
		}
	}
	if (unlikely(iph->ttl < inet_sk(sk)->min_ttl)) {
		__NET_INC_STATS(net, LINUX_MIB_TCPMINTTLDROP);
		goto discard_and_relse;
	}

	if (!xfrm4_policy_check(sk, XFRM_POLICY_IN, skb))
		goto discard_and_relse;

	if (tcp_v4_inbound_md5_hash(sk, skb))
		goto discard_and_relse;

	nf_reset(skb);

	if (tcp_filter(sk, skb))
		goto discard_and_relse;
	th = (const struct tcphdr *)skb->data;
	iph = ip_hdr(skb);

	skb->dev = NULL;

	if (sk->sk_state == TCP_LISTEN) {
		ret = tcp_v4_do_rcv(sk, skb);
		goto put_and_return;
	}

	sk_incoming_cpu_update(sk);

	if (mptcp(tcp_sk(sk))) {
		meta_sk = mptcp_meta_sk(sk);

		bh_lock_sock_nested(meta_sk);
		if (sock_owned_by_user(meta_sk))
			skb->sk = sk;
	} else {
		meta_sk = sk;
		bh_lock_sock_nested(sk);
	}
	tcp_segs_in(tcp_sk(sk), skb);
	ret = 0;
	if (!sock_owned_by_user(meta_sk)) {
		if (!tcp_prequeue(meta_sk, skb))
			ret = tcp_v4_do_rcv(sk, skb);
<<<<<<< HEAD
	} else if (unlikely(sk_add_backlog(meta_sk, skb,
					   meta_sk->sk_rcvbuf + meta_sk->sk_sndbuf))) {
		bh_unlock_sock(meta_sk);
		__NET_INC_STATS(net, LINUX_MIB_TCPBACKLOGDROP);
=======
	} else if (tcp_add_backlog(sk, skb)) {
>>>>>>> 69973b83
		goto discard_and_relse;
	}
	bh_unlock_sock(meta_sk);

put_and_return:
	if (refcounted)
		sock_put(sk);

	return ret;

no_tcp_socket:
	if (!xfrm4_policy_check(NULL, XFRM_POLICY_IN, skb))
		goto discard_it;

#ifdef CONFIG_MPTCP
	if (!sk && th->syn && !th->ack) {
		int ret = mptcp_lookup_join(skb, NULL);

		if (ret < 0) {
			tcp_v4_send_reset(NULL, skb);
			goto discard_it;
		} else if (ret > 0) {
			return 0;
		}
	}
#endif

	if (tcp_checksum_complete(skb)) {
csum_error:
		__TCP_INC_STATS(net, TCP_MIB_CSUMERRORS);
bad_packet:
		__TCP_INC_STATS(net, TCP_MIB_INERRS);
	} else {
		tcp_v4_send_reset(NULL, skb);
	}

discard_it:
	/* Discard frame. */
	kfree_skb(skb);
	return 0;

discard_and_relse:
	sk_drops_add(sk, skb);
	if (refcounted)
		sock_put(sk);
	goto discard_it;

do_time_wait:
	if (!xfrm4_policy_check(NULL, XFRM_POLICY_IN, skb)) {
		inet_twsk_put(inet_twsk(sk));
		goto discard_it;
	}

	if (tcp_checksum_complete(skb)) {
		inet_twsk_put(inet_twsk(sk));
		goto csum_error;
	}
	switch (tcp_timewait_state_process(inet_twsk(sk), skb, th)) {
	case TCP_TW_SYN: {
		struct sock *sk2 = inet_lookup_listener(dev_net(skb->dev),
							&tcp_hashinfo, skb,
							__tcp_hdrlen(th),
							iph->saddr, th->source,
							iph->daddr, th->dest,
							inet_iif(skb));
		if (sk2) {
			inet_twsk_deschedule_put(inet_twsk(sk));
			sk = sk2;
			refcounted = false;
			goto process;
		}
#ifdef CONFIG_MPTCP
		if (th->syn && !th->ack) {
			int ret = mptcp_lookup_join(skb, inet_twsk(sk));

			if (ret < 0) {
				tcp_v4_send_reset(NULL, skb);
				goto discard_it;
			} else if (ret > 0) {
				return 0;
			}
		}
#endif
		/* Fall through to ACK */
	}
	case TCP_TW_ACK:
		tcp_v4_timewait_ack(sk, skb);
		break;
	case TCP_TW_RST:
		tcp_v4_send_reset(sk, skb);
		inet_twsk_deschedule_put(inet_twsk(sk));
		goto discard_it;
	case TCP_TW_SUCCESS:;
	}
	goto discard_it;
}

static struct timewait_sock_ops tcp_timewait_sock_ops = {
	.twsk_obj_size	= sizeof(struct tcp_timewait_sock),
	.twsk_unique	= tcp_twsk_unique,
	.twsk_destructor= tcp_twsk_destructor,
};

void inet_sk_rx_dst_set(struct sock *sk, const struct sk_buff *skb)
{
	struct dst_entry *dst = skb_dst(skb);

	if (dst && dst_hold_safe(dst)) {
		sk->sk_rx_dst = dst;
		inet_sk(sk)->rx_dst_ifindex = skb->skb_iif;
	}
}
EXPORT_SYMBOL(inet_sk_rx_dst_set);

const struct inet_connection_sock_af_ops ipv4_specific = {
	.queue_xmit	   = ip_queue_xmit,
	.send_check	   = tcp_v4_send_check,
	.rebuild_header	   = inet_sk_rebuild_header,
	.sk_rx_dst_set	   = inet_sk_rx_dst_set,
	.conn_request	   = tcp_v4_conn_request,
	.syn_recv_sock	   = tcp_v4_syn_recv_sock,
	.net_header_len	   = sizeof(struct iphdr),
	.setsockopt	   = ip_setsockopt,
	.getsockopt	   = ip_getsockopt,
	.addr2sockaddr	   = inet_csk_addr2sockaddr,
	.sockaddr_len	   = sizeof(struct sockaddr_in),
	.bind_conflict	   = inet_csk_bind_conflict,
#ifdef CONFIG_COMPAT
	.compat_setsockopt = compat_ip_setsockopt,
	.compat_getsockopt = compat_ip_getsockopt,
#endif
	.mtu_reduced	   = tcp_v4_mtu_reduced,
};
EXPORT_SYMBOL(ipv4_specific);

#ifdef CONFIG_TCP_MD5SIG
static const struct tcp_sock_af_ops tcp_sock_ipv4_specific = {
	.md5_lookup		= tcp_v4_md5_lookup,
	.calc_md5_hash		= tcp_v4_md5_hash_skb,
	.md5_parse		= tcp_v4_parse_md5_keys,
};
#endif

/* NOTE: A lot of things set to zero explicitly by call to
 *       sk_alloc() so need not be done here.
 */
static int tcp_v4_init_sock(struct sock *sk)
{
	struct inet_connection_sock *icsk = inet_csk(sk);

	tcp_init_sock(sk);

#ifdef CONFIG_MPTCP
	if (sock_flag(sk, SOCK_MPTCP))
		icsk->icsk_af_ops = &mptcp_v4_specific;
	else
#endif
		icsk->icsk_af_ops = &ipv4_specific;

#ifdef CONFIG_TCP_MD5SIG
	tcp_sk(sk)->af_specific = &tcp_sock_ipv4_specific;
#endif

	return 0;
}

void tcp_v4_destroy_sock(struct sock *sk)
{
	struct tcp_sock *tp = tcp_sk(sk);

	tcp_clear_xmit_timers(sk);

	tcp_cleanup_congestion_control(sk);

	if (mptcp(tp))
		mptcp_destroy_sock(sk);
	if (tp->inside_tk_table)
		mptcp_hash_remove(tp);

	/* Cleanup up the write buffer. */
	tcp_write_queue_purge(sk);

	/* Cleans up our, hopefully empty, out_of_order_queue. */
	skb_rbtree_purge(&tp->out_of_order_queue);

#ifdef CONFIG_TCP_MD5SIG
	/* Clean up the MD5 key list, if any */
	if (tp->md5sig_info) {
		tcp_clear_md5_list(sk);
		kfree_rcu(tp->md5sig_info, rcu);
		tp->md5sig_info = NULL;
	}
#endif

	/* Clean prequeue, it must be empty really */
	__skb_queue_purge(&tp->ucopy.prequeue);

	/* Clean up a referenced TCP bind bucket. */
	if (inet_csk(sk)->icsk_bind_hash)
		inet_put_port(sk);

	BUG_ON(tp->fastopen_rsk);

	/* If socket is aborted during connect operation */
	tcp_free_fastopen_req(tp);
	tcp_saved_syn_free(tp);

	local_bh_disable();
	sk_sockets_allocated_dec(sk);
	local_bh_enable();
}
EXPORT_SYMBOL(tcp_v4_destroy_sock);

#ifdef CONFIG_PROC_FS
/* Proc filesystem TCP sock list dumping. */

/*
 * Get next listener socket follow cur.  If cur is NULL, get first socket
 * starting from bucket given in st->bucket; when st->bucket is zero the
 * very first socket in the hash table is returned.
 */
static void *listening_get_next(struct seq_file *seq, void *cur)
{
	struct tcp_iter_state *st = seq->private;
	struct net *net = seq_file_net(seq);
	struct inet_listen_hashbucket *ilb;
	struct sock *sk = cur;

	if (!sk) {
get_head:
		ilb = &tcp_hashinfo.listening_hash[st->bucket];
		spin_lock_bh(&ilb->lock);
		sk = sk_head(&ilb->head);
		st->offset = 0;
		goto get_sk;
	}
	ilb = &tcp_hashinfo.listening_hash[st->bucket];
	++st->num;
	++st->offset;

	sk = sk_next(sk);
get_sk:
	sk_for_each_from(sk) {
		if (!net_eq(sock_net(sk), net))
			continue;
		if (sk->sk_family == st->family)
			return sk;
	}
	spin_unlock_bh(&ilb->lock);
	st->offset = 0;
	if (++st->bucket < INET_LHTABLE_SIZE)
		goto get_head;
	return NULL;
}

static void *listening_get_idx(struct seq_file *seq, loff_t *pos)
{
	struct tcp_iter_state *st = seq->private;
	void *rc;

	st->bucket = 0;
	st->offset = 0;
	rc = listening_get_next(seq, NULL);

	while (rc && *pos) {
		rc = listening_get_next(seq, rc);
		--*pos;
	}
	return rc;
}

static inline bool empty_bucket(const struct tcp_iter_state *st)
{
	return hlist_nulls_empty(&tcp_hashinfo.ehash[st->bucket].chain);
}

/*
 * Get first established socket starting from bucket given in st->bucket.
 * If st->bucket is zero, the very first socket in the hash is returned.
 */
static void *established_get_first(struct seq_file *seq)
{
	struct tcp_iter_state *st = seq->private;
	struct net *net = seq_file_net(seq);
	void *rc = NULL;

	st->offset = 0;
	for (; st->bucket <= tcp_hashinfo.ehash_mask; ++st->bucket) {
		struct sock *sk;
		struct hlist_nulls_node *node;
		spinlock_t *lock = inet_ehash_lockp(&tcp_hashinfo, st->bucket);

		/* Lockless fast path for the common case of empty buckets */
		if (empty_bucket(st))
			continue;

		spin_lock_bh(lock);
		sk_nulls_for_each(sk, node, &tcp_hashinfo.ehash[st->bucket].chain) {
			if (sk->sk_family != st->family ||
			    !net_eq(sock_net(sk), net)) {
				continue;
			}
			rc = sk;
			goto out;
		}
		spin_unlock_bh(lock);
	}
out:
	return rc;
}

static void *established_get_next(struct seq_file *seq, void *cur)
{
	struct sock *sk = cur;
	struct hlist_nulls_node *node;
	struct tcp_iter_state *st = seq->private;
	struct net *net = seq_file_net(seq);

	++st->num;
	++st->offset;

	sk = sk_nulls_next(sk);

	sk_nulls_for_each_from(sk, node) {
		if (sk->sk_family == st->family && net_eq(sock_net(sk), net))
			return sk;
	}

	spin_unlock_bh(inet_ehash_lockp(&tcp_hashinfo, st->bucket));
	++st->bucket;
	return established_get_first(seq);
}

static void *established_get_idx(struct seq_file *seq, loff_t pos)
{
	struct tcp_iter_state *st = seq->private;
	void *rc;

	st->bucket = 0;
	rc = established_get_first(seq);

	while (rc && pos) {
		rc = established_get_next(seq, rc);
		--pos;
	}
	return rc;
}

static void *tcp_get_idx(struct seq_file *seq, loff_t pos)
{
	void *rc;
	struct tcp_iter_state *st = seq->private;

	st->state = TCP_SEQ_STATE_LISTENING;
	rc	  = listening_get_idx(seq, &pos);

	if (!rc) {
		st->state = TCP_SEQ_STATE_ESTABLISHED;
		rc	  = established_get_idx(seq, pos);
	}

	return rc;
}

static void *tcp_seek_last_pos(struct seq_file *seq)
{
	struct tcp_iter_state *st = seq->private;
	int offset = st->offset;
	int orig_num = st->num;
	void *rc = NULL;

	switch (st->state) {
	case TCP_SEQ_STATE_LISTENING:
		if (st->bucket >= INET_LHTABLE_SIZE)
			break;
		st->state = TCP_SEQ_STATE_LISTENING;
		rc = listening_get_next(seq, NULL);
		while (offset-- && rc)
			rc = listening_get_next(seq, rc);
		if (rc)
			break;
		st->bucket = 0;
		st->state = TCP_SEQ_STATE_ESTABLISHED;
		/* Fallthrough */
	case TCP_SEQ_STATE_ESTABLISHED:
		if (st->bucket > tcp_hashinfo.ehash_mask)
			break;
		rc = established_get_first(seq);
		while (offset-- && rc)
			rc = established_get_next(seq, rc);
	}

	st->num = orig_num;

	return rc;
}

static void *tcp_seq_start(struct seq_file *seq, loff_t *pos)
{
	struct tcp_iter_state *st = seq->private;
	void *rc;

	if (*pos && *pos == st->last_pos) {
		rc = tcp_seek_last_pos(seq);
		if (rc)
			goto out;
	}

	st->state = TCP_SEQ_STATE_LISTENING;
	st->num = 0;
	st->bucket = 0;
	st->offset = 0;
	rc = *pos ? tcp_get_idx(seq, *pos - 1) : SEQ_START_TOKEN;

out:
	st->last_pos = *pos;
	return rc;
}

static void *tcp_seq_next(struct seq_file *seq, void *v, loff_t *pos)
{
	struct tcp_iter_state *st = seq->private;
	void *rc = NULL;

	if (v == SEQ_START_TOKEN) {
		rc = tcp_get_idx(seq, 0);
		goto out;
	}

	switch (st->state) {
	case TCP_SEQ_STATE_LISTENING:
		rc = listening_get_next(seq, v);
		if (!rc) {
			st->state = TCP_SEQ_STATE_ESTABLISHED;
			st->bucket = 0;
			st->offset = 0;
			rc	  = established_get_first(seq);
		}
		break;
	case TCP_SEQ_STATE_ESTABLISHED:
		rc = established_get_next(seq, v);
		break;
	}
out:
	++*pos;
	st->last_pos = *pos;
	return rc;
}

static void tcp_seq_stop(struct seq_file *seq, void *v)
{
	struct tcp_iter_state *st = seq->private;

	switch (st->state) {
	case TCP_SEQ_STATE_LISTENING:
		if (v != SEQ_START_TOKEN)
			spin_unlock_bh(&tcp_hashinfo.listening_hash[st->bucket].lock);
		break;
	case TCP_SEQ_STATE_ESTABLISHED:
		if (v)
			spin_unlock_bh(inet_ehash_lockp(&tcp_hashinfo, st->bucket));
		break;
	}
}

int tcp_seq_open(struct inode *inode, struct file *file)
{
	struct tcp_seq_afinfo *afinfo = PDE_DATA(inode);
	struct tcp_iter_state *s;
	int err;

	err = seq_open_net(inode, file, &afinfo->seq_ops,
			  sizeof(struct tcp_iter_state));
	if (err < 0)
		return err;

	s = ((struct seq_file *)file->private_data)->private;
	s->family		= afinfo->family;
	s->last_pos		= 0;
	return 0;
}
EXPORT_SYMBOL(tcp_seq_open);

int tcp_proc_register(struct net *net, struct tcp_seq_afinfo *afinfo)
{
	int rc = 0;
	struct proc_dir_entry *p;

	afinfo->seq_ops.start		= tcp_seq_start;
	afinfo->seq_ops.next		= tcp_seq_next;
	afinfo->seq_ops.stop		= tcp_seq_stop;

	p = proc_create_data(afinfo->name, S_IRUGO, net->proc_net,
			     afinfo->seq_fops, afinfo);
	if (!p)
		rc = -ENOMEM;
	return rc;
}
EXPORT_SYMBOL(tcp_proc_register);

void tcp_proc_unregister(struct net *net, struct tcp_seq_afinfo *afinfo)
{
	remove_proc_entry(afinfo->name, net->proc_net);
}
EXPORT_SYMBOL(tcp_proc_unregister);

static void get_openreq4(const struct request_sock *req,
			 struct seq_file *f, int i)
{
	const struct inet_request_sock *ireq = inet_rsk(req);
	long delta = req->rsk_timer.expires - jiffies;

	seq_printf(f, "%4d: %08X:%04X %08X:%04X"
		" %02X %08X:%08X %02X:%08lX %08X %5u %8d %u %d %pK",
		i,
		ireq->ir_loc_addr,
		ireq->ir_num,
		ireq->ir_rmt_addr,
		ntohs(ireq->ir_rmt_port),
		TCP_SYN_RECV,
		0, 0, /* could print option size, but that is af dependent. */
		1,    /* timers active (only the expire timer) */
		jiffies_delta_to_clock_t(delta),
		req->num_timeout,
		from_kuid_munged(seq_user_ns(f),
				 sock_i_uid(req->rsk_listener)),
		0,  /* non standard timer */
		0, /* open_requests have no inode */
		0,
		req);
}

static void get_tcp4_sock(struct sock *sk, struct seq_file *f, int i)
{
	int timer_active;
	unsigned long timer_expires;
	const struct tcp_sock *tp = tcp_sk(sk);
	const struct inet_connection_sock *icsk = inet_csk(sk);
	const struct inet_sock *inet = inet_sk(sk);
	const struct fastopen_queue *fastopenq = &icsk->icsk_accept_queue.fastopenq;
	__be32 dest = inet->inet_daddr;
	__be32 src = inet->inet_rcv_saddr;
	__u16 destp = ntohs(inet->inet_dport);
	__u16 srcp = ntohs(inet->inet_sport);
	int rx_queue;
	int state;

	if (icsk->icsk_pending == ICSK_TIME_RETRANS ||
	    icsk->icsk_pending == ICSK_TIME_EARLY_RETRANS ||
	    icsk->icsk_pending == ICSK_TIME_LOSS_PROBE) {
		timer_active	= 1;
		timer_expires	= icsk->icsk_timeout;
	} else if (icsk->icsk_pending == ICSK_TIME_PROBE0) {
		timer_active	= 4;
		timer_expires	= icsk->icsk_timeout;
	} else if (timer_pending(&sk->sk_timer)) {
		timer_active	= 2;
		timer_expires	= sk->sk_timer.expires;
	} else {
		timer_active	= 0;
		timer_expires = jiffies;
	}

	state = sk_state_load(sk);
	if (state == TCP_LISTEN)
		rx_queue = sk->sk_ack_backlog;
	else
		/* Because we don't lock the socket,
		 * we might find a transient negative value.
		 */
		rx_queue = max_t(int, tp->rcv_nxt - tp->copied_seq, 0);

	seq_printf(f, "%4d: %08X:%04X %08X:%04X %02X %08X:%08X %02X:%08lX "
			"%08X %5u %8d %lu %d %pK %lu %lu %u %u %d",
		i, src, srcp, dest, destp, state,
		tp->write_seq - tp->snd_una,
		rx_queue,
		timer_active,
		jiffies_delta_to_clock_t(timer_expires - jiffies),
		icsk->icsk_retransmits,
		from_kuid_munged(seq_user_ns(f), sock_i_uid(sk)),
		icsk->icsk_probes_out,
		sock_i_ino(sk),
		atomic_read(&sk->sk_refcnt), sk,
		jiffies_to_clock_t(icsk->icsk_rto),
		jiffies_to_clock_t(icsk->icsk_ack.ato),
		(icsk->icsk_ack.quick << 1) | icsk->icsk_ack.pingpong,
		tp->snd_cwnd,
		state == TCP_LISTEN ?
		    fastopenq->max_qlen :
		    (tcp_in_initial_slowstart(tp) ? -1 : tp->snd_ssthresh));
}

static void get_timewait4_sock(const struct inet_timewait_sock *tw,
			       struct seq_file *f, int i)
{
	long delta = tw->tw_timer.expires - jiffies;
	__be32 dest, src;
	__u16 destp, srcp;

	dest  = tw->tw_daddr;
	src   = tw->tw_rcv_saddr;
	destp = ntohs(tw->tw_dport);
	srcp  = ntohs(tw->tw_sport);

	seq_printf(f, "%4d: %08X:%04X %08X:%04X"
		" %02X %08X:%08X %02X:%08lX %08X %5d %8d %d %d %pK",
		i, src, srcp, dest, destp, tw->tw_substate, 0, 0,
		3, jiffies_delta_to_clock_t(delta), 0, 0, 0, 0,
		atomic_read(&tw->tw_refcnt), tw);
}

#define TMPSZ 150

static int tcp4_seq_show(struct seq_file *seq, void *v)
{
	struct tcp_iter_state *st;
	struct sock *sk = v;

	seq_setwidth(seq, TMPSZ - 1);
	if (v == SEQ_START_TOKEN) {
		seq_puts(seq, "  sl  local_address rem_address   st tx_queue "
			   "rx_queue tr tm->when retrnsmt   uid  timeout "
			   "inode");
		goto out;
	}
	st = seq->private;

	if (sk->sk_state == TCP_TIME_WAIT)
		get_timewait4_sock(v, seq, st->num);
	else if (sk->sk_state == TCP_NEW_SYN_RECV)
		get_openreq4(v, seq, st->num);
	else
		get_tcp4_sock(v, seq, st->num);
out:
	seq_pad(seq, '\n');
	return 0;
}

static const struct file_operations tcp_afinfo_seq_fops = {
	.owner   = THIS_MODULE,
	.open    = tcp_seq_open,
	.read    = seq_read,
	.llseek  = seq_lseek,
	.release = seq_release_net
};

static struct tcp_seq_afinfo tcp4_seq_afinfo = {
	.name		= "tcp",
	.family		= AF_INET,
	.seq_fops	= &tcp_afinfo_seq_fops,
	.seq_ops	= {
		.show		= tcp4_seq_show,
	},
};

static int __net_init tcp4_proc_init_net(struct net *net)
{
	return tcp_proc_register(net, &tcp4_seq_afinfo);
}

static void __net_exit tcp4_proc_exit_net(struct net *net)
{
	tcp_proc_unregister(net, &tcp4_seq_afinfo);
}

static struct pernet_operations tcp4_net_ops = {
	.init = tcp4_proc_init_net,
	.exit = tcp4_proc_exit_net,
};

int __init tcp4_proc_init(void)
{
	return register_pernet_subsys(&tcp4_net_ops);
}

void tcp4_proc_exit(void)
{
	unregister_pernet_subsys(&tcp4_net_ops);
}
#endif /* CONFIG_PROC_FS */

#ifdef CONFIG_MPTCP
static void tcp_v4_clear_sk(struct sock *sk, int size)
{
	struct tcp_sock *tp = tcp_sk(sk);

	/* we do not want to clear tk_table field, because of RCU lookups */
	sk_prot_clear_nulls(sk, offsetof(struct tcp_sock, tk_table.next));

	memset(&tp->tk_table.pprev, 0, size - offsetof(struct tcp_sock, tk_table.pprev));
}

/*
 * Similar to: sock_copy
 *
 * Copy all fields from osk to nsk but nsk->sk_refcnt must not change yet,
 * even temporarly, because of RCU lookups. sk_node should also be left as is.
 * We must not copy fields between sk_dontcopy_begin and sk_dontcopy_end
 *
 * Finally, the MPTCP-pointers to the token-table can't change either as they
 * are handled by RCU as well.
 */
void tcp_copy_sk(struct sock *nsk, const struct sock *osk)
{
	struct tcp_sock *ntp = tcp_sk(nsk);
	struct tcp_sock *otp = tcp_sk(osk);

	memcpy(nsk, osk, offsetof(struct sock, sk_dontcopy_begin));

	memcpy(&nsk->sk_dontcopy_end, &osk->sk_dontcopy_end,
	       offsetof(struct tcp_sock, tk_table.next) - offsetof(struct sock, sk_dontcopy_end));

	memcpy(&ntp->tk_table.pprev, &otp->tk_table.pprev,
	       osk->sk_prot->obj_size - offsetof(struct tcp_sock, tk_table.pprev));

	ntp->tk_table.pprev = NULL;
}
#endif

struct proto tcp_prot = {
	.name			= "TCP",
	.owner			= THIS_MODULE,
	.close			= tcp_close,
	.connect		= tcp_v4_connect,
	.disconnect		= tcp_disconnect,
	.accept			= inet_csk_accept,
	.ioctl			= tcp_ioctl,
	.init			= tcp_v4_init_sock,
	.destroy		= tcp_v4_destroy_sock,
	.shutdown		= tcp_shutdown,
	.setsockopt		= tcp_setsockopt,
	.getsockopt		= tcp_getsockopt,
	.recvmsg		= tcp_recvmsg,
	.sendmsg		= tcp_sendmsg,
	.sendpage		= tcp_sendpage,
	.backlog_rcv		= tcp_v4_do_rcv,
	.release_cb		= tcp_release_cb,
	.hash			= inet_hash,
	.unhash			= inet_unhash,
	.get_port		= inet_csk_get_port,
	.enter_memory_pressure	= tcp_enter_memory_pressure,
	.stream_memory_free	= tcp_stream_memory_free,
	.sockets_allocated	= &tcp_sockets_allocated,
	.orphan_count		= &tcp_orphan_count,
	.memory_allocated	= &tcp_memory_allocated,
	.memory_pressure	= &tcp_memory_pressure,
	.sysctl_mem		= sysctl_tcp_mem,
	.sysctl_wmem		= sysctl_tcp_wmem,
	.sysctl_rmem		= sysctl_tcp_rmem,
	.max_header		= MAX_TCP_HEADER,
	.obj_size		= sizeof(struct tcp_sock),
	.slab_flags		= SLAB_DESTROY_BY_RCU,
	.twsk_prot		= &tcp_timewait_sock_ops,
	.rsk_prot		= &tcp_request_sock_ops,
	.h.hashinfo		= &tcp_hashinfo,
	.no_autobind		= true,
#ifdef CONFIG_COMPAT
	.compat_setsockopt	= compat_tcp_setsockopt,
	.compat_getsockopt	= compat_tcp_getsockopt,
#endif
#ifdef CONFIG_MEMCG_KMEM
	.init_cgroup		= tcp_init_cgroup,
	.destroy_cgroup		= tcp_destroy_cgroup,
	.proto_cgroup		= tcp_proto_cgroup,
#endif
#ifdef CONFIG_MPTCP
	.clear_sk		= tcp_v4_clear_sk,
	.copy_sk		= tcp_copy_sk,
#endif
	.diag_destroy		= tcp_abort,
};
EXPORT_SYMBOL(tcp_prot);

static void __net_exit tcp_sk_exit(struct net *net)
{
	int cpu;

	for_each_possible_cpu(cpu)
		inet_ctl_sock_destroy(*per_cpu_ptr(net->ipv4.tcp_sk, cpu));
	free_percpu(net->ipv4.tcp_sk);
}

static int __net_init tcp_sk_init(struct net *net)
{
	int res, cpu;

	net->ipv4.tcp_sk = alloc_percpu(struct sock *);
	if (!net->ipv4.tcp_sk)
		return -ENOMEM;

	for_each_possible_cpu(cpu) {
		struct sock *sk;

		res = inet_ctl_sock_create(&sk, PF_INET, SOCK_RAW,
					   IPPROTO_TCP, net);
		if (res)
			goto fail;
		sock_set_flag(sk, SOCK_USE_WRITE_QUEUE);
		*per_cpu_ptr(net->ipv4.tcp_sk, cpu) = sk;
	}

	net->ipv4.sysctl_tcp_ecn = 2;
	net->ipv4.sysctl_tcp_ecn_fallback = 1;

	net->ipv4.sysctl_tcp_base_mss = TCP_BASE_MSS;
	net->ipv4.sysctl_tcp_probe_threshold = TCP_PROBE_THRESHOLD;
	net->ipv4.sysctl_tcp_probe_interval = TCP_PROBE_INTERVAL;

	net->ipv4.sysctl_tcp_keepalive_time = TCP_KEEPALIVE_TIME;
	net->ipv4.sysctl_tcp_keepalive_probes = TCP_KEEPALIVE_PROBES;
	net->ipv4.sysctl_tcp_keepalive_intvl = TCP_KEEPALIVE_INTVL;

	net->ipv4.sysctl_tcp_syn_retries = TCP_SYN_RETRIES;
	net->ipv4.sysctl_tcp_synack_retries = TCP_SYNACK_RETRIES;
	net->ipv4.sysctl_tcp_syncookies = 1;
	net->ipv4.sysctl_tcp_reordering = TCP_FASTRETRANS_THRESH;
	net->ipv4.sysctl_tcp_retries1 = TCP_RETR1;
	net->ipv4.sysctl_tcp_retries2 = TCP_RETR2;
	net->ipv4.sysctl_tcp_orphan_retries = 0;
	net->ipv4.sysctl_tcp_fin_timeout = TCP_FIN_TIMEOUT;
	net->ipv4.sysctl_tcp_notsent_lowat = UINT_MAX;

	return 0;
fail:
	tcp_sk_exit(net);

	return res;
}

static void __net_exit tcp_sk_exit_batch(struct list_head *net_exit_list)
{
	inet_twsk_purge(&tcp_hashinfo, &tcp_death_row, AF_INET);
}

static struct pernet_operations __net_initdata tcp_sk_ops = {
       .init	   = tcp_sk_init,
       .exit	   = tcp_sk_exit,
       .exit_batch = tcp_sk_exit_batch,
};

void __init tcp_v4_init(void)
{
	inet_hashinfo_init(&tcp_hashinfo);
	if (register_pernet_subsys(&tcp_sk_ops))
		panic("Failed to create the TCP control socket.\n");
}<|MERGE_RESOLUTION|>--- conflicted
+++ resolved
@@ -1793,14 +1793,7 @@
 	if (!sock_owned_by_user(meta_sk)) {
 		if (!tcp_prequeue(meta_sk, skb))
 			ret = tcp_v4_do_rcv(sk, skb);
-<<<<<<< HEAD
-	} else if (unlikely(sk_add_backlog(meta_sk, skb,
-					   meta_sk->sk_rcvbuf + meta_sk->sk_sndbuf))) {
-		bh_unlock_sock(meta_sk);
-		__NET_INC_STATS(net, LINUX_MIB_TCPBACKLOGDROP);
-=======
-	} else if (tcp_add_backlog(sk, skb)) {
->>>>>>> 69973b83
+	} else if (tcp_add_backlog(meta_sk, skb)) {
 		goto discard_and_relse;
 	}
 	bh_unlock_sock(meta_sk);
@@ -2482,44 +2475,6 @@
 	unregister_pernet_subsys(&tcp4_net_ops);
 }
 #endif /* CONFIG_PROC_FS */
-
-#ifdef CONFIG_MPTCP
-static void tcp_v4_clear_sk(struct sock *sk, int size)
-{
-	struct tcp_sock *tp = tcp_sk(sk);
-
-	/* we do not want to clear tk_table field, because of RCU lookups */
-	sk_prot_clear_nulls(sk, offsetof(struct tcp_sock, tk_table.next));
-
-	memset(&tp->tk_table.pprev, 0, size - offsetof(struct tcp_sock, tk_table.pprev));
-}
-
-/*
- * Similar to: sock_copy
- *
- * Copy all fields from osk to nsk but nsk->sk_refcnt must not change yet,
- * even temporarly, because of RCU lookups. sk_node should also be left as is.
- * We must not copy fields between sk_dontcopy_begin and sk_dontcopy_end
- *
- * Finally, the MPTCP-pointers to the token-table can't change either as they
- * are handled by RCU as well.
- */
-void tcp_copy_sk(struct sock *nsk, const struct sock *osk)
-{
-	struct tcp_sock *ntp = tcp_sk(nsk);
-	struct tcp_sock *otp = tcp_sk(osk);
-
-	memcpy(nsk, osk, offsetof(struct sock, sk_dontcopy_begin));
-
-	memcpy(&nsk->sk_dontcopy_end, &osk->sk_dontcopy_end,
-	       offsetof(struct tcp_sock, tk_table.next) - offsetof(struct sock, sk_dontcopy_end));
-
-	memcpy(&ntp->tk_table.pprev, &otp->tk_table.pprev,
-	       osk->sk_prot->obj_size - offsetof(struct tcp_sock, tk_table.pprev));
-
-	ntp->tk_table.pprev = NULL;
-}
-#endif
 
 struct proto tcp_prot = {
 	.name			= "TCP",
@@ -2567,10 +2522,6 @@
 	.destroy_cgroup		= tcp_destroy_cgroup,
 	.proto_cgroup		= tcp_proto_cgroup,
 #endif
-#ifdef CONFIG_MPTCP
-	.clear_sk		= tcp_v4_clear_sk,
-	.copy_sk		= tcp_copy_sk,
-#endif
 	.diag_destroy		= tcp_abort,
 };
 EXPORT_SYMBOL(tcp_prot);
