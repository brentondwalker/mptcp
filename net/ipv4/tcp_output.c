/*
 * INET		An implementation of the TCP/IP protocol suite for the LINUX
 *		operating system.  INET is implemented using the  BSD Socket
 *		interface as the means of communication with the user level.
 *
 *		Implementation of the Transmission Control Protocol(TCP).
 *
 * Authors:	Ross Biro
 *		Fred N. van Kempen, <waltje@uWalt.NL.Mugnet.ORG>
 *		Mark Evans, <evansmp@uhura.aston.ac.uk>
 *		Corey Minyard <wf-rch!minyard@relay.EU.net>
 *		Florian La Roche, <flla@stud.uni-sb.de>
 *		Charles Hedrick, <hedrick@klinzhai.rutgers.edu>
 *		Linus Torvalds, <torvalds@cs.helsinki.fi>
 *		Alan Cox, <gw4pts@gw4pts.ampr.org>
 *		Matthew Dillon, <dillon@apollo.west.oic.com>
 *		Arnt Gulbrandsen, <agulbra@nvg.unit.no>
 *		Jorge Cwik, <jorge@laser.satlink.net>
 */

/*
 * Changes:	Pedro Roque	:	Retransmit queue handled by TCP.
 *				:	Fragmentation on mtu decrease
 *				:	Segment collapse on retransmit
 *				:	AF independence
 *
 *		Linus Torvalds	:	send_delayed_ack
 *		David S. Miller	:	Charge memory using the right skb
 *					during syn/ack processing.
 *		David S. Miller :	Output engine completely rewritten.
 *		Andrea Arcangeli:	SYNACK carry ts_recent in tsecr.
 *		Cacophonix Gaul :	draft-minshall-nagle-01
 *		J Hadi Salim	:	ECN support
 *
 */

#define pr_fmt(fmt) "TCP: " fmt

#include <net/mptcp.h>
#include <net/mptcp_v4.h>
#if IS_ENABLED(CONFIG_IPV6)
#include <net/mptcp_v6.h>
#endif
#include <net/ipv6.h>
#include <net/tcp.h>

#include <linux/compiler.h>
#include <linux/gfp.h>
#include <linux/module.h>

/* People can turn this off for buggy TCP's found in printers etc. */
int sysctl_tcp_retrans_collapse __read_mostly = 1;

/* People can turn this on to work with those rare, broken TCPs that
 * interpret the window field as a signed quantity.
 */
int sysctl_tcp_workaround_signed_windows __read_mostly = 0;

/* Default TSQ limit of two TSO segments */
int sysctl_tcp_limit_output_bytes __read_mostly = 131072;

/* This limits the percentage of the congestion window which we
 * will allow a single TSO frame to consume.  Building TSO frames
 * which are too large can cause TCP streams to be bursty.
 */
int sysctl_tcp_tso_win_divisor __read_mostly = 3;

int sysctl_tcp_mtu_probing __read_mostly = 0;
int sysctl_tcp_base_mss __read_mostly = TCP_BASE_MSS;

/* By default, RFC2861 behavior.  */
int sysctl_tcp_slow_start_after_idle __read_mostly = 1;

unsigned int sysctl_tcp_notsent_lowat __read_mostly = UINT_MAX;
EXPORT_SYMBOL(sysctl_tcp_notsent_lowat);

/* Account for new data that has been sent to the network. */
void tcp_event_new_data_sent(struct sock *sk, const struct sk_buff *skb)
{
	struct inet_connection_sock *icsk = inet_csk(sk);
	struct tcp_sock *tp = tcp_sk(sk);
	unsigned int prior_packets = tp->packets_out;

	tcp_advance_send_head(sk, skb);
	tp->snd_nxt = TCP_SKB_CB(skb)->end_seq;

	tp->packets_out += tcp_skb_pcount(skb);
	if (!prior_packets || icsk->icsk_pending == ICSK_TIME_EARLY_RETRANS ||
	    icsk->icsk_pending == ICSK_TIME_LOSS_PROBE) {
		tcp_rearm_rto(sk);
	}

	NET_ADD_STATS(sock_net(sk), LINUX_MIB_TCPORIGDATASENT,
		      tcp_skb_pcount(skb));
}

/* SND.NXT, if window was not shrunk.
 * If window has been shrunk, what should we make? It is not clear at all.
 * Using SND.UNA we will fail to open window, SND.NXT is out of window. :-(
 * Anything in between SND.UNA...SND.UNA+SND.WND also can be already
 * invalid. OK, let's make this for now:
 */
static inline __u32 tcp_acceptable_seq(const struct sock *sk)
{
	const struct tcp_sock *tp = tcp_sk(sk);

	if (!before(tcp_wnd_end(tp), tp->snd_nxt))
		return tp->snd_nxt;
	else
		return tcp_wnd_end(tp);
}

/* Calculate mss to advertise in SYN segment.
 * RFC1122, RFC1063, draft-ietf-tcpimpl-pmtud-01 state that:
 *
 * 1. It is independent of path mtu.
 * 2. Ideally, it is maximal possible segment size i.e. 65535-40.
 * 3. For IPv4 it is reasonable to calculate it from maximal MTU of
 *    attached devices, because some buggy hosts are confused by
 *    large MSS.
 * 4. We do not make 3, we advertise MSS, calculated from first
 *    hop device mtu, but allow to raise it to ip_rt_min_advmss.
 *    This may be overridden via information stored in routing table.
 * 5. Value 65535 for MSS is valid in IPv6 and means "as large as possible,
 *    probably even Jumbo".
 */
static __u16 tcp_advertise_mss(struct sock *sk)
{
	struct tcp_sock *tp = tcp_sk(sk);
	const struct dst_entry *dst = __sk_dst_get(sk);
	int mss = tp->advmss;

	if (dst) {
		unsigned int metric = dst_metric_advmss(dst);

		if (metric < mss) {
			mss = metric;
			tp->advmss = mss;
		}
	}

	return (__u16)mss;
}

/* RFC2861. Reset CWND after idle period longer RTO to "restart window".
 * This is the first part of cwnd validation mechanism. */
static void tcp_cwnd_restart(struct sock *sk, const struct dst_entry *dst)
{
	struct tcp_sock *tp = tcp_sk(sk);
	s32 delta = tcp_time_stamp - tp->lsndtime;
	u32 restart_cwnd = tcp_init_cwnd(tp, dst);
	u32 cwnd = tp->snd_cwnd;

	tcp_ca_event(sk, CA_EVENT_CWND_RESTART);

	tp->snd_ssthresh = tcp_current_ssthresh(sk);
	restart_cwnd = min(restart_cwnd, cwnd);

	while ((delta -= inet_csk(sk)->icsk_rto) > 0 && cwnd > restart_cwnd)
		cwnd >>= 1;
	tp->snd_cwnd = max(cwnd, restart_cwnd);
	tp->snd_cwnd_stamp = tcp_time_stamp;
	tp->snd_cwnd_used = 0;
}

/* Congestion state accounting after a packet has been sent. */
static void tcp_event_data_sent(struct tcp_sock *tp,
				struct sock *sk)
{
	struct inet_connection_sock *icsk = inet_csk(sk);
	const u32 now = tcp_time_stamp;
	const struct dst_entry *dst = __sk_dst_get(sk);

	if (sysctl_tcp_slow_start_after_idle &&
	    (!tp->packets_out && (s32)(now - tp->lsndtime) > icsk->icsk_rto))
		tcp_cwnd_restart(sk, __sk_dst_get(sk));

	tp->lsndtime = now;

	/* If it is a reply for ato after last received
	 * packet, enter pingpong mode.
	 */
	if ((u32)(now - icsk->icsk_ack.lrcvtime) < icsk->icsk_ack.ato &&
	    (!dst || !dst_metric(dst, RTAX_QUICKACK)))
			icsk->icsk_ack.pingpong = 1;
}

/* Account for an ACK we sent. */
static inline void tcp_event_ack_sent(struct sock *sk, unsigned int pkts)
{
	tcp_dec_quickack_mode(sk, pkts);
	inet_csk_clear_xmit_timer(sk, ICSK_TIME_DACK);
}


u32 tcp_default_init_rwnd(u32 mss)
{
	/* Initial receive window should be twice of TCP_INIT_CWND to
	 * enable proper sending of new unsent data during fast recovery
	 * (RFC 3517, Section 4, NextSeg() rule (2)). Further place a
	 * limit when mss is larger than 1460.
	 */
	u32 init_rwnd = TCP_INIT_CWND * 2;

	if (mss > 1460)
		init_rwnd = max((1460 * init_rwnd) / mss, 2U);
	return init_rwnd;
}

/* Determine a window scaling and initial window to offer.
 * Based on the assumption that the given amount of space
 * will be offered. Store the results in the tp structure.
 * NOTE: for smooth operation initial space offering should
 * be a multiple of mss if possible. We assume here that mss >= 1.
 * This MUST be enforced by all callers.
 */
void tcp_select_initial_window(int __space, __u32 mss,
			       __u32 *rcv_wnd, __u32 *window_clamp,
			       int wscale_ok, __u8 *rcv_wscale,
			       __u32 init_rcv_wnd, const struct sock *sk)
{
	unsigned int space = (__space < 0 ? 0 : __space);

	/* If no clamp set the clamp to the max possible scaled window */
	if (*window_clamp == 0)
		(*window_clamp) = (65535 << 14);
	space = min(*window_clamp, space);

	/* Quantize space offering to a multiple of mss if possible. */
	if (space > mss)
		space = (space / mss) * mss;

	/* NOTE: offering an initial window larger than 32767
	 * will break some buggy TCP stacks. If the admin tells us
	 * it is likely we could be speaking with such a buggy stack
	 * we will truncate our initial window offering to 32K-1
	 * unless the remote has sent us a window scaling option,
	 * which we interpret as a sign the remote TCP is not
	 * misinterpreting the window field as a signed quantity.
	 */
	if (sysctl_tcp_workaround_signed_windows)
		(*rcv_wnd) = min(space, MAX_TCP_WINDOW);
	else
		(*rcv_wnd) = space;

	(*rcv_wscale) = 0;
	if (wscale_ok) {
		/* Set window scaling on max possible window
		 * See RFC1323 for an explanation of the limit to 14
		 */
		space = max_t(u32, sysctl_tcp_rmem[2], sysctl_rmem_max);
		space = min_t(u32, space, *window_clamp);
		while (space > 65535 && (*rcv_wscale) < 14) {
			space >>= 1;
			(*rcv_wscale)++;
		}
	}

	if (mss > (1 << *rcv_wscale)) {
		if (!init_rcv_wnd) /* Use default unless specified otherwise */
			init_rcv_wnd = tcp_default_init_rwnd(mss);
		*rcv_wnd = min(*rcv_wnd, init_rcv_wnd * mss);
	}

	/* Set the clamp no higher than max representable value */
	(*window_clamp) = min(65535U << (*rcv_wscale), *window_clamp);
}
EXPORT_SYMBOL(tcp_select_initial_window);

/* Chose a new window to advertise, update state in tcp_sock for the
 * socket, and return result with RFC1323 scaling applied.  The return
 * value can be stuffed directly into th->window for an outgoing
 * frame.
 */
u16 tcp_select_window(struct sock *sk)
{
	struct tcp_sock *tp = tcp_sk(sk);
	u32 old_win = tp->rcv_wnd;
	/* The window must never shrink at the meta-level. At the subflow we
	 * have to allow this. Otherwise we may announce a window too large
	 * for the current meta-level sk_rcvbuf.
	 */
	u32 cur_win = tcp_receive_window(mptcp(tp) ? tcp_sk(mptcp_meta_sk(sk)) : tp);
	u32 new_win = tp->ops->__select_window(sk);

	/* Never shrink the offered window */
	if (new_win < cur_win) {
		/* Danger Will Robinson!
		 * Don't update rcv_wup/rcv_wnd here or else
		 * we will not be able to advertise a zero
		 * window in time.  --DaveM
		 *
		 * Relax Will Robinson.
		 */
		if (new_win == 0)
			NET_INC_STATS(sock_net(sk),
				      LINUX_MIB_TCPWANTZEROWINDOWADV);
		new_win = ALIGN(cur_win, 1 << tp->rx_opt.rcv_wscale);
	}

	tp->rcv_wnd = new_win;
	tp->rcv_wup = tp->rcv_nxt;

	/* Make sure we do not exceed the maximum possible
	 * scaled window.
	 */
	if (!tp->rx_opt.rcv_wscale && sysctl_tcp_workaround_signed_windows)
		new_win = min(new_win, MAX_TCP_WINDOW);
	else
		new_win = min(new_win, (65535U << tp->rx_opt.rcv_wscale));

	/* RFC1323 scaling applied */
	new_win >>= tp->rx_opt.rcv_wscale;

	/* If we advertise zero window, disable fast path. */
	if (new_win == 0) {
		tp->pred_flags = 0;
		if (old_win)
			NET_INC_STATS(sock_net(sk),
				      LINUX_MIB_TCPTOZEROWINDOWADV);
	} else if (old_win == 0) {
		NET_INC_STATS(sock_net(sk), LINUX_MIB_TCPFROMZEROWINDOWADV);
	}

	return new_win;
}

/* Packet ECN state for a SYN-ACK */
static void tcp_ecn_send_synack(struct sock *sk, struct sk_buff *skb)
{
	const struct tcp_sock *tp = tcp_sk(sk);

	TCP_SKB_CB(skb)->tcp_flags &= ~TCPHDR_CWR;
	if (!(tp->ecn_flags & TCP_ECN_OK))
		TCP_SKB_CB(skb)->tcp_flags &= ~TCPHDR_ECE;
	else if (tcp_ca_needs_ecn(sk))
		INET_ECN_xmit(sk);
}

/* Packet ECN state for a SYN.  */
static void tcp_ecn_send_syn(struct sock *sk, struct sk_buff *skb)
{
	struct tcp_sock *tp = tcp_sk(sk);

	tp->ecn_flags = 0;
	if (sock_net(sk)->ipv4.sysctl_tcp_ecn == 1 ||
	    tcp_ca_needs_ecn(sk)) {
		TCP_SKB_CB(skb)->tcp_flags |= TCPHDR_ECE | TCPHDR_CWR;
		tp->ecn_flags = TCP_ECN_OK;
		if (tcp_ca_needs_ecn(sk))
			INET_ECN_xmit(sk);
	}
}

static void
tcp_ecn_make_synack(const struct request_sock *req, struct tcphdr *th,
		    struct sock *sk)
{
	if (inet_rsk(req)->ecn_ok) {
		th->ece = 1;
		if (tcp_ca_needs_ecn(sk))
			INET_ECN_xmit(sk);
	}
}

/* Set up ECN state for a packet on a ESTABLISHED socket that is about to
 * be sent.
 */
static void tcp_ecn_send(struct sock *sk, struct sk_buff *skb,
				int tcp_header_len)
{
	struct tcp_sock *tp = tcp_sk(sk);

	if (tp->ecn_flags & TCP_ECN_OK) {
		/* Not-retransmitted data segment: set ECT and inject CWR. */
		if (skb->len != tcp_header_len &&
		    !before(TCP_SKB_CB(skb)->seq, tp->snd_nxt)) {
			INET_ECN_xmit(sk);
			if (tp->ecn_flags & TCP_ECN_QUEUE_CWR) {
				tp->ecn_flags &= ~TCP_ECN_QUEUE_CWR;
				tcp_hdr(skb)->cwr = 1;
				skb_shinfo(skb)->gso_type |= SKB_GSO_TCP_ECN;
			}
		} else if (!tcp_ca_needs_ecn(sk)) {
			/* ACK or retransmitted segment: clear ECT|CE */
			INET_ECN_dontxmit(sk);
		}
		if (tp->ecn_flags & TCP_ECN_DEMAND_CWR)
			tcp_hdr(skb)->ece = 1;
	}
}

/* Constructs common control bits of non-data skb. If SYN/FIN is present,
 * auto increment end seqno.
 */
void tcp_init_nondata_skb(struct sk_buff *skb, u32 seq, u8 flags)
{
	struct skb_shared_info *shinfo = skb_shinfo(skb);

	skb->ip_summed = CHECKSUM_PARTIAL;
	skb->csum = 0;

	TCP_SKB_CB(skb)->tcp_flags = flags;
	TCP_SKB_CB(skb)->sacked = 0;

	tcp_skb_pcount_set(skb, 1);
	shinfo->gso_size = 0;
	shinfo->gso_type = 0;

	TCP_SKB_CB(skb)->seq = seq;
	if (flags & (TCPHDR_SYN | TCPHDR_FIN))
		seq++;
	TCP_SKB_CB(skb)->end_seq = seq;
}

bool tcp_urg_mode(const struct tcp_sock *tp)
{
	return tp->snd_una != tp->snd_up;
}

#define OPTION_SACK_ADVERTISE	(1 << 0)
#define OPTION_TS		(1 << 1)
#define OPTION_MD5		(1 << 2)
#define OPTION_WSCALE		(1 << 3)
#define OPTION_FAST_OPEN_COOKIE	(1 << 8)
/* Before adding here - take a look at OPTION_MPTCP in include/net/mptcp.h */

/* Write previously computed TCP options to the packet.
 *
 * Beware: Something in the Internet is very sensitive to the ordering of
 * TCP options, we learned this through the hard way, so be careful here.
 * Luckily we can at least blame others for their non-compliance but from
 * inter-operability perspective it seems that we're somewhat stuck with
 * the ordering which we have been using if we want to keep working with
 * those broken things (not that it currently hurts anybody as there isn't
 * particular reason why the ordering would need to be changed).
 *
 * At least SACK_PERM as the first option is known to lead to a disaster
 * (but it may well be that other scenarios fail similarly).
 */
static void tcp_options_write(__be32 *ptr, struct tcp_sock *tp,
			      struct tcp_out_options *opts, struct sk_buff *skb)
{
	u16 options = opts->options;	/* mungable copy */

	if (unlikely(OPTION_MD5 & options)) {
		*ptr++ = htonl((TCPOPT_NOP << 24) | (TCPOPT_NOP << 16) |
			       (TCPOPT_MD5SIG << 8) | TCPOLEN_MD5SIG);
		/* overload cookie hash location */
		opts->hash_location = (__u8 *)ptr;
		ptr += 4;
	}

	if (unlikely(opts->mss)) {
		*ptr++ = htonl((TCPOPT_MSS << 24) |
			       (TCPOLEN_MSS << 16) |
			       opts->mss);
	}

	if (likely(OPTION_TS & options)) {
		if (unlikely(OPTION_SACK_ADVERTISE & options)) {
			*ptr++ = htonl((TCPOPT_SACK_PERM << 24) |
				       (TCPOLEN_SACK_PERM << 16) |
				       (TCPOPT_TIMESTAMP << 8) |
				       TCPOLEN_TIMESTAMP);
			options &= ~OPTION_SACK_ADVERTISE;
		} else {
			*ptr++ = htonl((TCPOPT_NOP << 24) |
				       (TCPOPT_NOP << 16) |
				       (TCPOPT_TIMESTAMP << 8) |
				       TCPOLEN_TIMESTAMP);
		}
		*ptr++ = htonl(opts->tsval);
		*ptr++ = htonl(opts->tsecr);
	}

	if (unlikely(OPTION_SACK_ADVERTISE & options)) {
		*ptr++ = htonl((TCPOPT_NOP << 24) |
			       (TCPOPT_NOP << 16) |
			       (TCPOPT_SACK_PERM << 8) |
			       TCPOLEN_SACK_PERM);
	}

	if (unlikely(OPTION_WSCALE & options)) {
		*ptr++ = htonl((TCPOPT_NOP << 24) |
			       (TCPOPT_WINDOW << 16) |
			       (TCPOLEN_WINDOW << 8) |
			       opts->ws);
	}

	if (unlikely(opts->num_sack_blocks)) {
		struct tcp_sack_block *sp = tp->rx_opt.dsack ?
			tp->duplicate_sack : tp->selective_acks;
		int this_sack;

		*ptr++ = htonl((TCPOPT_NOP  << 24) |
			       (TCPOPT_NOP  << 16) |
			       (TCPOPT_SACK <<  8) |
			       (TCPOLEN_SACK_BASE + (opts->num_sack_blocks *
						     TCPOLEN_SACK_PERBLOCK)));

		for (this_sack = 0; this_sack < opts->num_sack_blocks;
		     ++this_sack) {
			*ptr++ = htonl(sp[this_sack].start_seq);
			*ptr++ = htonl(sp[this_sack].end_seq);
		}

		tp->rx_opt.dsack = 0;
	}

	if (unlikely(OPTION_FAST_OPEN_COOKIE & options)) {
		struct tcp_fastopen_cookie *foc = opts->fastopen_cookie;

		*ptr++ = htonl((TCPOPT_EXP << 24) |
			       ((TCPOLEN_EXP_FASTOPEN_BASE + foc->len) << 16) |
			       TCPOPT_FASTOPEN_MAGIC);

		memcpy(ptr, foc->val, foc->len);
		if ((foc->len & 3) == 2) {
			u8 *align = ((u8 *)ptr) + foc->len;
			align[0] = align[1] = TCPOPT_NOP;
		}
		ptr += (foc->len + 3) >> 2;
	}

	if (unlikely(OPTION_MPTCP & opts->options))
		mptcp_options_write(ptr, tp, opts, skb);
}

/* Compute TCP options for SYN packets. This is not the final
 * network wire format yet.
 */
static unsigned int tcp_syn_options(struct sock *sk, struct sk_buff *skb,
				struct tcp_out_options *opts,
				struct tcp_md5sig_key **md5)
{
	struct tcp_sock *tp = tcp_sk(sk);
	unsigned int remaining = MAX_TCP_OPTION_SPACE;
	struct tcp_fastopen_request *fastopen = tp->fastopen_req;

#ifdef CONFIG_TCP_MD5SIG
	*md5 = tp->af_specific->md5_lookup(sk, sk);
	if (*md5) {
		opts->options |= OPTION_MD5;
		remaining -= TCPOLEN_MD5SIG_ALIGNED;
	}
#else
	*md5 = NULL;
#endif

	/* We always get an MSS option.  The option bytes which will be seen in
	 * normal data packets should timestamps be used, must be in the MSS
	 * advertised.  But we subtract them from tp->mss_cache so that
	 * calculations in tcp_sendmsg are simpler etc.  So account for this
	 * fact here if necessary.  If we don't do this correctly, as a
	 * receiver we won't recognize data packets as being full sized when we
	 * should, and thus we won't abide by the delayed ACK rules correctly.
	 * SACKs don't matter, we never delay an ACK when we have any of those
	 * going out.  */
	opts->mss = tcp_advertise_mss(sk);
	remaining -= TCPOLEN_MSS_ALIGNED;

	if (likely(sysctl_tcp_timestamps && *md5 == NULL)) {
		opts->options |= OPTION_TS;
		opts->tsval = tcp_skb_timestamp(skb) + tp->tsoffset;
		opts->tsecr = tp->rx_opt.ts_recent;
		remaining -= TCPOLEN_TSTAMP_ALIGNED;
	}
	if (likely(sysctl_tcp_window_scaling)) {
		opts->ws = tp->rx_opt.rcv_wscale;
		opts->options |= OPTION_WSCALE;
		remaining -= TCPOLEN_WSCALE_ALIGNED;
	}
	if (likely(sysctl_tcp_sack)) {
		opts->options |= OPTION_SACK_ADVERTISE;
		if (unlikely(!(OPTION_TS & opts->options)))
			remaining -= TCPOLEN_SACKPERM_ALIGNED;
	}
	if (tp->request_mptcp || mptcp(tp))
		mptcp_syn_options(sk, opts, &remaining);

	if (fastopen && fastopen->cookie.len >= 0) {
		u32 need = TCPOLEN_EXP_FASTOPEN_BASE + fastopen->cookie.len;
		need = (need + 3) & ~3U;  /* Align to 32 bits */
		if (remaining >= need) {
			opts->options |= OPTION_FAST_OPEN_COOKIE;
			opts->fastopen_cookie = &fastopen->cookie;
			remaining -= need;
			tp->syn_fastopen = 1;
		}
	}

	return MAX_TCP_OPTION_SPACE - remaining;
}

/* Set up TCP options for SYN-ACKs. */
static unsigned int tcp_synack_options(struct sock *sk,
				   struct request_sock *req,
				   unsigned int mss, struct sk_buff *skb,
				   struct tcp_out_options *opts,
				   struct tcp_md5sig_key **md5,
				   struct tcp_fastopen_cookie *foc)
{
	struct inet_request_sock *ireq = inet_rsk(req);
	unsigned int remaining = MAX_TCP_OPTION_SPACE;

#ifdef CONFIG_TCP_MD5SIG
	*md5 = tcp_rsk(req)->af_specific->md5_lookup(sk, req);
	if (*md5) {
		opts->options |= OPTION_MD5;
		remaining -= TCPOLEN_MD5SIG_ALIGNED;

		/* We can't fit any SACK blocks in a packet with MD5 + TS
		 * options. There was discussion about disabling SACK
		 * rather than TS in order to fit in better with old,
		 * buggy kernels, but that was deemed to be unnecessary.
		 */
		ireq->tstamp_ok &= !ireq->sack_ok;
	}
#else
	*md5 = NULL;
#endif

	/* We always send an MSS option. */
	opts->mss = mss;
	remaining -= TCPOLEN_MSS_ALIGNED;

	if (likely(ireq->wscale_ok)) {
		opts->ws = ireq->rcv_wscale;
		opts->options |= OPTION_WSCALE;
		remaining -= TCPOLEN_WSCALE_ALIGNED;
	}
	if (likely(ireq->tstamp_ok)) {
		opts->options |= OPTION_TS;
		opts->tsval = tcp_skb_timestamp(skb);
		opts->tsecr = req->ts_recent;
		remaining -= TCPOLEN_TSTAMP_ALIGNED;
	}
	if (likely(ireq->sack_ok)) {
		opts->options |= OPTION_SACK_ADVERTISE;
		if (unlikely(!ireq->tstamp_ok))
			remaining -= TCPOLEN_SACKPERM_ALIGNED;
	}
	if (foc != NULL && foc->len >= 0) {
		u32 need = TCPOLEN_EXP_FASTOPEN_BASE + foc->len;
		need = (need + 3) & ~3U;  /* Align to 32 bits */
		if (remaining >= need) {
			opts->options |= OPTION_FAST_OPEN_COOKIE;
			opts->fastopen_cookie = foc;
			remaining -= need;
		}
	}

	if (ireq->saw_mpc)
		mptcp_synack_options(req, opts, &remaining);

	return MAX_TCP_OPTION_SPACE - remaining;
}

/* Compute TCP options for ESTABLISHED sockets. This is not the
 * final wire format yet.
 */
static unsigned int tcp_established_options(struct sock *sk, struct sk_buff *skb,
					struct tcp_out_options *opts,
					struct tcp_md5sig_key **md5)
{
	struct tcp_sock *tp = tcp_sk(sk);
	unsigned int size = 0;
	unsigned int eff_sacks;

	opts->options = 0;

#ifdef CONFIG_TCP_MD5SIG
	*md5 = tp->af_specific->md5_lookup(sk, sk);
	if (unlikely(*md5)) {
		opts->options |= OPTION_MD5;
		size += TCPOLEN_MD5SIG_ALIGNED;
	}
#else
	*md5 = NULL;
#endif

	if (likely(tp->rx_opt.tstamp_ok)) {
		opts->options |= OPTION_TS;
		opts->tsval = skb ? tcp_skb_timestamp(skb) + tp->tsoffset : 0;
		opts->tsecr = tp->rx_opt.ts_recent;
		size += TCPOLEN_TSTAMP_ALIGNED;
	}
	if (mptcp(tp))
		mptcp_established_options(sk, skb, opts, &size);

	eff_sacks = tp->rx_opt.num_sacks + tp->rx_opt.dsack;
	if (unlikely(eff_sacks)) {
		const unsigned remaining = MAX_TCP_OPTION_SPACE - size;
		if (remaining < TCPOLEN_SACK_BASE_ALIGNED)
			opts->num_sack_blocks = 0;
		else
			opts->num_sack_blocks =
			    min_t(unsigned int, eff_sacks,
				  (remaining - TCPOLEN_SACK_BASE_ALIGNED) /
				  TCPOLEN_SACK_PERBLOCK);
		if (opts->num_sack_blocks)
			size += TCPOLEN_SACK_BASE_ALIGNED +
			    opts->num_sack_blocks * TCPOLEN_SACK_PERBLOCK;
	}

	return size;
}


/* TCP SMALL QUEUES (TSQ)
 *
 * TSQ goal is to keep small amount of skbs per tcp flow in tx queues (qdisc+dev)
 * to reduce RTT and bufferbloat.
 * We do this using a special skb destructor (tcp_wfree).
 *
 * Its important tcp_wfree() can be replaced by sock_wfree() in the event skb
 * needs to be reallocated in a driver.
 * The invariant being skb->truesize subtracted from sk->sk_wmem_alloc
 *
 * Since transmit from skb destructor is forbidden, we use a tasklet
 * to process all sockets that eventually need to send more skbs.
 * We use one tasklet per cpu, with its own queue of sockets.
 */
struct tsq_tasklet {
	struct tasklet_struct	tasklet;
	struct list_head	head; /* queue of tcp sockets */
};
static DEFINE_PER_CPU(struct tsq_tasklet, tsq_tasklet);

static void tcp_tsq_handler(struct sock *sk)
{
	if ((1 << sk->sk_state) &
	    (TCPF_ESTABLISHED | TCPF_FIN_WAIT1 | TCPF_CLOSING |
	     TCPF_CLOSE_WAIT  | TCPF_LAST_ACK))
		tcp_sk(sk)->ops->write_xmit(sk, tcp_current_mss(sk),
					    tcp_sk(sk)->nonagle, 0, GFP_ATOMIC);
}
/*
 * One tasklet per cpu tries to send more skbs.
 * We run in tasklet context but need to disable irqs when
 * transferring tsq->head because tcp_wfree() might
 * interrupt us (non NAPI drivers)
 */
static void tcp_tasklet_func(unsigned long data)
{
	struct tsq_tasklet *tsq = (struct tsq_tasklet *)data;
	LIST_HEAD(list);
	unsigned long flags;
	struct list_head *q, *n;
	struct tcp_sock *tp;
	struct sock *sk, *meta_sk;

	local_irq_save(flags);
	list_splice_init(&tsq->head, &list);
	local_irq_restore(flags);

	list_for_each_safe(q, n, &list) {
		tp = list_entry(q, struct tcp_sock, tsq_node);
		list_del(&tp->tsq_node);

		sk = (struct sock *)tp;
		meta_sk = mptcp(tp) ? mptcp_meta_sk(sk) : sk;
		bh_lock_sock(meta_sk);

		if (!sock_owned_by_user(meta_sk)) {
			tcp_tsq_handler(sk);
			if (mptcp(tp))
				tcp_tsq_handler(meta_sk);
		} else {
			if (mptcp(tp) && sk->sk_state == TCP_CLOSE)
				goto exit;

			/* defer the work to tcp_release_cb() */
			set_bit(TCP_TSQ_DEFERRED, &tp->tsq_flags);

			if (mptcp(tp))
				mptcp_tsq_flags(sk);
		}
exit:
		bh_unlock_sock(meta_sk);

		clear_bit(TSQ_QUEUED, &tp->tsq_flags);
		sk_free(sk);
	}
}

#define TCP_DEFERRED_ALL ((1UL << TCP_TSQ_DEFERRED) |		\
			  (1UL << TCP_WRITE_TIMER_DEFERRED) |	\
			  (1UL << TCP_DELACK_TIMER_DEFERRED) |	\
			  (1UL << TCP_MTU_REDUCED_DEFERRED) |   \
			  (1UL << MPTCP_PATH_MANAGER) |		\
			  (1UL << MPTCP_SUB_DEFERRED))

/**
 * tcp_release_cb - tcp release_sock() callback
 * @sk: socket
 *
 * called from release_sock() to perform protocol dependent
 * actions before socket release.
 */
void tcp_release_cb(struct sock *sk)
{
	struct tcp_sock *tp = tcp_sk(sk);
	unsigned long flags, nflags;

	/* perform an atomic operation only if at least one flag is set */
	do {
		flags = tp->tsq_flags;
		if (!(flags & TCP_DEFERRED_ALL))
			return;
		nflags = flags & ~TCP_DEFERRED_ALL;
	} while (cmpxchg(&tp->tsq_flags, flags, nflags) != flags);

	if (flags & (1UL << TCP_TSQ_DEFERRED))
		tcp_tsq_handler(sk);

	/* Here begins the tricky part :
	 * We are called from release_sock() with :
	 * 1) BH disabled
	 * 2) sk_lock.slock spinlock held
	 * 3) socket owned by us (sk->sk_lock.owned == 1)
	 *
	 * But following code is meant to be called from BH handlers,
	 * so we should keep BH disabled, but early release socket ownership
	 */
	sock_release_ownership(sk);

	if (flags & (1UL << TCP_WRITE_TIMER_DEFERRED)) {
		tcp_write_timer_handler(sk);
		__sock_put(sk);
	}
	if (flags & (1UL << TCP_DELACK_TIMER_DEFERRED)) {
		tcp_delack_timer_handler(sk);
		__sock_put(sk);
	}
	if (flags & (1UL << TCP_MTU_REDUCED_DEFERRED)) {
		inet_csk(sk)->icsk_af_ops->mtu_reduced(sk);
		__sock_put(sk);
	}
	if (flags & (1UL << MPTCP_PATH_MANAGER)) {
		if (tcp_sk(sk)->mpcb->pm_ops->release_sock)
			tcp_sk(sk)->mpcb->pm_ops->release_sock(sk);
		__sock_put(sk);
	}
	if (flags & (1UL << MPTCP_SUB_DEFERRED))
		mptcp_tsq_sub_deferred(sk);
}
EXPORT_SYMBOL(tcp_release_cb);

void __init tcp_tasklet_init(void)
{
	int i;

	for_each_possible_cpu(i) {
		struct tsq_tasklet *tsq = &per_cpu(tsq_tasklet, i);

		INIT_LIST_HEAD(&tsq->head);
		tasklet_init(&tsq->tasklet,
			     tcp_tasklet_func,
			     (unsigned long)tsq);
	}
}

/*
 * Write buffer destructor automatically called from kfree_skb.
 * We can't xmit new skbs from this context, as we might already
 * hold qdisc lock.
 */
void tcp_wfree(struct sk_buff *skb)
{
	struct sock *sk = skb->sk;
	struct tcp_sock *tp = tcp_sk(sk);
	int wmem;

	/* Keep one reference on sk_wmem_alloc.
	 * Will be released by sk_free() from here or tcp_tasklet_func()
	 */
	wmem = atomic_sub_return(skb->truesize - 1, &sk->sk_wmem_alloc);

	/* If this softirq is serviced by ksoftirqd, we are likely under stress.
	 * Wait until our queues (qdisc + devices) are drained.
	 * This gives :
	 * - less callbacks to tcp_write_xmit(), reducing stress (batches)
	 * - chance for incoming ACK (processed by another cpu maybe)
	 *   to migrate this flow (skb->ooo_okay will be eventually set)
	 */
	if (wmem >= SKB_TRUESIZE(1) && this_cpu_ksoftirqd() == current)
		goto out;

	if (test_and_clear_bit(TSQ_THROTTLED, &tp->tsq_flags) &&
	    !test_and_set_bit(TSQ_QUEUED, &tp->tsq_flags)) {
		unsigned long flags;
		struct tsq_tasklet *tsq;

		/* queue this socket to tasklet queue */
		local_irq_save(flags);
		tsq = this_cpu_ptr(&tsq_tasklet);
		list_add(&tp->tsq_node, &tsq->head);
		tasklet_schedule(&tsq->tasklet);
		local_irq_restore(flags);
		return;
	}
out:
	sk_free(sk);
}

/* This routine actually transmits TCP packets queued in by
 * tcp_do_sendmsg().  This is used by both the initial
 * transmission and possible later retransmissions.
 * All SKB's seen here are completely headerless.  It is our
 * job to build the TCP header, and pass the packet down to
 * IP so it can do the same plus pass the packet off to the
 * device.
 *
 * We are working here with either a clone of the original
 * SKB, or a fresh unique copy made by the retransmit engine.
 */
int tcp_transmit_skb(struct sock *sk, struct sk_buff *skb, int clone_it,
		        gfp_t gfp_mask)
{
	const struct inet_connection_sock *icsk = inet_csk(sk);
	struct inet_sock *inet;
	struct tcp_sock *tp;
	struct tcp_skb_cb *tcb;
	struct tcp_out_options opts;
	unsigned int tcp_options_size, tcp_header_size;
	struct tcp_md5sig_key *md5;
	struct tcphdr *th;
	int err;

	BUG_ON(!skb || !tcp_skb_pcount(skb));

	if (clone_it) {
		skb_mstamp_get(&skb->skb_mstamp);

		if (unlikely(skb_cloned(skb)))
			skb = pskb_copy(skb, gfp_mask);
		else
			skb = skb_clone(skb, gfp_mask);
		if (unlikely(!skb))
			return -ENOBUFS;
	}

	inet = inet_sk(sk);
	tp = tcp_sk(sk);
	tcb = TCP_SKB_CB(skb);
	memset(&opts, 0, sizeof(opts));

	if (unlikely(tcb->tcp_flags & TCPHDR_SYN))
		tcp_options_size = tcp_syn_options(sk, skb, &opts, &md5);
	else
		tcp_options_size = tcp_established_options(sk, skb, &opts,
							   &md5);
	tcp_header_size = tcp_options_size + sizeof(struct tcphdr);

	if (tcp_packets_in_flight(tp) == 0)
		tcp_ca_event(sk, CA_EVENT_TX_START);

	/* if no packet is in qdisc/device queue, then allow XPS to select
	 * another queue. We can be called from tcp_tsq_handler()
	 * which holds one reference to sk_wmem_alloc.
	 *
	 * TODO: Ideally, in-flight pure ACK packets should not matter here.
	 * One way to get this would be to set skb->truesize = 2 on them.
	 */
	skb->ooo_okay = sk_wmem_alloc_get(sk) < SKB_TRUESIZE(1);

	skb_push(skb, tcp_header_size);
	skb_reset_transport_header(skb);

	skb_orphan(skb);
	skb->sk = sk;
	skb->destructor = tcp_wfree;
	skb_set_hash_from_sk(skb, sk);
	atomic_add(skb->truesize, &sk->sk_wmem_alloc);

	/* Build TCP header and checksum it. */
	th = tcp_hdr(skb);
	th->source		= inet->inet_sport;
	th->dest		= inet->inet_dport;
	th->seq			= htonl(tcb->seq);
	th->ack_seq		= htonl(tp->rcv_nxt);
	*(((__be16 *)th) + 6)	= htons(((tcp_header_size >> 2) << 12) |
					tcb->tcp_flags);

	if (unlikely(tcb->tcp_flags & TCPHDR_SYN)) {
		/* RFC1323: The window in SYN & SYN/ACK segments
		 * is never scaled.
		 */
		th->window	= htons(min(tp->rcv_wnd, 65535U));
	} else {
		th->window	= htons(tp->ops->select_window(sk));
	}
	th->check		= 0;
	th->urg_ptr		= 0;

	/* The urg_mode check is necessary during a below snd_una win probe */
	if (unlikely(tcp_urg_mode(tp) && before(tcb->seq, tp->snd_up))) {
		if (before(tp->snd_up, tcb->seq + 0x10000)) {
			th->urg_ptr = htons(tp->snd_up - tcb->seq);
			th->urg = 1;
		} else if (after(tcb->seq + 0xFFFF, tp->snd_nxt)) {
			th->urg_ptr = htons(0xFFFF);
			th->urg = 1;
		}
	}

	tcp_options_write((__be32 *)(th + 1), tp, &opts, skb);
	if (likely((tcb->tcp_flags & TCPHDR_SYN) == 0))
		tcp_ecn_send(sk, skb, tcp_header_size);

#ifdef CONFIG_TCP_MD5SIG
	/* Calculate the MD5 hash, as we have all we need now */
	if (md5) {
		sk_nocaps_add(sk, NETIF_F_GSO_MASK);
		tp->af_specific->calc_md5_hash(opts.hash_location,
					       md5, sk, NULL, skb);
	}
#endif

	icsk->icsk_af_ops->send_check(sk, skb);

	if (likely(tcb->tcp_flags & TCPHDR_ACK))
		tcp_event_ack_sent(sk, tcp_skb_pcount(skb));

	if (skb->len != tcp_header_size)
		tcp_event_data_sent(tp, sk);

	if (after(tcb->end_seq, tp->snd_nxt) || tcb->seq == tcb->end_seq)
		TCP_ADD_STATS(sock_net(sk), TCP_MIB_OUTSEGS,
			      tcp_skb_pcount(skb));

	/* OK, its time to fill skb_shinfo(skb)->gso_segs */
	skb_shinfo(skb)->gso_segs = tcp_skb_pcount(skb);

	/* Our usage of tstamp should remain private */
	skb->tstamp.tv64 = 0;

	/* Cleanup our debris for IP stacks */
	memset(skb->cb, 0, max(sizeof(struct inet_skb_parm),
			       sizeof(struct inet6_skb_parm)));

	err = icsk->icsk_af_ops->queue_xmit(sk, skb, &inet->cork.fl);

	if (likely(err <= 0))
		return err;

	tcp_enter_cwr(sk);

	return net_xmit_eval(err);
}

/* This routine just queues the buffer for sending.
 *
 * NOTE: probe0 timer is not checked, do not forget tcp_push_pending_frames,
 * otherwise socket can stall.
 */
void tcp_queue_skb(struct sock *sk, struct sk_buff *skb)
{
	struct tcp_sock *tp = tcp_sk(sk);

	/* Advance write_seq and place onto the write_queue. */
	tp->write_seq = TCP_SKB_CB(skb)->end_seq;
	__skb_header_release(skb);
	tcp_add_write_queue_tail(sk, skb);
	sk->sk_wmem_queued += skb->truesize;
	sk_mem_charge(sk, skb->truesize);
}

/* Initialize TSO segments for a packet. */
void tcp_set_skb_tso_segs(const struct sock *sk, struct sk_buff *skb,
			  unsigned int mss_now)
{
	struct skb_shared_info *shinfo = skb_shinfo(skb);

	/* Make sure we own this skb before messing gso_size/gso_segs */
	WARN_ON_ONCE(skb_cloned(skb));

	if (skb->len <= mss_now || (is_meta_sk(sk) && !mptcp_sk_can_gso(sk)) ||
	    (!is_meta_sk(sk) && !sk_can_gso(sk)) || skb->ip_summed == CHECKSUM_NONE) {
		/* Avoid the costly divide in the normal
		 * non-TSO case.
		 */
		tcp_skb_pcount_set(skb, 1);
		shinfo->gso_size = 0;
		shinfo->gso_type = 0;
	} else {
		tcp_skb_pcount_set(skb, DIV_ROUND_UP(skb->len, mss_now));
		shinfo->gso_size = mss_now;
		shinfo->gso_type = sk->sk_gso_type;
	}
}

/* When a modification to fackets out becomes necessary, we need to check
 * skb is counted to fackets_out or not.
 */
static void tcp_adjust_fackets_out(struct sock *sk, const struct sk_buff *skb,
				   int decr)
{
	struct tcp_sock *tp = tcp_sk(sk);

	if (!tp->sacked_out || tcp_is_reno(tp))
		return;

	if (after(tcp_highest_sack_seq(tp), TCP_SKB_CB(skb)->seq))
		tp->fackets_out -= decr;
}

/* Pcount in the middle of the write queue got changed, we need to do various
 * tweaks to fix counters
 */
void tcp_adjust_pcount(struct sock *sk, const struct sk_buff *skb, int decr)
{
	struct tcp_sock *tp = tcp_sk(sk);

	tp->packets_out -= decr;

	if (TCP_SKB_CB(skb)->sacked & TCPCB_SACKED_ACKED)
		tp->sacked_out -= decr;
	if (TCP_SKB_CB(skb)->sacked & TCPCB_SACKED_RETRANS)
		tp->retrans_out -= decr;
	if (TCP_SKB_CB(skb)->sacked & TCPCB_LOST)
		tp->lost_out -= decr;

	/* Reno case is special. Sigh... */
	if (tcp_is_reno(tp) && decr > 0)
		tp->sacked_out -= min_t(u32, tp->sacked_out, decr);

	tcp_adjust_fackets_out(sk, skb, decr);

	if (tp->lost_skb_hint &&
	    before(TCP_SKB_CB(skb)->seq, TCP_SKB_CB(tp->lost_skb_hint)->seq) &&
	    (tcp_is_fack(tp) || (TCP_SKB_CB(skb)->sacked & TCPCB_SACKED_ACKED)))
		tp->lost_cnt_hint -= decr;

	tcp_verify_left_out(tp);
}

static void tcp_fragment_tstamp(struct sk_buff *skb, struct sk_buff *skb2)
{
	struct skb_shared_info *shinfo = skb_shinfo(skb);

	if (unlikely(shinfo->tx_flags & SKBTX_ANY_TSTAMP) &&
	    !before(shinfo->tskey, TCP_SKB_CB(skb2)->seq)) {
		struct skb_shared_info *shinfo2 = skb_shinfo(skb2);
		u8 tsflags = shinfo->tx_flags & SKBTX_ANY_TSTAMP;

		shinfo->tx_flags &= ~tsflags;
		shinfo2->tx_flags |= tsflags;
		swap(shinfo->tskey, shinfo2->tskey);
	}
}

/* Function to create two new TCP segments.  Shrinks the given segment
 * to the specified size and appends a new segment with the rest of the
 * packet to the list.  This won't be called frequently, I hope.
 * Remember, these are still headerless SKBs at this point.
 */
int tcp_fragment(struct sock *sk, struct sk_buff *skb, u32 len,
		 unsigned int mss_now, gfp_t gfp)
{
	struct tcp_sock *tp = tcp_sk(sk);
	struct sk_buff *buff;
	int nsize, old_factor;
	int nlen;
	u8 flags;

	if (WARN_ON(len > skb->len))
		return -EINVAL;

	nsize = skb_headlen(skb) - len;
	if (nsize < 0)
		nsize = 0;

	if (skb_unclone(skb, gfp))
		return -ENOMEM;

	/* Get a new skb... force flag on. */
	buff = sk_stream_alloc_skb(sk, nsize, gfp);
	if (buff == NULL)
		return -ENOMEM; /* We'll just try again later. */

	sk->sk_wmem_queued += buff->truesize;
	sk_mem_charge(sk, buff->truesize);
	nlen = skb->len - len - nsize;
	buff->truesize += nlen;
	skb->truesize -= nlen;

	/* Correct the sequence numbers. */
	TCP_SKB_CB(buff)->seq = TCP_SKB_CB(skb)->seq + len;
	TCP_SKB_CB(buff)->end_seq = TCP_SKB_CB(skb)->end_seq;
	TCP_SKB_CB(skb)->end_seq = TCP_SKB_CB(buff)->seq;

	/* PSH and FIN should only be set in the second packet. */
	flags = TCP_SKB_CB(skb)->tcp_flags;
	TCP_SKB_CB(skb)->tcp_flags = flags & ~(TCPHDR_FIN | TCPHDR_PSH);
	TCP_SKB_CB(buff)->tcp_flags = flags;
	TCP_SKB_CB(buff)->sacked = TCP_SKB_CB(skb)->sacked;

	if (!skb_shinfo(skb)->nr_frags && skb->ip_summed != CHECKSUM_PARTIAL) {
		/* Copy and checksum data tail into the new buffer. */
		buff->csum = csum_partial_copy_nocheck(skb->data + len,
						       skb_put(buff, nsize),
						       nsize, 0);

		skb_trim(skb, len);

		skb->csum = csum_block_sub(skb->csum, buff->csum, len);
	} else {
		skb->ip_summed = CHECKSUM_PARTIAL;
		skb_split(skb, buff, len);
	}

	buff->ip_summed = skb->ip_summed;

	buff->tstamp = skb->tstamp;
	tcp_fragment_tstamp(skb, buff);

	old_factor = tcp_skb_pcount(skb);

	/* Fix up tso_factor for both original and new SKB.  */
	tcp_set_skb_tso_segs(sk, skb, mss_now);
	tcp_set_skb_tso_segs(sk, buff, mss_now);

	/* If this packet has been sent out already, we must
	 * adjust the various packet counters.
	 */
	if (!before(tp->snd_nxt, TCP_SKB_CB(buff)->end_seq)) {
		int diff = old_factor - tcp_skb_pcount(skb) -
			tcp_skb_pcount(buff);

		if (diff)
			tcp_adjust_pcount(sk, skb, diff);
	}

	/* Link BUFF into the send queue. */
	__skb_header_release(buff);
	tcp_insert_write_queue_after(skb, buff, sk);

	return 0;
}

/* This is similar to __pskb_pull_head() (it will go to core/skbuff.c
 * eventually). The difference is that pulled data not copied, but
 * immediately discarded.
 */
void __pskb_trim_head(struct sk_buff *skb, int len)
{
	struct skb_shared_info *shinfo;
	int i, k, eat;

	eat = min_t(int, len, skb_headlen(skb));
	if (eat) {
		__skb_pull(skb, eat);
		len -= eat;
		if (!len)
			return;
	}
	eat = len;
	k = 0;
	shinfo = skb_shinfo(skb);
	for (i = 0; i < shinfo->nr_frags; i++) {
		int size = skb_frag_size(&shinfo->frags[i]);

		if (size <= eat) {
			skb_frag_unref(skb, i);
			eat -= size;
		} else {
			shinfo->frags[k] = shinfo->frags[i];
			if (eat) {
				shinfo->frags[k].page_offset += eat;
				skb_frag_size_sub(&shinfo->frags[k], eat);
				eat = 0;
			}
			k++;
		}
	}
	shinfo->nr_frags = k;

	skb_reset_tail_pointer(skb);
	skb->data_len -= len;
	skb->len = skb->data_len;
}

/* Remove acked data from a packet in the transmit queue. */
int tcp_trim_head(struct sock *sk, struct sk_buff *skb, u32 len)
{
	if (mptcp(tcp_sk(sk)) && !is_meta_sk(sk) && mptcp_is_data_seq(skb))
		return mptcp_trim_head(sk, skb, len);

	if (skb_unclone(skb, GFP_ATOMIC))
		return -ENOMEM;

	__pskb_trim_head(skb, len);

	TCP_SKB_CB(skb)->seq += len;
	skb->ip_summed = CHECKSUM_PARTIAL;

	skb->truesize	     -= len;
	sk->sk_wmem_queued   -= len;
	sk_mem_uncharge(sk, len);
	sock_set_flag(sk, SOCK_QUEUE_SHRUNK);

	/* Any change of skb->len requires recalculation of tso factor. */
	if (tcp_skb_pcount(skb) > 1)
		tcp_set_skb_tso_segs(sk, skb, tcp_skb_mss(skb));

#ifdef CONFIG_MPTCP
	/* Some data got acked - we assume that the seq-number reached the dest.
	 * Anyway, our MPTCP-option has been trimmed above - we lost it here.
	 * Only remove the SEQ if the call does not come from a meta retransmit.
	 */
	if (mptcp(tcp_sk(sk)) && !is_meta_sk(sk))
		TCP_SKB_CB(skb)->mptcp_flags &= ~MPTCPHDR_SEQ;
#endif

	return 0;
}

/* Calculate MSS not accounting any TCP options.  */
static inline int __tcp_mtu_to_mss(struct sock *sk, int pmtu)
{
	const struct tcp_sock *tp = tcp_sk(sk);
	const struct inet_connection_sock *icsk = inet_csk(sk);
	int mss_now;

	/* Calculate base mss without TCP options:
	   It is MMS_S - sizeof(tcphdr) of rfc1122
	 */
	mss_now = pmtu - icsk->icsk_af_ops->net_header_len - sizeof(struct tcphdr);

	/* IPv6 adds a frag_hdr in case RTAX_FEATURE_ALLFRAG is set */
	if (icsk->icsk_af_ops->net_frag_header_len) {
		const struct dst_entry *dst = __sk_dst_get(sk);

		if (dst && dst_allfrag(dst))
			mss_now -= icsk->icsk_af_ops->net_frag_header_len;
	}

	/* Clamp it (mss_clamp does not include tcp options) */
	if (mss_now > tp->rx_opt.mss_clamp)
		mss_now = tp->rx_opt.mss_clamp;

	/* Now subtract optional transport overhead */
	mss_now -= icsk->icsk_ext_hdr_len;

	/* Then reserve room for full set of TCP options and 8 bytes of data */
	if (mss_now < 48)
		mss_now = 48;
	return mss_now;
}

/* Calculate MSS. Not accounting for SACKs here.  */
int tcp_mtu_to_mss(struct sock *sk, int pmtu)
{
	/* Subtract TCP options size, not including SACKs */
	return __tcp_mtu_to_mss(sk, pmtu) -
	       (tcp_sk(sk)->tcp_header_len - sizeof(struct tcphdr));
}

/* Inverse of above */
int tcp_mss_to_mtu(struct sock *sk, int mss)
{
	const struct tcp_sock *tp = tcp_sk(sk);
	const struct inet_connection_sock *icsk = inet_csk(sk);
	int mtu;

	mtu = mss +
	      tp->tcp_header_len +
	      icsk->icsk_ext_hdr_len +
	      icsk->icsk_af_ops->net_header_len;

	/* IPv6 adds a frag_hdr in case RTAX_FEATURE_ALLFRAG is set */
	if (icsk->icsk_af_ops->net_frag_header_len) {
		const struct dst_entry *dst = __sk_dst_get(sk);

		if (dst && dst_allfrag(dst))
			mtu += icsk->icsk_af_ops->net_frag_header_len;
	}
	return mtu;
}

/* MTU probing init per socket */
void tcp_mtup_init(struct sock *sk)
{
	struct tcp_sock *tp = tcp_sk(sk);
	struct inet_connection_sock *icsk = inet_csk(sk);

	icsk->icsk_mtup.enabled = sysctl_tcp_mtu_probing > 1;
	icsk->icsk_mtup.search_high = tp->rx_opt.mss_clamp + sizeof(struct tcphdr) +
			       icsk->icsk_af_ops->net_header_len;
	icsk->icsk_mtup.search_low = tcp_mss_to_mtu(sk, sysctl_tcp_base_mss);
	icsk->icsk_mtup.probe_size = 0;
}
EXPORT_SYMBOL(tcp_mtup_init);

/* This function synchronize snd mss to current pmtu/exthdr set.

   tp->rx_opt.user_mss is mss set by user by TCP_MAXSEG. It does NOT counts
   for TCP options, but includes only bare TCP header.

   tp->rx_opt.mss_clamp is mss negotiated at connection setup.
   It is minimum of user_mss and mss received with SYN.
   It also does not include TCP options.

   inet_csk(sk)->icsk_pmtu_cookie is last pmtu, seen by this function.

   tp->mss_cache is current effective sending mss, including
   all tcp options except for SACKs. It is evaluated,
   taking into account current pmtu, but never exceeds
   tp->rx_opt.mss_clamp.

   NOTE1. rfc1122 clearly states that advertised MSS
   DOES NOT include either tcp or ip options.

   NOTE2. inet_csk(sk)->icsk_pmtu_cookie and tp->mss_cache
   are READ ONLY outside this function.		--ANK (980731)
 */
unsigned int tcp_sync_mss(struct sock *sk, u32 pmtu)
{
	struct tcp_sock *tp = tcp_sk(sk);
	struct inet_connection_sock *icsk = inet_csk(sk);
	int mss_now;

	if (icsk->icsk_mtup.search_high > pmtu)
		icsk->icsk_mtup.search_high = pmtu;

	mss_now = tcp_mtu_to_mss(sk, pmtu);
	mss_now = tcp_bound_to_half_wnd(tp, mss_now);

	/* And store cached results */
	icsk->icsk_pmtu_cookie = pmtu;
	if (icsk->icsk_mtup.enabled)
		mss_now = min(mss_now, tcp_mtu_to_mss(sk, icsk->icsk_mtup.search_low));
	tp->mss_cache = mss_now;

	return mss_now;
}
EXPORT_SYMBOL(tcp_sync_mss);

/* Compute the current effective MSS, taking SACKs and IP options,
 * and even PMTU discovery events into account.
 */
unsigned int tcp_current_mss(struct sock *sk)
{
	const struct tcp_sock *tp = tcp_sk(sk);
	const struct dst_entry *dst = __sk_dst_get(sk);
	u32 mss_now;
	unsigned int header_len;
	struct tcp_out_options opts;
	struct tcp_md5sig_key *md5;

	mss_now = tp->mss_cache;

	if (dst) {
		u32 mtu = dst_mtu(dst);
		if (mtu != inet_csk(sk)->icsk_pmtu_cookie)
			mss_now = tcp_sync_mss(sk, mtu);
	}

	header_len = tcp_established_options(sk, NULL, &opts, &md5) +
		     sizeof(struct tcphdr);
	/* The mss_cache is sized based on tp->tcp_header_len, which assumes
	 * some common options. If this is an odd packet (because we have SACK
	 * blocks etc) then our calculated header_len will be different, and
	 * we have to adjust mss_now correspondingly */
	if (header_len != tp->tcp_header_len) {
		int delta = (int) header_len - tp->tcp_header_len;
		mss_now -= delta;
	}

	return mss_now;
}
EXPORT_SYMBOL(tcp_current_mss);

/* RFC2861, slow part. Adjust cwnd, after it was not full during one rto.
 * As additional protections, we do not touch cwnd in retransmission phases,
 * and if application hit its sndbuf limit recently.
 */
static void tcp_cwnd_application_limited(struct sock *sk)
{
	struct tcp_sock *tp = tcp_sk(sk);

	if (inet_csk(sk)->icsk_ca_state == TCP_CA_Open &&
	    sk->sk_socket && !test_bit(SOCK_NOSPACE, &sk->sk_socket->flags)) {
		/* Limited by application or receiver window. */
		u32 init_win = tcp_init_cwnd(tp, __sk_dst_get(sk));
		u32 win_used = max(tp->snd_cwnd_used, init_win);
		if (win_used < tp->snd_cwnd) {
			tp->snd_ssthresh = tcp_current_ssthresh(sk);
			tp->snd_cwnd = (tp->snd_cwnd + win_used) >> 1;
		}
		tp->snd_cwnd_used = 0;
	}
	tp->snd_cwnd_stamp = tcp_time_stamp;
}

void tcp_cwnd_validate(struct sock *sk, bool is_cwnd_limited)
{
	struct tcp_sock *tp = tcp_sk(sk);

	/* Track the maximum number of outstanding packets in each
	 * window, and remember whether we were cwnd-limited then.
	 */
	if (!before(tp->snd_una, tp->max_packets_seq) ||
	    tp->packets_out > tp->max_packets_out) {
		tp->max_packets_out = tp->packets_out;
		tp->max_packets_seq = tp->snd_nxt;
		tp->is_cwnd_limited = is_cwnd_limited;
	}

	if (tcp_is_cwnd_limited(sk)) {
		/* Network is feed fully. */
		tp->snd_cwnd_used = 0;
		tp->snd_cwnd_stamp = tcp_time_stamp;
	} else {
		/* Network starves. */
		if (tp->packets_out > tp->snd_cwnd_used)
			tp->snd_cwnd_used = tp->packets_out;

		if (sysctl_tcp_slow_start_after_idle &&
		    (s32)(tcp_time_stamp - tp->snd_cwnd_stamp) >= inet_csk(sk)->icsk_rto)
			tcp_cwnd_application_limited(sk);
	}
}

/* Minshall's variant of the Nagle send check. */
static bool tcp_minshall_check(const struct tcp_sock *tp)
{
	return after(tp->snd_sml, tp->snd_una) &&
		!after(tp->snd_sml, tp->snd_nxt);
}

/* Update snd_sml if this skb is under mss
 * Note that a TSO packet might end with a sub-mss segment
 * The test is really :
 * if ((skb->len % mss) != 0)
 *        tp->snd_sml = TCP_SKB_CB(skb)->end_seq;
 * But we can avoid doing the divide again given we already have
 *  skb_pcount = skb->len / mss_now
 */
void tcp_minshall_update(struct tcp_sock *tp, unsigned int mss_now,
			 const struct sk_buff *skb)
{
	if (skb->len < tcp_skb_pcount(skb) * mss_now)
		tp->snd_sml = TCP_SKB_CB(skb)->end_seq;
}

/* Return false, if packet can be sent now without violation Nagle's rules:
 * 1. It is full sized. (provided by caller in %partial bool)
 * 2. Or it contains FIN. (already checked by caller)
 * 3. Or TCP_CORK is not set, and TCP_NODELAY is set.
 * 4. Or TCP_CORK is not set, and all sent packets are ACKed.
 *    With Minshall's modification: all sent small packets are ACKed.
 */
static bool tcp_nagle_check(bool partial, const struct tcp_sock *tp,
			    int nonagle)
{
	return partial &&
		((nonagle & TCP_NAGLE_CORK) ||
		 (!nonagle && tp->packets_out && tcp_minshall_check(tp)));
}
/* Returns the portion of skb which can be sent right away */
unsigned int tcp_mss_split_point(const struct sock *sk,
				 const struct sk_buff *skb,
				 unsigned int mss_now,
				 unsigned int max_segs,
				 int nonagle)
{
	const struct tcp_sock *tp = tcp_sk(sk);
	u32 partial, needed, window, max_len;

	window = tcp_wnd_end(tp) - TCP_SKB_CB(skb)->seq;
	max_len = mss_now * max_segs;

	if (likely(max_len <= window && skb != tcp_write_queue_tail(sk)))
		return max_len;

	needed = min(skb->len, window);

	if (max_len <= needed)
		return max_len;

	partial = needed % mss_now;
	/* If last segment is not a full MSS, check if Nagle rules allow us
	 * to include this last segment in this skb.
	 * Otherwise, we'll split the skb at last MSS boundary
	 */
	if (tcp_nagle_check(partial != 0, tp, nonagle))
		return needed - partial;

	return needed;
}

/* Can at least one segment of SKB be sent right now, according to the
 * congestion window rules?  If so, return how many segments are allowed.
 */
unsigned int tcp_cwnd_test(const struct tcp_sock *tp,
			   const struct sk_buff *skb)
{
	u32 in_flight, cwnd;

	/* Don't be strict about the congestion window for the final FIN.  */
	if (skb &&
	    (TCP_SKB_CB(skb)->tcp_flags & TCPHDR_FIN) &&
	    tcp_skb_pcount(skb) == 1)
		return 1;

	in_flight = tcp_packets_in_flight(tp);
	cwnd = tp->snd_cwnd;
	if (in_flight < cwnd)
		return (cwnd - in_flight);

	return 0;
}

/* Initialize TSO state of a skb.
 * This must be invoked the first time we consider transmitting
 * SKB onto the wire.
 */
int tcp_init_tso_segs(const struct sock *sk, struct sk_buff *skb,
		      unsigned int mss_now)
{
	int tso_segs = tcp_skb_pcount(skb);

	if (!tso_segs || (tso_segs > 1 && tcp_skb_mss(skb) != mss_now)) {
		tcp_set_skb_tso_segs(sk, skb, mss_now);
		tso_segs = tcp_skb_pcount(skb);
	}
	return tso_segs;
}


/* Return true if the Nagle test allows this packet to be
 * sent now.
 */
bool tcp_nagle_test(const struct tcp_sock *tp, const struct sk_buff *skb,
		    unsigned int cur_mss, int nonagle)
{
	/* Nagle rule does not apply to frames, which sit in the middle of the
	 * write_queue (they have no chances to get new data).
	 *
	 * This is implemented in the callers, where they modify the 'nonagle'
	 * argument based upon the location of SKB in the send queue.
	 */
	if (nonagle & TCP_NAGLE_PUSH)
		return true;

	/* Don't use the nagle rule for urgent data (or for the final FIN). */
	if (tcp_urg_mode(tp) || (TCP_SKB_CB(skb)->tcp_flags & TCPHDR_FIN) ||
	    mptcp_is_data_fin(skb))
		return true;

	if (!tcp_nagle_check(skb->len < cur_mss, tp, nonagle))
		return true;

	return false;
}

/* Does at least the first segment of SKB fit into the send window? */
bool tcp_snd_wnd_test(const struct tcp_sock *tp, const struct sk_buff *skb,
		      unsigned int cur_mss)
{
	u32 end_seq = TCP_SKB_CB(skb)->end_seq;

	if (skb->len > cur_mss)
		end_seq = TCP_SKB_CB(skb)->seq + cur_mss;

	return !after(end_seq, tcp_wnd_end(tp));
}

/* This checks if the data bearing packet SKB (usually tcp_send_head(sk))
 * should be put on the wire right now.  If so, it returns the number of
 * packets allowed by the congestion window.
 */
static unsigned int tcp_snd_test(const struct sock *sk, struct sk_buff *skb,
				 unsigned int cur_mss, int nonagle)
{
	const struct tcp_sock *tp = tcp_sk(sk);
	unsigned int cwnd_quota;

	tcp_init_tso_segs(sk, skb, cur_mss);

	if (!tcp_nagle_test(tp, skb, cur_mss, nonagle))
		return 0;

	cwnd_quota = tcp_cwnd_test(tp, skb);
	if (cwnd_quota && !tcp_snd_wnd_test(tp, skb, cur_mss))
		cwnd_quota = 0;

	return cwnd_quota;
}

/* Test if sending is allowed right now. */
bool tcp_may_send_now(struct sock *sk)
{
	const struct tcp_sock *tp = tcp_sk(sk);
	struct sk_buff *skb = tcp_send_head(sk);

	return skb &&
		tcp_snd_test(sk, skb, tcp_current_mss(sk),
			     (tcp_skb_is_last(sk, skb) ?
			      tp->nonagle : TCP_NAGLE_PUSH));
}

/* Trim TSO SKB to LEN bytes, put the remaining data into a new packet
 * which is put after SKB on the list.  It is very much like
 * tcp_fragment() except that it may make several kinds of assumptions
 * in order to speed up the splitting operation.  In particular, we
 * know that all the data is in scatter-gather pages, and that the
 * packet has never been sent out before (and thus is not cloned).
 */
static int tso_fragment(struct sock *sk, struct sk_buff *skb, unsigned int len,
			unsigned int mss_now, gfp_t gfp)
{
	struct sk_buff *buff;
	int nlen = skb->len - len;
	u8 flags;

	/* All of a TSO frame must be composed of paged data.  */
	if (skb->len != skb->data_len)
		return tcp_fragment(sk, skb, len, mss_now, gfp);

	buff = sk_stream_alloc_skb(sk, 0, gfp);
	if (unlikely(buff == NULL))
		return -ENOMEM;

	sk->sk_wmem_queued += buff->truesize;
	sk_mem_charge(sk, buff->truesize);
	buff->truesize += nlen;
	skb->truesize -= nlen;

	/* Correct the sequence numbers. */
	TCP_SKB_CB(buff)->seq = TCP_SKB_CB(skb)->seq + len;
	TCP_SKB_CB(buff)->end_seq = TCP_SKB_CB(skb)->end_seq;
	TCP_SKB_CB(skb)->end_seq = TCP_SKB_CB(buff)->seq;

	/* PSH and FIN should only be set in the second packet. */
	flags = TCP_SKB_CB(skb)->tcp_flags;
	TCP_SKB_CB(skb)->tcp_flags = flags & ~(TCPHDR_FIN | TCPHDR_PSH);
	TCP_SKB_CB(buff)->tcp_flags = flags;

	/* This packet was never sent out yet, so no SACK bits. */
	TCP_SKB_CB(buff)->sacked = 0;

	buff->ip_summed = skb->ip_summed = CHECKSUM_PARTIAL;
	skb_split(skb, buff, len);
	tcp_fragment_tstamp(skb, buff);

	/* Fix up tso_factor for both original and new SKB.  */
	tcp_set_skb_tso_segs(sk, skb, mss_now);
	tcp_set_skb_tso_segs(sk, buff, mss_now);

	/* Link BUFF into the send queue. */
	__skb_header_release(buff);
	tcp_insert_write_queue_after(skb, buff, sk);

	return 0;
}

/* Try to defer sending, if possible, in order to minimize the amount
 * of TSO splitting we do.  View it as a kind of TSO Nagle test.
 *
 * This algorithm is from John Heffner.
 */
static bool tcp_tso_should_defer(struct sock *sk, struct sk_buff *skb,
				 bool *is_cwnd_limited)
{
	struct tcp_sock *tp = tcp_sk(sk);
	const struct inet_connection_sock *icsk = inet_csk(sk);
	u32 send_win, cong_win, limit, in_flight;
	int win_divisor;

	if ((TCP_SKB_CB(skb)->tcp_flags & TCPHDR_FIN) || mptcp_is_data_fin(skb))
		goto send_now;

	if (icsk->icsk_ca_state != TCP_CA_Open)
		goto send_now;

	/* Defer for less than two clock ticks. */
	if (tp->tso_deferred &&
	    (((u32)jiffies << 1) >> 1) - (tp->tso_deferred >> 1) > 1)
		goto send_now;

	in_flight = tcp_packets_in_flight(tp);

	BUG_ON(tcp_skb_pcount(skb) <= 1 || (tp->snd_cwnd <= in_flight));

	send_win = tcp_wnd_end(tp) - TCP_SKB_CB(skb)->seq;

	/* From in_flight test above, we know that cwnd > in_flight.  */
	cong_win = (tp->snd_cwnd - in_flight) * tp->mss_cache;

	limit = min(send_win, cong_win);

	/* If a full-sized TSO skb can be sent, do it. */
	if (limit >= min_t(unsigned int, sk->sk_gso_max_size,
			   tp->xmit_size_goal_segs * tp->mss_cache))
		goto send_now;

	/* Middle in queue won't get any more data, full sendable already? */
	if ((skb != tcp_write_queue_tail(sk)) && (limit >= skb->len))
		goto send_now;

	win_divisor = ACCESS_ONCE(sysctl_tcp_tso_win_divisor);
	if (win_divisor) {
		u32 chunk = min(tp->snd_wnd, tp->snd_cwnd * tp->mss_cache);

		/* If at least some fraction of a window is available,
		 * just use it.
		 */
		chunk /= win_divisor;
		if (limit >= chunk)
			goto send_now;
	} else {
		/* Different approach, try not to defer past a single
		 * ACK.  Receiver should ACK every other full sized
		 * frame, so if we have space for more than 3 frames
		 * then send now.
		 */
		if (limit > tcp_max_tso_deferred_mss(tp) * tp->mss_cache)
			goto send_now;
	}

	/* Ok, it looks like it is advisable to defer.
	 * Do not rearm the timer if already set to not break TCP ACK clocking.
	 */
	if (!tp->tso_deferred)
		tp->tso_deferred = 1 | (jiffies << 1);

	if (cong_win < send_win && cong_win < skb->len)
		*is_cwnd_limited = true;

	return true;

send_now:
	tp->tso_deferred = 0;
	return false;
}

/* Create a new MTU probe if we are ready.
 * MTU probe is regularly attempting to increase the path MTU by
 * deliberately sending larger packets.  This discovers routing
 * changes resulting in larger path MTUs.
 *
 * Returns 0 if we should wait to probe (no cwnd available),
 *         1 if a probe was sent,
 *         -1 otherwise
 */
static int tcp_mtu_probe(struct sock *sk)
{
	struct tcp_sock *tp = tcp_sk(sk);
	struct inet_connection_sock *icsk = inet_csk(sk);
	struct sk_buff *skb, *nskb, *next;
	int len;
	int probe_size;
	int size_needed;
	int copy;
	int mss_now;

	/* Not currently probing/verifying,
	 * not in recovery,
	 * have enough cwnd, and
	 * not SACKing (the variable headers throw things off) */
	if (!icsk->icsk_mtup.enabled ||
	    icsk->icsk_mtup.probe_size ||
	    inet_csk(sk)->icsk_ca_state != TCP_CA_Open ||
	    tp->snd_cwnd < 11 ||
	    tp->rx_opt.num_sacks || tp->rx_opt.dsack)
		return -1;

	/* Very simple search strategy: just double the MSS. */
	mss_now = tcp_current_mss(sk);
	probe_size = 2 * tp->mss_cache;
	size_needed = probe_size + (tp->reordering + 1) * tp->mss_cache;
	if (probe_size > tcp_mtu_to_mss(sk, icsk->icsk_mtup.search_high)) {
		/* TODO: set timer for probe_converge_event */
		return -1;
	}

	/* Have enough data in the send queue to probe? */
	if (tp->write_seq - tp->snd_nxt < size_needed)
		return -1;

	if (tp->snd_wnd < size_needed)
		return -1;
	if (after(tp->snd_nxt + size_needed, tcp_wnd_end(tp)))
		return 0;

	/* Do we need to wait to drain cwnd? With none in flight, don't stall */
	if (tcp_packets_in_flight(tp) + 2 > tp->snd_cwnd) {
		if (!tcp_packets_in_flight(tp))
			return -1;
		else
			return 0;
	}

	/* We're allowed to probe.  Build it now. */
	if ((nskb = sk_stream_alloc_skb(sk, probe_size, GFP_ATOMIC)) == NULL)
		return -1;
	sk->sk_wmem_queued += nskb->truesize;
	sk_mem_charge(sk, nskb->truesize);

	skb = tcp_send_head(sk);

	TCP_SKB_CB(nskb)->seq = TCP_SKB_CB(skb)->seq;
	TCP_SKB_CB(nskb)->end_seq = TCP_SKB_CB(skb)->seq + probe_size;
	TCP_SKB_CB(nskb)->tcp_flags = TCPHDR_ACK;
	TCP_SKB_CB(nskb)->sacked = 0;
	nskb->csum = 0;
	nskb->ip_summed = skb->ip_summed;

	tcp_insert_write_queue_before(nskb, skb, sk);

	len = 0;
	tcp_for_write_queue_from_safe(skb, next, sk) {
		copy = min_t(int, skb->len, probe_size - len);
		if (nskb->ip_summed)
			skb_copy_bits(skb, 0, skb_put(nskb, copy), copy);
		else
			nskb->csum = skb_copy_and_csum_bits(skb, 0,
							    skb_put(nskb, copy),
							    copy, nskb->csum);

		if (skb->len <= copy) {
			/* We've eaten all the data from this skb.
			 * Throw it away. */
			TCP_SKB_CB(nskb)->tcp_flags |= TCP_SKB_CB(skb)->tcp_flags;
			tcp_unlink_write_queue(skb, sk);
			sk_wmem_free_skb(sk, skb);
		} else {
			TCP_SKB_CB(nskb)->tcp_flags |= TCP_SKB_CB(skb)->tcp_flags &
						   ~(TCPHDR_FIN|TCPHDR_PSH);
			if (!skb_shinfo(skb)->nr_frags) {
				skb_pull(skb, copy);
				if (skb->ip_summed != CHECKSUM_PARTIAL)
					skb->csum = csum_partial(skb->data,
								 skb->len, 0);
			} else {
				__pskb_trim_head(skb, copy);
				tcp_set_skb_tso_segs(sk, skb, mss_now);
			}
			TCP_SKB_CB(skb)->seq += copy;
		}

		len += copy;

		if (len >= probe_size)
			break;
	}
	tcp_init_tso_segs(sk, nskb, nskb->len);

	/* We're ready to send.  If this fails, the probe will
	 * be resegmented into mss-sized pieces by tcp_write_xmit().
	 */
	if (!tcp_transmit_skb(sk, nskb, 1, GFP_ATOMIC)) {
		/* Decrement cwnd here because we are sending
		 * effectively two packets. */
		tp->snd_cwnd--;
		tcp_event_new_data_sent(sk, nskb);

		icsk->icsk_mtup.probe_size = tcp_mss_to_mtu(sk, nskb->len);
		tp->mtu_probe.probe_seq_start = TCP_SKB_CB(nskb)->seq;
		tp->mtu_probe.probe_seq_end = TCP_SKB_CB(nskb)->end_seq;

		return 1;
	}

	return -1;
}

/* This routine writes packets to the network.  It advances the
 * send_head.  This happens as incoming acks open up the remote
 * window for us.
 *
 * LARGESEND note: !tcp_urg_mode is overkill, only frames between
 * snd_up-64k-mss .. snd_up cannot be large. However, taking into
 * account rare use of URG, this is not a big flaw.
 *
 * Send at most one packet when push_one > 0. Temporarily ignore
 * cwnd limit to force at most one packet out when push_one == 2.

 * Returns true, if no segments are in flight and we have queued segments,
 * but cannot send anything now because of SWS or another problem.
 */
bool tcp_write_xmit(struct sock *sk, unsigned int mss_now, int nonagle,
			   int push_one, gfp_t gfp)
{
	struct tcp_sock *tp = tcp_sk(sk);
	struct sk_buff *skb;
	unsigned int tso_segs, sent_pkts;
	int cwnd_quota;
	int result;
	bool is_cwnd_limited = false;

	sent_pkts = 0;

	/* pmtu not yet supported with MPTCP. Should be possible, by early
	 * exiting the loop inside tcp_mtu_probe, making sure that only one
	 * single DSS-mapping gets probed.
	 */
	if (!push_one && !mptcp(tp)) {
		/* Do MTU probing. */
		result = tcp_mtu_probe(sk);
		if (!result) {
			return false;
		} else if (result > 0) {
			sent_pkts = 1;
		}
	}

	while ((skb = tcp_send_head(sk))) {
		unsigned int limit;

		tso_segs = tcp_init_tso_segs(sk, skb, mss_now);
		BUG_ON(!tso_segs);

		if (unlikely(tp->repair) && tp->repair_queue == TCP_SEND_QUEUE) {
			/* "skb_mstamp" is used as a start point for the retransmit timer */
			skb_mstamp_get(&skb->skb_mstamp);
			goto repair; /* Skip network transmission */
		}

		cwnd_quota = tcp_cwnd_test(tp, skb);
		if (!cwnd_quota) {
			is_cwnd_limited = true;
			if (push_one == 2)
				/* Force out a loss probe pkt. */
				cwnd_quota = 1;
			else
				break;
		}

		if (unlikely(!tcp_snd_wnd_test(tp, skb, mss_now)))
			break;

		if (tso_segs == 1) {
			if (unlikely(!tcp_nagle_test(tp, skb, mss_now,
						     (tcp_skb_is_last(sk, skb) ?
						      nonagle : TCP_NAGLE_PUSH))))
				break;
		} else {
			if (!push_one &&
			    tcp_tso_should_defer(sk, skb, &is_cwnd_limited))
				break;
		}

		/* TCP Small Queues :
		 * Control number of packets in qdisc/devices to two packets / or ~1 ms.
		 * This allows for :
		 *  - better RTT estimation and ACK scheduling
		 *  - faster recovery
		 *  - high rates
		 * Alas, some drivers / subsystems require a fair amount
		 * of queued bytes to ensure line rate.
		 * One example is wifi aggregation (802.11 AMPDU)
		 */
		limit = max_t(unsigned int, sysctl_tcp_limit_output_bytes,
			      sk->sk_pacing_rate >> 10);

		if (atomic_read(&sk->sk_wmem_alloc) > limit) {
			set_bit(TSQ_THROTTLED, &tp->tsq_flags);
			/* It is possible TX completion already happened
			 * before we set TSQ_THROTTLED, so we must
			 * test again the condition.
			 */
			smp_mb__after_atomic();
			if (atomic_read(&sk->sk_wmem_alloc) > limit)
				break;
		}

		limit = mss_now;
		if (tso_segs > 1 && !tcp_urg_mode(tp))
			limit = tcp_mss_split_point(sk, skb, mss_now,
						    min_t(unsigned int,
							  cwnd_quota,
							  sk->sk_gso_max_segs),
						    nonagle);

		if (skb->len > limit &&
		    unlikely(tso_fragment(sk, skb, limit, mss_now, gfp)))
			break;

		if (unlikely(tcp_transmit_skb(sk, skb, 1, gfp)))
			break;

repair:
		/* Advance the send_head.  This one is sent out.
		 * This call will increment packets_out.
		 */
		tcp_event_new_data_sent(sk, skb);

		tcp_minshall_update(tp, mss_now, skb);
		sent_pkts += tcp_skb_pcount(skb);

		if (push_one)
			break;
	}

	if (likely(sent_pkts)) {
		if (tcp_in_cwnd_reduction(sk))
			tp->prr_out += sent_pkts;

		/* Send one loss probe per tail loss episode. */
		if (push_one != 2)
			tcp_schedule_loss_probe(sk);
		if (tp->ops->cwnd_validate)
			tp->ops->cwnd_validate(sk, is_cwnd_limited);
		return false;
	}
	return (push_one == 2) || (!tp->packets_out && tcp_send_head(sk));
}

bool tcp_schedule_loss_probe(struct sock *sk)
{
	struct inet_connection_sock *icsk = inet_csk(sk);
	struct tcp_sock *tp = tcp_sk(sk);
	u32 timeout, tlp_time_stamp, rto_time_stamp;
	u32 rtt = usecs_to_jiffies(tp->srtt_us >> 3);

	if (WARN_ON(icsk->icsk_pending == ICSK_TIME_EARLY_RETRANS))
		return false;
	/* No consecutive loss probes. */
	if (WARN_ON(icsk->icsk_pending == ICSK_TIME_LOSS_PROBE)) {
		tcp_rearm_rto(sk);
		return false;
	}
	/* Don't do any loss probe on a Fast Open connection before 3WHS
	 * finishes.
	 */
	if (sk->sk_state == TCP_SYN_RECV)
		return false;

	/* TLP is only scheduled when next timer event is RTO. */
	if (icsk->icsk_pending != ICSK_TIME_RETRANS)
		return false;

	/* Schedule a loss probe in 2*RTT for SACK capable connections
	 * in Open state, that are either limited by cwnd or application.
	 */
	if (sysctl_tcp_early_retrans < 3 || !tp->srtt_us || !tp->packets_out ||
	    !tcp_is_sack(tp) || inet_csk(sk)->icsk_ca_state != TCP_CA_Open)
		return false;

	if ((tp->snd_cwnd > tcp_packets_in_flight(tp)) &&
	     tcp_send_head(sk))
		return false;

	/* Probe timeout is at least 1.5*rtt + TCP_DELACK_MAX to account
	 * for delayed ack when there's one outstanding packet.
	 */
	timeout = rtt << 1;
	if (tp->packets_out == 1)
		timeout = max_t(u32, timeout,
				(rtt + (rtt >> 1) + TCP_DELACK_MAX));
	timeout = max_t(u32, timeout, msecs_to_jiffies(10));

	/* If RTO is shorter, just schedule TLP in its place. */
	tlp_time_stamp = tcp_time_stamp + timeout;
	rto_time_stamp = (u32)inet_csk(sk)->icsk_timeout;
	if ((s32)(tlp_time_stamp - rto_time_stamp) > 0) {
		s32 delta = rto_time_stamp - tcp_time_stamp;
		if (delta > 0)
			timeout = delta;
	}

	inet_csk_reset_xmit_timer(sk, ICSK_TIME_LOSS_PROBE, timeout,
				  TCP_RTO_MAX);
	return true;
}

/* Thanks to skb fast clones, we can detect if a prior transmit of
 * a packet is still in a qdisc or driver queue.
 * In this case, there is very little point doing a retransmit !
 * Note: This is called from BH context only.
 */
static bool skb_still_in_host_queue(const struct sock *sk,
				    const struct sk_buff *skb)
{
	if (unlikely(skb_fclone_busy(sk, skb))) {
		NET_INC_STATS_BH(sock_net(sk),
				 LINUX_MIB_TCPSPURIOUS_RTX_HOSTQUEUES);
		return true;
	}
	return false;
}

/* When probe timeout (PTO) fires, send a new segment if one exists, else
 * retransmit the last segment.
 */
void tcp_send_loss_probe(struct sock *sk)
{
	struct tcp_sock *tp = tcp_sk(sk);
	struct sk_buff *skb;
	int pcount;
	int mss = tcp_current_mss(sk);
	int err = -1;

	if (tcp_send_head(sk) != NULL) {
		err = tp->ops->write_xmit(sk, mss, TCP_NAGLE_OFF, 2,
					  GFP_ATOMIC);
		goto rearm_timer;
	}

	/* At most one outstanding TLP retransmission. */
	if (tp->tlp_high_seq)
		goto rearm_timer;

	/* Retransmit last segment. */
	skb = tcp_write_queue_tail(sk);
	if (WARN_ON(!skb))
		goto rearm_timer;

	if (skb_still_in_host_queue(sk, skb))
		goto rearm_timer;

	pcount = tcp_skb_pcount(skb);
	if (WARN_ON(!pcount))
		goto rearm_timer;

	if ((pcount > 1) && (skb->len > (pcount - 1) * mss)) {
		if (unlikely(tcp_fragment(sk, skb, (pcount - 1) * mss, mss,
					  GFP_ATOMIC)))
			goto rearm_timer;
		skb = tcp_write_queue_tail(sk);
	}

	if (WARN_ON(!skb || !tcp_skb_pcount(skb)))
		goto rearm_timer;

	err = __tcp_retransmit_skb(sk, skb);

	/* Record snd_nxt for loss detection. */
	if (likely(!err))
		tp->tlp_high_seq = tp->snd_nxt;

rearm_timer:
	inet_csk_reset_xmit_timer(sk, ICSK_TIME_RETRANS,
				  inet_csk(sk)->icsk_rto,
				  TCP_RTO_MAX);

	if (likely(!err))
		NET_INC_STATS_BH(sock_net(sk),
				 LINUX_MIB_TCPLOSSPROBES);
}

/* Push out any pending frames which were held back due to
 * TCP_CORK or attempt at coalescing tiny packets.
 * The socket must be locked by the caller.
 */
void __tcp_push_pending_frames(struct sock *sk, unsigned int cur_mss,
			       int nonagle)
{
	/* If we are closed, the bytes will have to remain here.
	 * In time closedown will finish, we empty the write queue and
	 * all will be happy.
	 */
	if (unlikely(sk->sk_state == TCP_CLOSE))
		return;

	if (tcp_sk(sk)->ops->write_xmit(sk, cur_mss, nonagle, 0,
					sk_gfp_atomic(sk, GFP_ATOMIC)))
		tcp_check_probe_timer(sk);
}

/* Send _single_ skb sitting at the send head. This function requires
 * true push pending frames to setup probe timer etc.
 */
void tcp_push_one(struct sock *sk, unsigned int mss_now)
{
	struct sk_buff *skb = tcp_send_head(sk);

	BUG_ON(!skb || skb->len < mss_now);

	tcp_sk(sk)->ops->write_xmit(sk, mss_now, TCP_NAGLE_PUSH, 1,
				    sk->sk_allocation);
}

/* This function returns the amount that we can raise the
 * usable window based on the following constraints
 *
 * 1. The window can never be shrunk once it is offered (RFC 793)
 * 2. We limit memory per socket
 *
 * RFC 1122:
 * "the suggested [SWS] avoidance algorithm for the receiver is to keep
 *  RECV.NEXT + RCV.WIN fixed until:
 *  RCV.BUFF - RCV.USER - RCV.WINDOW >= min(1/2 RCV.BUFF, MSS)"
 *
 * i.e. don't raise the right edge of the window until you can raise
 * it at least MSS bytes.
 *
 * Unfortunately, the recommended algorithm breaks header prediction,
 * since header prediction assumes th->window stays fixed.
 *
 * Strictly speaking, keeping th->window fixed violates the receiver
 * side SWS prevention criteria. The problem is that under this rule
 * a stream of single byte packets will cause the right side of the
 * window to always advance by a single byte.
 *
 * Of course, if the sender implements sender side SWS prevention
 * then this will not be a problem.
 *
 * BSD seems to make the following compromise:
 *
 *	If the free space is less than the 1/4 of the maximum
 *	space available and the free space is less than 1/2 mss,
 *	then set the window to 0.
 *	[ Actually, bsd uses MSS and 1/4 of maximal _window_ ]
 *	Otherwise, just prevent the window from shrinking
 *	and from being larger than the largest representable value.
 *
 * This prevents incremental opening of the window in the regime
 * where TCP is limited by the speed of the reader side taking
 * data out of the TCP receive queue. It does nothing about
 * those cases where the window is constrained on the sender side
 * because the pipeline is full.
 *
 * BSD also seems to "accidentally" limit itself to windows that are a
 * multiple of MSS, at least until the free space gets quite small.
 * This would appear to be a side effect of the mbuf implementation.
 * Combining these two algorithms results in the observed behavior
 * of having a fixed window size at almost all times.
 *
 * Below we obtain similar behavior by forcing the offered window to
 * a multiple of the mss when it is feasible to do so.
 *
 * Note, we don't "adjust" for TIMESTAMP or SACK option bytes.
 * Regular options like TIMESTAMP are taken into account.
 */
u32 __tcp_select_window(struct sock *sk)
{
	struct inet_connection_sock *icsk = inet_csk(sk);
	struct tcp_sock *tp = tcp_sk(sk);
	/* MSS for the peer's data.  Previous versions used mss_clamp
	 * here.  I don't know if the value based on our guesses
	 * of peer's MSS is better for the performance.  It's more correct
	 * but may be worse for the performance because of rcv_mss
	 * fluctuations.  --SAW  1998/11/1
	 */
	int mss = icsk->icsk_ack.rcv_mss;
	int free_space = tcp_space(sk);
	int allowed_space = tcp_full_space(sk);
	int full_space = min_t(int, tp->window_clamp, allowed_space);
	int window;

	if (mss > full_space)
		mss = full_space;

	if (free_space < (full_space >> 1)) {
		icsk->icsk_ack.quick = 0;

		if (sk_under_memory_pressure(sk))
			tp->rcv_ssthresh = min(tp->rcv_ssthresh,
					       4U * tp->advmss);

		/* free_space might become our new window, make sure we don't
		 * increase it due to wscale.
		 */
		free_space = round_down(free_space, 1 << tp->rx_opt.rcv_wscale);

		/* if free space is less than mss estimate, or is below 1/16th
		 * of the maximum allowed, try to move to zero-window, else
		 * tcp_clamp_window() will grow rcv buf up to tcp_rmem[2], and
		 * new incoming data is dropped due to memory limits.
		 * With large window, mss test triggers way too late in order
		 * to announce zero window in time before rmem limit kicks in.
		 */
		if (free_space < (allowed_space >> 4) || free_space < mss)
			return 0;
	}

	if (free_space > tp->rcv_ssthresh)
		free_space = tp->rcv_ssthresh;

	/* Don't do rounding if we are using window scaling, since the
	 * scaled window will not line up with the MSS boundary anyway.
	 */
	window = tp->rcv_wnd;
	if (tp->rx_opt.rcv_wscale) {
		window = free_space;

		/* Advertise enough space so that it won't get scaled away.
		 * Import case: prevent zero window announcement if
		 * 1<<rcv_wscale > mss.
		 */
		if (((window >> tp->rx_opt.rcv_wscale) << tp->rx_opt.rcv_wscale) != window)
			window = (((window >> tp->rx_opt.rcv_wscale) + 1)
				  << tp->rx_opt.rcv_wscale);
	} else {
		/* Get the largest window that is a nice multiple of mss.
		 * Window clamp already applied above.
		 * If our current window offering is within 1 mss of the
		 * free space we just keep it. This prevents the divide
		 * and multiply from happening most of the time.
		 * We also don't do any window rounding when the free space
		 * is too small.
		 */
		if (window <= free_space - mss || window > free_space)
			window = (free_space / mss) * mss;
		else if (mss == full_space &&
			 free_space > window + (full_space >> 1))
			window = free_space;
	}

	return window;
}

/* Collapses two adjacent SKB's during retransmission. */
static void tcp_collapse_retrans(struct sock *sk, struct sk_buff *skb)
{
	struct tcp_sock *tp = tcp_sk(sk);
	struct sk_buff *next_skb = tcp_write_queue_next(sk, skb);
	int skb_size, next_skb_size;

	skb_size = skb->len;
	next_skb_size = next_skb->len;

	BUG_ON(tcp_skb_pcount(skb) != 1 || tcp_skb_pcount(next_skb) != 1);

	tcp_highest_sack_combine(sk, next_skb, skb);

	tcp_unlink_write_queue(next_skb, sk);

	skb_copy_from_linear_data(next_skb, skb_put(skb, next_skb_size),
				  next_skb_size);

	if (next_skb->ip_summed == CHECKSUM_PARTIAL)
		skb->ip_summed = CHECKSUM_PARTIAL;

	if (skb->ip_summed != CHECKSUM_PARTIAL)
		skb->csum = csum_block_add(skb->csum, next_skb->csum, skb_size);

	/* Update sequence range on original skb. */
	TCP_SKB_CB(skb)->end_seq = TCP_SKB_CB(next_skb)->end_seq;

	/* Merge over control information. This moves PSH/FIN etc. over */
	TCP_SKB_CB(skb)->tcp_flags |= TCP_SKB_CB(next_skb)->tcp_flags;

	/* All done, get rid of second SKB and account for it so
	 * packet counting does not break.
	 */
	TCP_SKB_CB(skb)->sacked |= TCP_SKB_CB(next_skb)->sacked & TCPCB_EVER_RETRANS;

	/* changed transmit queue under us so clear hints */
	tcp_clear_retrans_hints_partial(tp);
	if (next_skb == tp->retransmit_skb_hint)
		tp->retransmit_skb_hint = skb;

	tcp_adjust_pcount(sk, next_skb, tcp_skb_pcount(next_skb));

	sk_wmem_free_skb(sk, next_skb);
}

/* Check if coalescing SKBs is legal. */
static bool tcp_can_collapse(const struct sock *sk, const struct sk_buff *skb)
{
	if (tcp_skb_pcount(skb) > 1)
		return false;
	/* TODO: SACK collapsing could be used to remove this condition */
	if (skb_shinfo(skb)->nr_frags != 0)
		return false;
	if (skb_cloned(skb))
		return false;
	if (skb == tcp_send_head(sk))
		return false;
	/* Some heurestics for collapsing over SACK'd could be invented */
	if (TCP_SKB_CB(skb)->sacked & TCPCB_SACKED_ACKED)
		return false;

	return true;
}

/* Collapse packets in the retransmit queue to make to create
 * less packets on the wire. This is only done on retransmission.
 */
static void tcp_retrans_try_collapse(struct sock *sk, struct sk_buff *to,
				     int space)
{
	struct tcp_sock *tp = tcp_sk(sk);
	struct sk_buff *skb = to, *tmp;
	bool first = true;

	if (!sysctl_tcp_retrans_collapse)
		return;
	if (TCP_SKB_CB(skb)->tcp_flags & TCPHDR_SYN)
		return;

	/* Currently not supported for MPTCP - but it should be possible */
	if (mptcp(tp))
		return;

	tcp_for_write_queue_from_safe(skb, tmp, sk) {
		if (!tcp_can_collapse(sk, skb))
			break;

		space -= skb->len;

		if (first) {
			first = false;
			continue;
		}

		if (space < 0)
			break;
		/* Punt if not enough space exists in the first SKB for
		 * the data in the second
		 */
		if (skb->len > skb_availroom(to))
			break;

		if (after(TCP_SKB_CB(skb)->end_seq, tcp_wnd_end(tp)))
			break;

		tcp_collapse_retrans(sk, to);
	}
}

/* This retransmits one SKB.  Policy decisions and retransmit queue
 * state updates are done by the caller.  Returns non-zero if an
 * error occurred which prevented the send.
 */
int __tcp_retransmit_skb(struct sock *sk, struct sk_buff *skb)
{
	struct tcp_sock *tp = tcp_sk(sk);
	struct inet_connection_sock *icsk = inet_csk(sk);
	unsigned int cur_mss;
	int err;

	/* Inconslusive MTU probe */
	if (icsk->icsk_mtup.probe_size) {
		icsk->icsk_mtup.probe_size = 0;
	}

	/* Do not sent more than we queued. 1/4 is reserved for possible
	 * copying overhead: fragmentation, tunneling, mangling etc.
	 */
	if (atomic_read(&sk->sk_wmem_alloc) >
	    min(sk->sk_wmem_queued + (sk->sk_wmem_queued >> 2), sk->sk_sndbuf))
		return -EAGAIN;

	if (skb_still_in_host_queue(sk, skb))
		return -EBUSY;

	if (before(TCP_SKB_CB(skb)->seq, tp->snd_una)) {
		if (before(TCP_SKB_CB(skb)->end_seq, tp->snd_una))
			BUG();
		if (tcp_trim_head(sk, skb, tp->snd_una - TCP_SKB_CB(skb)->seq))
			return -ENOMEM;
	}

	if (inet_csk(sk)->icsk_af_ops->rebuild_header(sk))
		return -EHOSTUNREACH; /* Routing failure or similar. */

	cur_mss = tcp_current_mss(sk);

	/* If receiver has shrunk his window, and skb is out of
	 * new window, do not retransmit it. The exception is the
	 * case, when window is shrunk to zero. In this case
	 * our retransmit serves as a zero window probe.
	 */
	if (!before(TCP_SKB_CB(skb)->seq, tcp_wnd_end(tp)) &&
	    TCP_SKB_CB(skb)->seq != tp->snd_una)
		return -EAGAIN;

	if (skb->len > cur_mss) {
		if (tcp_fragment(sk, skb, cur_mss, cur_mss, GFP_ATOMIC))
			return -ENOMEM; /* We'll try again later. */
	} else {
		int oldpcount = tcp_skb_pcount(skb);

		if (unlikely(oldpcount > 1)) {
			if (skb_unclone(skb, GFP_ATOMIC))
				return -ENOMEM;
			tcp_init_tso_segs(sk, skb, cur_mss);
			tcp_adjust_pcount(sk, skb, oldpcount - tcp_skb_pcount(skb));
		}
	}

	tcp_retrans_try_collapse(sk, skb, cur_mss);

	/* Make a copy, if the first transmission SKB clone we made
	 * is still in somebody's hands, else make a clone.
	 */

	/* make sure skb->data is aligned on arches that require it
	 * and check if ack-trimming & collapsing extended the headroom
	 * beyond what csum_start can cover.
	 */
	if (unlikely((NET_IP_ALIGN && ((unsigned long)skb->data & 3)) ||
		     skb_headroom(skb) >= 0xFFFF)) {
		struct sk_buff *nskb = __pskb_copy(skb, MAX_TCP_HEADER,
						   GFP_ATOMIC);
		err = nskb ? tcp_transmit_skb(sk, nskb, 0, GFP_ATOMIC) :
			     -ENOBUFS;
	} else {
		err = tcp_transmit_skb(sk, skb, 1, GFP_ATOMIC);
	}

	if (likely(!err)) {
		TCP_SKB_CB(skb)->sacked |= TCPCB_EVER_RETRANS;
		/* Update global TCP statistics. */
		TCP_INC_STATS(sock_net(sk), TCP_MIB_RETRANSSEGS);
		if (TCP_SKB_CB(skb)->tcp_flags & TCPHDR_SYN)
			NET_INC_STATS_BH(sock_net(sk), LINUX_MIB_TCPSYNRETRANS);
		tp->total_retrans++;
	}
	return err;
}

int tcp_retransmit_skb(struct sock *sk, struct sk_buff *skb)
{
	struct tcp_sock *tp = tcp_sk(sk);
	int err = __tcp_retransmit_skb(sk, skb);

	if (err == 0) {
#if FASTRETRANS_DEBUG > 0
		if (TCP_SKB_CB(skb)->sacked & TCPCB_SACKED_RETRANS) {
			net_dbg_ratelimited("retrans_out leaked\n");
		}
#endif
		if (!tp->retrans_out)
			tp->lost_retrans_low = tp->snd_nxt;
		TCP_SKB_CB(skb)->sacked |= TCPCB_RETRANS;
		tp->retrans_out += tcp_skb_pcount(skb);

		/* Save stamp of the first retransmit. */
		if (!tp->retrans_stamp)
			tp->retrans_stamp = tcp_skb_timestamp(skb);

		/* snd_nxt is stored to detect loss of retransmitted segment,
		 * see tcp_input.c tcp_sacktag_write_queue().
		 */
		TCP_SKB_CB(skb)->ack_seq = tp->snd_nxt;
	} else if (err != -EBUSY) {
		NET_INC_STATS_BH(sock_net(sk), LINUX_MIB_TCPRETRANSFAIL);
	}

	if (tp->undo_retrans < 0)
		tp->undo_retrans = 0;
	tp->undo_retrans += tcp_skb_pcount(skb);
	return err;
}

/* Check if we forward retransmits are possible in the current
 * window/congestion state.
 */
static bool tcp_can_forward_retransmit(struct sock *sk)
{
	const struct inet_connection_sock *icsk = inet_csk(sk);
	const struct tcp_sock *tp = tcp_sk(sk);

	/* Forward retransmissions are possible only during Recovery. */
	if (icsk->icsk_ca_state != TCP_CA_Recovery)
		return false;

	/* No forward retransmissions in Reno are possible. */
	if (tcp_is_reno(tp))
		return false;

	/* Yeah, we have to make difficult choice between forward transmission
	 * and retransmission... Both ways have their merits...
	 *
	 * For now we do not retransmit anything, while we have some new
	 * segments to send. In the other cases, follow rule 3 for
	 * NextSeg() specified in RFC3517.
	 */

	if (tcp_may_send_now(sk))
		return false;

	return true;
}

/* This gets called after a retransmit timeout, and the initially
 * retransmitted data is acknowledged.  It tries to continue
 * resending the rest of the retransmit queue, until either
 * we've sent it all or the congestion window limit is reached.
 * If doing SACK, the first ACK which comes back for a timeout
 * based retransmit packet might feed us FACK information again.
 * If so, we use it to avoid unnecessarily retransmissions.
 */
void tcp_xmit_retransmit_queue(struct sock *sk)
{
	const struct inet_connection_sock *icsk = inet_csk(sk);
	struct tcp_sock *tp = tcp_sk(sk);
	struct sk_buff *skb;
	struct sk_buff *hole = NULL;
	u32 last_lost;
	int mib_idx;
	int fwd_rexmitting = 0;

	if (!tp->packets_out)
		return;

	if (!tp->lost_out)
		tp->retransmit_high = tp->snd_una;

	if (tp->retransmit_skb_hint) {
		skb = tp->retransmit_skb_hint;
		last_lost = TCP_SKB_CB(skb)->end_seq;
		if (after(last_lost, tp->retransmit_high))
			last_lost = tp->retransmit_high;
	} else {
		skb = tcp_write_queue_head(sk);
		last_lost = tp->snd_una;
	}

	tcp_for_write_queue_from(skb, sk) {
		__u8 sacked = TCP_SKB_CB(skb)->sacked;

		if (skb == tcp_send_head(sk))
			break;
		/* we could do better than to assign each time */
		if (hole == NULL)
			tp->retransmit_skb_hint = skb;

		/* Assume this retransmit will generate
		 * only one packet for congestion window
		 * calculation purposes.  This works because
		 * tcp_retransmit_skb() will chop up the
		 * packet to be MSS sized and all the
		 * packet counting works out.
		 */
		if (tcp_packets_in_flight(tp) >= tp->snd_cwnd)
			return;

		if (fwd_rexmitting) {
begin_fwd:
			if (!before(TCP_SKB_CB(skb)->seq, tcp_highest_sack_seq(tp)))
				break;
			mib_idx = LINUX_MIB_TCPFORWARDRETRANS;

		} else if (!before(TCP_SKB_CB(skb)->seq, tp->retransmit_high)) {
			tp->retransmit_high = last_lost;
			if (!tcp_can_forward_retransmit(sk))
				break;
			/* Backtrack if necessary to non-L'ed skb */
			if (hole != NULL) {
				skb = hole;
				hole = NULL;
			}
			fwd_rexmitting = 1;
			goto begin_fwd;

		} else if (!(sacked & TCPCB_LOST)) {
			if (hole == NULL && !(sacked & (TCPCB_SACKED_RETRANS|TCPCB_SACKED_ACKED)))
				hole = skb;
			continue;

		} else {
			last_lost = TCP_SKB_CB(skb)->end_seq;
			if (icsk->icsk_ca_state != TCP_CA_Loss)
				mib_idx = LINUX_MIB_TCPFASTRETRANS;
			else
				mib_idx = LINUX_MIB_TCPSLOWSTARTRETRANS;
		}

		if (sacked & (TCPCB_SACKED_ACKED|TCPCB_SACKED_RETRANS))
			continue;

		if (tcp_retransmit_skb(sk, skb))
			return;

		NET_INC_STATS_BH(sock_net(sk), mib_idx);

		if (tcp_in_cwnd_reduction(sk))
			tp->prr_out += tcp_skb_pcount(skb);

		if (skb == tcp_write_queue_head(sk))
			inet_csk_reset_xmit_timer(sk, ICSK_TIME_RETRANS,
						  inet_csk(sk)->icsk_rto,
						  TCP_RTO_MAX);
	}
}

/* Send a fin.  The caller locks the socket for us.  This cannot be
 * allowed to fail queueing a FIN frame under any circumstances.
 */
void tcp_send_fin(struct sock *sk)
{
	struct tcp_sock *tp = tcp_sk(sk);
	struct sk_buff *skb = tcp_write_queue_tail(sk);
	int mss_now;

	/* Optimization, tack on the FIN if we have a queue of
	 * unsent frames.  But be careful about outgoing SACKS
	 * and IP options.
	 */
	mss_now = tcp_current_mss(sk);

	if (tcp_send_head(sk) != NULL) {
		TCP_SKB_CB(skb)->tcp_flags |= TCPHDR_FIN;
		TCP_SKB_CB(skb)->end_seq++;
		tp->write_seq++;
	} else {
		/* Socket is locked, keep trying until memory is available. */
		for (;;) {
			skb = alloc_skb_fclone(MAX_TCP_HEADER,
					       sk->sk_allocation);
			if (skb)
				break;
			yield();
		}

		/* Reserve space for headers and prepare control bits. */
		skb_reserve(skb, MAX_TCP_HEADER);
		/* FIN eats a sequence byte, write_seq advanced by tcp_queue_skb(). */
		tcp_init_nondata_skb(skb, tp->write_seq,
				     TCPHDR_ACK | TCPHDR_FIN);
		tcp_queue_skb(sk, skb);
	}
	__tcp_push_pending_frames(sk, mss_now, TCP_NAGLE_OFF);
}

/* We get here when a process closes a file descriptor (either due to
 * an explicit close() or as a byproduct of exit()'ing) and there
 * was unread data in the receive queue.  This behavior is recommended
 * by RFC 2525, section 2.17.  -DaveM
 */
void tcp_send_active_reset(struct sock *sk, gfp_t priority)
{
	struct sk_buff *skb;

	/* NOTE: No TCP options attached and we never retransmit this. */
	skb = alloc_skb(MAX_TCP_HEADER, priority);
	if (!skb) {
		NET_INC_STATS(sock_net(sk), LINUX_MIB_TCPABORTFAILED);
		return;
	}

	/* Reserve space for headers and prepare control bits. */
	skb_reserve(skb, MAX_TCP_HEADER);
	tcp_init_nondata_skb(skb, tcp_acceptable_seq(sk),
			     TCPHDR_ACK | TCPHDR_RST);
	/* Send it off. */
	if (tcp_transmit_skb(sk, skb, 0, priority))
		NET_INC_STATS(sock_net(sk), LINUX_MIB_TCPABORTFAILED);

	TCP_INC_STATS(sock_net(sk), TCP_MIB_OUTRSTS);
}

/* Send a crossed SYN-ACK during socket establishment.
 * WARNING: This routine must only be called when we have already sent
 * a SYN packet that crossed the incoming SYN that caused this routine
 * to get called. If this assumption fails then the initial rcv_wnd
 * and rcv_wscale values will not be correct.
 */
int tcp_send_synack(struct sock *sk)
{
	struct sk_buff *skb;

	skb = tcp_write_queue_head(sk);
	if (skb == NULL || !(TCP_SKB_CB(skb)->tcp_flags & TCPHDR_SYN)) {
		pr_debug("%s: wrong queue state\n", __func__);
		return -EFAULT;
	}
	if (!(TCP_SKB_CB(skb)->tcp_flags & TCPHDR_ACK)) {
		if (skb_cloned(skb)) {
			struct sk_buff *nskb = skb_copy(skb, GFP_ATOMIC);
			if (nskb == NULL)
				return -ENOMEM;
			tcp_unlink_write_queue(skb, sk);
			__skb_header_release(nskb);
			__tcp_add_write_queue_head(sk, nskb);
			sk_wmem_free_skb(sk, skb);
			sk->sk_wmem_queued += nskb->truesize;
			sk_mem_charge(sk, nskb->truesize);
			skb = nskb;
		}

		TCP_SKB_CB(skb)->tcp_flags |= TCPHDR_ACK;
		tcp_ecn_send_synack(sk, skb);
	}
	return tcp_transmit_skb(sk, skb, 1, GFP_ATOMIC);
}

/**
 * tcp_make_synack - Prepare a SYN-ACK.
 * sk: listener socket
 * dst: dst entry attached to the SYNACK
 * req: request_sock pointer
 *
 * Allocate one skb and build a SYNACK packet.
 * @dst is consumed : Caller should not use it again.
 */
struct sk_buff *tcp_make_synack(struct sock *sk, struct dst_entry *dst,
				struct request_sock *req,
				struct tcp_fastopen_cookie *foc)
{
	struct tcp_out_options opts;
	struct inet_request_sock *ireq = inet_rsk(req);
	struct tcp_sock *tp = tcp_sk(sk);
	struct tcphdr *th;
	struct sk_buff *skb;
	struct tcp_md5sig_key *md5;
	int tcp_header_size;
	int mss;

	skb = sock_wmalloc(sk, MAX_TCP_HEADER, 1, GFP_ATOMIC);
	if (unlikely(!skb)) {
		dst_release(dst);
		return NULL;
	}
	/* Reserve space for headers. */
	skb_reserve(skb, MAX_TCP_HEADER);

	skb_dst_set(skb, dst);
	security_skb_owned_by(skb, sk);

	mss = dst_metric_advmss(dst);
	if (tp->rx_opt.user_mss && tp->rx_opt.user_mss < mss)
		mss = tp->rx_opt.user_mss;

	memset(&opts, 0, sizeof(opts));
#ifdef CONFIG_SYN_COOKIES
	if (unlikely(req->cookie_ts))
		skb->skb_mstamp.stamp_jiffies = cookie_init_timestamp(req);
	else
#endif
	skb_mstamp_get(&skb->skb_mstamp);
	tcp_header_size = tcp_synack_options(sk, req, mss, skb, &opts, &md5,
					     foc) + sizeof(*th);

	skb_push(skb, tcp_header_size);
	skb_reset_transport_header(skb);

	th = tcp_hdr(skb);
	memset(th, 0, sizeof(struct tcphdr));
	th->syn = 1;
	th->ack = 1;
	tcp_ecn_make_synack(req, th, sk);
	th->source = htons(ireq->ir_num);
	th->dest = ireq->ir_rmt_port;
	/* Setting of flags are superfluous here for callers (and ECE is
	 * not even correctly set)
	 */
	tcp_init_nondata_skb(skb, tcp_rsk(req)->snt_isn,
			     TCPHDR_SYN | TCPHDR_ACK);

	th->seq = htonl(TCP_SKB_CB(skb)->seq);
	/* XXX data is queued and acked as is. No buffer/window check */
	th->ack_seq = htonl(tcp_rsk(req)->rcv_nxt);

	/* RFC1323: The window in SYN & SYN/ACK segments is never scaled. */
	th->window = htons(min(req->rcv_wnd, 65535U));
	tcp_options_write((__be32 *)(th + 1), tp, &opts, skb);
	th->doff = (tcp_header_size >> 2);
	TCP_INC_STATS_BH(sock_net(sk), TCP_MIB_OUTSEGS);

#ifdef CONFIG_TCP_MD5SIG
	/* Okay, we have all we need - do the md5 hash if needed */
	if (md5) {
		tcp_rsk(req)->af_specific->calc_md5_hash(opts.hash_location,
					       md5, NULL, req, skb);
	}
#endif

	return skb;
}
EXPORT_SYMBOL(tcp_make_synack);

/* Do all connect socket setups that can be done AF independent. */
static void tcp_connect_init(struct sock *sk)
{
	const struct dst_entry *dst = __sk_dst_get(sk);
	struct tcp_sock *tp = tcp_sk(sk);
	__u8 rcv_wscale;

	/* We'll fix this up when we get a response from the other end.
	 * See tcp_input.c:tcp_rcv_state_process case TCP_SYN_SENT.
	 */
	tp->tcp_header_len = sizeof(struct tcphdr) +
		(sysctl_tcp_timestamps ? TCPOLEN_TSTAMP_ALIGNED : 0);

#ifdef CONFIG_TCP_MD5SIG
	if (tp->af_specific->md5_lookup(sk, sk) != NULL)
		tp->tcp_header_len += TCPOLEN_MD5SIG_ALIGNED;
#endif

	/* If user gave his TCP_MAXSEG, record it to clamp */
	if (tp->rx_opt.user_mss)
		tp->rx_opt.mss_clamp = tp->rx_opt.user_mss;
	tp->max_window = 0;
	tcp_mtup_init(sk);
	tcp_sync_mss(sk, dst_mtu(dst));

	if (!tp->window_clamp)
		tp->window_clamp = dst_metric(dst, RTAX_WINDOW);
	tp->advmss = dst_metric_advmss(dst);
	if (tp->rx_opt.user_mss && tp->rx_opt.user_mss < tp->advmss)
		tp->advmss = tp->rx_opt.user_mss;

	tcp_initialize_rcv_mss(sk);

	/* limit the window selection if the user enforce a smaller rx buffer */
	if (sk->sk_userlocks & SOCK_RCVBUF_LOCK &&
	    (tp->window_clamp > tcp_full_space(sk) || tp->window_clamp == 0))
		tp->window_clamp = tcp_full_space(sk);

	tp->ops->select_initial_window(tcp_full_space(sk),
				       tp->advmss - (tp->rx_opt.ts_recent_stamp ? tp->tcp_header_len - sizeof(struct tcphdr) : 0),
				       &tp->rcv_wnd,
				       &tp->window_clamp,
				       sysctl_tcp_window_scaling,
				       &rcv_wscale,
				       dst_metric(dst, RTAX_INITRWND), sk);

	tp->rx_opt.rcv_wscale = rcv_wscale;
	tp->rcv_ssthresh = tp->rcv_wnd;

	sk->sk_err = 0;
	sock_reset_flag(sk, SOCK_DONE);
	tp->snd_wnd = 0;
	tcp_init_wl(tp, 0);
	tp->snd_una = tp->write_seq;
	tp->snd_sml = tp->write_seq;
	tp->snd_up = tp->write_seq;
	tp->snd_nxt = tp->write_seq;

	if (likely(!tp->repair))
		tp->rcv_nxt = 0;
	else
		tp->rcv_tstamp = tcp_time_stamp;
	tp->rcv_wup = tp->rcv_nxt;
	tp->copied_seq = tp->rcv_nxt;

	inet_csk(sk)->icsk_rto = TCP_TIMEOUT_INIT;
	inet_csk(sk)->icsk_retransmits = 0;
	tcp_clear_retrans(tp);

#ifdef CONFIG_MPTCP
	if (sock_flag(sk, SOCK_MPTCP) && mptcp_doit(sk)) {
		if (is_master_tp(tp)) {
			tp->request_mptcp = 1;
			mptcp_connect_init(sk);
		} else if (tp->mptcp) {
			struct inet_sock *inet	= inet_sk(sk);

			tp->mptcp->snt_isn	= tp->write_seq;
			tp->mptcp->init_rcv_wnd	= tp->rcv_wnd;

			/* Set nonce for new subflows */
			if (sk->sk_family == AF_INET)
				tp->mptcp->mptcp_loc_nonce = mptcp_v4_get_nonce(
							inet->inet_saddr,
							inet->inet_daddr,
							inet->inet_sport,
							inet->inet_dport);
#if IS_ENABLED(CONFIG_IPV6)
			else
				tp->mptcp->mptcp_loc_nonce = mptcp_v6_get_nonce(
						inet6_sk(sk)->saddr.s6_addr32,
						sk->sk_v6_daddr.s6_addr32,
						inet->inet_sport,
						inet->inet_dport);
#endif
		}
	}
#endif
}

static void tcp_connect_queue_skb(struct sock *sk, struct sk_buff *skb)
{
	struct tcp_sock *tp = tcp_sk(sk);
	struct tcp_skb_cb *tcb = TCP_SKB_CB(skb);

	tcb->end_seq += skb->len;
	__skb_header_release(skb);
	__tcp_add_write_queue_tail(sk, skb);
	sk->sk_wmem_queued += skb->truesize;
	sk_mem_charge(sk, skb->truesize);
	tp->write_seq = tcb->end_seq;
	tp->packets_out += tcp_skb_pcount(skb);
}

/* Build and send a SYN with data and (cached) Fast Open cookie. However,
 * queue a data-only packet after the regular SYN, such that regular SYNs
 * are retransmitted on timeouts. Also if the remote SYN-ACK acknowledges
 * only the SYN sequence, the data are retransmitted in the first ACK.
 * If cookie is not cached or other error occurs, falls back to send a
 * regular SYN with Fast Open cookie request option.
 */
static int tcp_send_syn_data(struct sock *sk, struct sk_buff *syn)
{
	struct tcp_sock *tp = tcp_sk(sk);
	struct tcp_fastopen_request *fo = tp->fastopen_req;
	int syn_loss = 0, space, i, err = 0, iovlen = fo->data->msg_iovlen;
	struct sk_buff *syn_data = NULL, *data;
	unsigned long last_syn_loss = 0;

	tp->rx_opt.mss_clamp = tp->advmss;  /* If MSS is not cached */
	tcp_fastopen_cache_get(sk, &tp->rx_opt.mss_clamp, &fo->cookie,
			       &syn_loss, &last_syn_loss);
	/* Recurring FO SYN losses: revert to regular handshake temporarily */
	if (syn_loss > 1 &&
	    time_before(jiffies, last_syn_loss + (60*HZ << syn_loss))) {
		fo->cookie.len = -1;
		goto fallback;
	}

	if (sysctl_tcp_fastopen & TFO_CLIENT_NO_COOKIE)
		fo->cookie.len = -1;
	else if (fo->cookie.len <= 0)
		goto fallback;

	/* MSS for SYN-data is based on cached MSS and bounded by PMTU and
	 * user-MSS. Reserve maximum option space for middleboxes that add
	 * private TCP options. The cost is reduced data space in SYN :(
	 */
	if (tp->rx_opt.user_mss && tp->rx_opt.user_mss < tp->rx_opt.mss_clamp)
		tp->rx_opt.mss_clamp = tp->rx_opt.user_mss;
	space = __tcp_mtu_to_mss(sk, inet_csk(sk)->icsk_pmtu_cookie) -
		MAX_TCP_OPTION_SPACE;

	space = min_t(size_t, space, fo->size);

	/* limit to order-0 allocations */
	space = min_t(size_t, space, SKB_MAX_HEAD(MAX_TCP_HEADER));

	syn_data = skb_copy_expand(syn, MAX_TCP_HEADER, space,
				   sk->sk_allocation);
	if (syn_data == NULL)
		goto fallback;

	for (i = 0; i < iovlen && syn_data->len < space; ++i) {
		struct iovec *iov = &fo->data->msg_iov[i];
		unsigned char __user *from = iov->iov_base;
		int len = iov->iov_len;

		if (syn_data->len + len > space)
			len = space - syn_data->len;
		else if (i + 1 == iovlen)
			/* No more data pending in inet_wait_for_connect() */
			fo->data = NULL;

		if (skb_add_data(syn_data, from, len))
			goto fallback;
	}

	/* Queue a data-only packet after the regular SYN for retransmission */
	data = pskb_copy(syn_data, sk->sk_allocation);
	if (data == NULL)
		goto fallback;
	TCP_SKB_CB(data)->seq++;
	TCP_SKB_CB(data)->tcp_flags &= ~TCPHDR_SYN;
	TCP_SKB_CB(data)->tcp_flags = (TCPHDR_ACK|TCPHDR_PSH);
	tcp_connect_queue_skb(sk, data);
	fo->copied = data->len;

	/* syn_data is about to be sent, we need to take current time stamps
	 * for the packets that are in write queue : SYN packet and DATA
	 */
	skb_mstamp_get(&syn->skb_mstamp);
	data->skb_mstamp = syn->skb_mstamp;

	if (tcp_transmit_skb(sk, syn_data, 0, sk->sk_allocation) == 0) {
		tp->syn_data = (fo->copied > 0);
		NET_INC_STATS(sock_net(sk), LINUX_MIB_TCPORIGDATASENT);
		goto done;
	}
	syn_data = NULL;

fallback:
	/* Send a regular SYN with Fast Open cookie request option */
	if (fo->cookie.len > 0)
		fo->cookie.len = 0;
	err = tcp_transmit_skb(sk, syn, 1, sk->sk_allocation);
	if (err)
		tp->syn_fastopen = 0;
	kfree_skb(syn_data);
done:
	fo->cookie.len = -1;  /* Exclude Fast Open option for SYN retries */
	return err;
}

/* Build a SYN and send it off. */
int tcp_connect(struct sock *sk)
{
	struct tcp_sock *tp = tcp_sk(sk);
	struct sk_buff *buff;
	int err;

	tcp_connect_init(sk);

	if (unlikely(tp->repair)) {
		tcp_finish_connect(sk, NULL);
		return 0;
	}

	buff = alloc_skb_fclone(MAX_TCP_HEADER + 15, sk->sk_allocation);
	if (unlikely(buff == NULL))
		return -ENOBUFS;

	/* Reserve space for headers. */
	skb_reserve(buff, MAX_TCP_HEADER);

	tcp_init_nondata_skb(buff, tp->write_seq++, TCPHDR_SYN);
	tp->retrans_stamp = tcp_time_stamp;
	tcp_connect_queue_skb(sk, buff);
	tcp_ecn_send_syn(sk, buff);

	/* Send off SYN; include data in Fast Open. */
	err = tp->fastopen_req ? tcp_send_syn_data(sk, buff) :
	      tcp_transmit_skb(sk, buff, 1, sk->sk_allocation);
	if (err == -ECONNREFUSED)
		return err;

	/* We change tp->snd_nxt after the tcp_transmit_skb() call
	 * in order to make this packet get counted in tcpOutSegs.
	 */
	tp->snd_nxt = tp->write_seq;
	tp->pushed_seq = tp->write_seq;
	TCP_INC_STATS(sock_net(sk), TCP_MIB_ACTIVEOPENS);

	/* Timer for repeating the SYN until an answer. */
	inet_csk_reset_xmit_timer(sk, ICSK_TIME_RETRANS,
				  inet_csk(sk)->icsk_rto, TCP_RTO_MAX);
	return 0;
}
EXPORT_SYMBOL(tcp_connect);

/* Send out a delayed ack, the caller does the policy checking
 * to see if we should even be here.  See tcp_input.c:tcp_ack_snd_check()
 * for details.
 */
void tcp_send_delayed_ack(struct sock *sk)
{
	struct inet_connection_sock *icsk = inet_csk(sk);
	int ato = icsk->icsk_ack.ato;
	unsigned long timeout;

	tcp_ca_event(sk, CA_EVENT_DELAYED_ACK);

	if (ato > TCP_DELACK_MIN) {
		const struct tcp_sock *tp = tcp_sk(sk);
		int max_ato = HZ / 2;

		if (icsk->icsk_ack.pingpong ||
		    (icsk->icsk_ack.pending & ICSK_ACK_PUSHED))
			max_ato = TCP_DELACK_MAX;

		/* Slow path, intersegment interval is "high". */

		/* If some rtt estimate is known, use it to bound delayed ack.
		 * Do not use inet_csk(sk)->icsk_rto here, use results of rtt measurements
		 * directly.
		 */
		if (tp->srtt_us) {
			int rtt = max_t(int, usecs_to_jiffies(tp->srtt_us >> 3),
					TCP_DELACK_MIN);

			if (rtt < max_ato)
				max_ato = rtt;
		}

		ato = min(ato, max_ato);
	}

	/* Stay within the limit we were given */
	timeout = jiffies + ato;

	/* Use new timeout only if there wasn't a older one earlier. */
	if (icsk->icsk_ack.pending & ICSK_ACK_TIMER) {
		/* If delack timer was blocked or is about to expire,
		 * send ACK now.
		 */
		if (icsk->icsk_ack.blocked ||
		    time_before_eq(icsk->icsk_ack.timeout, jiffies + (ato >> 2))) {
			tcp_send_ack(sk);
			return;
		}

		if (!time_before(timeout, icsk->icsk_ack.timeout))
			timeout = icsk->icsk_ack.timeout;
	}
	icsk->icsk_ack.pending |= ICSK_ACK_SCHED | ICSK_ACK_TIMER;
	icsk->icsk_ack.timeout = timeout;
	sk_reset_timer(sk, &icsk->icsk_delack_timer, timeout);
}

/* This routine sends an ack and also updates the window. */
void tcp_send_ack(struct sock *sk)
{
	struct sk_buff *buff;

	/* If we have been reset, we may not send again. */
	if (sk->sk_state == TCP_CLOSE)
		return;

	tcp_ca_event(sk, CA_EVENT_NON_DELAYED_ACK);

	/* We are not putting this on the write queue, so
	 * tcp_transmit_skb() will set the ownership to this
	 * sock.
	 */
	buff = alloc_skb(MAX_TCP_HEADER, sk_gfp_atomic(sk, GFP_ATOMIC));
	if (buff == NULL) {
		inet_csk_schedule_ack(sk);
		inet_csk(sk)->icsk_ack.ato = TCP_ATO_MIN;
		inet_csk_reset_xmit_timer(sk, ICSK_TIME_DACK,
					  TCP_DELACK_MAX, TCP_RTO_MAX);
		return;
	}

	/* Reserve space for headers and prepare control bits. */
	skb_reserve(buff, MAX_TCP_HEADER);
	tcp_init_nondata_skb(buff, tcp_acceptable_seq(sk), TCPHDR_ACK);

	/* Send it off, this clears delayed acks for us. */
	skb_mstamp_get(&buff->skb_mstamp);
	tcp_transmit_skb(sk, buff, 0, sk_gfp_atomic(sk, GFP_ATOMIC));
}
<<<<<<< HEAD
EXPORT_SYMBOL(tcp_send_ack);
=======
EXPORT_SYMBOL_GPL(tcp_send_ack);
>>>>>>> b2776bf7

/* This routine sends a packet with an out of date sequence
 * number. It assumes the other end will try to ack it.
 *
 * Question: what should we make while urgent mode?
 * 4.4BSD forces sending single byte of data. We cannot send
 * out of window data, because we have SND.NXT==SND.MAX...
 *
 * Current solution: to send TWO zero-length segments in urgent mode:
 * one is with SEG.SEQ=SND.UNA to deliver urgent pointer, another is
 * out-of-date with SND.UNA-1 to probe window.
 */
int tcp_xmit_probe_skb(struct sock *sk, int urgent)
{
	struct tcp_sock *tp = tcp_sk(sk);
	struct sk_buff *skb;

	/* We don't queue it, tcp_transmit_skb() sets ownership. */
	skb = alloc_skb(MAX_TCP_HEADER, sk_gfp_atomic(sk, GFP_ATOMIC));
	if (skb == NULL)
		return -1;

	/* Reserve space for headers and set control bits. */
	skb_reserve(skb, MAX_TCP_HEADER);
	/* Use a previous sequence.  This should cause the other
	 * end to send an ack.  Don't queue or clone SKB, just
	 * send it.
	 */
	tcp_init_nondata_skb(skb, tp->snd_una - !urgent, TCPHDR_ACK);
	skb_mstamp_get(&skb->skb_mstamp);
	return tcp_transmit_skb(sk, skb, 0, GFP_ATOMIC);
}

void tcp_send_window_probe(struct sock *sk)
{
	if (sk->sk_state == TCP_ESTABLISHED) {
		tcp_sk(sk)->snd_wl1 = tcp_sk(sk)->rcv_nxt - 1;
		tcp_xmit_probe_skb(sk, 0);
	}
}

/* Initiate keepalive or window probe from timer. */
int tcp_write_wakeup(struct sock *sk)
{
	struct tcp_sock *tp = tcp_sk(sk);
	struct sk_buff *skb;

	if (sk->sk_state == TCP_CLOSE)
		return -1;

	if ((skb = tcp_send_head(sk)) != NULL &&
	    before(TCP_SKB_CB(skb)->seq, tcp_wnd_end(tp))) {
		int err;
		unsigned int mss = tcp_current_mss(sk);
		unsigned int seg_size = tcp_wnd_end(tp) - TCP_SKB_CB(skb)->seq;

		if (before(tp->pushed_seq, TCP_SKB_CB(skb)->end_seq))
			tp->pushed_seq = TCP_SKB_CB(skb)->end_seq;

		/* We are probing the opening of a window
		 * but the window size is != 0
		 * must have been a result SWS avoidance ( sender )
		 */
		if (seg_size < TCP_SKB_CB(skb)->end_seq - TCP_SKB_CB(skb)->seq ||
		    skb->len > mss) {
			seg_size = min(seg_size, mss);
			TCP_SKB_CB(skb)->tcp_flags |= TCPHDR_PSH;
			if (tcp_fragment(sk, skb, seg_size, mss, GFP_ATOMIC))
				return -1;
		} else if (!tcp_skb_pcount(skb))
			tcp_set_skb_tso_segs(sk, skb, mss);

		TCP_SKB_CB(skb)->tcp_flags |= TCPHDR_PSH;
		err = tcp_transmit_skb(sk, skb, 1, GFP_ATOMIC);
		if (!err)
			tcp_event_new_data_sent(sk, skb);
		return err;
	} else {
		if (between(tp->snd_up, tp->snd_una + 1, tp->snd_una + 0xFFFF))
			tcp_xmit_probe_skb(sk, 1);
		return tcp_xmit_probe_skb(sk, 0);
	}
}

/* A window probe timeout has occurred.  If window is not closed send
 * a partial packet else a zero probe.
 */
void tcp_send_probe0(struct sock *sk)
{
	struct inet_connection_sock *icsk = inet_csk(sk);
	struct tcp_sock *tp = tcp_sk(sk);
	unsigned long probe_max;
	int err;

	err = tp->ops->write_wakeup(sk);

	if (tp->packets_out || !tcp_send_head(sk)) {
		/* Cancel probe timer, if it is not required. */
		icsk->icsk_probes_out = 0;
		icsk->icsk_backoff = 0;
		return;
	}

	if (err <= 0) {
		if (icsk->icsk_backoff < sysctl_tcp_retries2)
			icsk->icsk_backoff++;
		icsk->icsk_probes_out++;
		probe_max = TCP_RTO_MAX;
	} else {
		/* If packet was not sent due to local congestion,
		 * do not backoff and do not remember icsk_probes_out.
		 * Let local senders to fight for local resources.
		 *
		 * Use accumulated backoff yet.
		 */
		if (!icsk->icsk_probes_out)
			icsk->icsk_probes_out = 1;
		probe_max = TCP_RESOURCE_PROBE_INTERVAL;
	}
	inet_csk_reset_xmit_timer(sk, ICSK_TIME_PROBE0,
				  inet_csk_rto_backoff(icsk, probe_max),
				  TCP_RTO_MAX);
}

int tcp_rtx_synack(struct sock *sk, struct request_sock *req)
{
	const struct tcp_request_sock_ops *af_ops = tcp_rsk(req)->af_specific;
	struct flowi fl;
	int res;

	res = af_ops->send_synack(sk, NULL, &fl, req, 0, NULL);
	if (!res) {
		TCP_INC_STATS_BH(sock_net(sk), TCP_MIB_RETRANSSEGS);
		NET_INC_STATS_BH(sock_net(sk), LINUX_MIB_TCPSYNRETRANS);
	}
	return res;
}
EXPORT_SYMBOL(tcp_rtx_synack);<|MERGE_RESOLUTION|>--- conflicted
+++ resolved
@@ -3312,11 +3312,7 @@
 	skb_mstamp_get(&buff->skb_mstamp);
 	tcp_transmit_skb(sk, buff, 0, sk_gfp_atomic(sk, GFP_ATOMIC));
 }
-<<<<<<< HEAD
-EXPORT_SYMBOL(tcp_send_ack);
-=======
 EXPORT_SYMBOL_GPL(tcp_send_ack);
->>>>>>> b2776bf7
 
 /* This routine sends a packet with an out of date sequence
  * number. It assumes the other end will try to ack it.
