--- conflicted
+++ resolved
@@ -781,59 +781,33 @@
 		list_del(&tp->tsq_node);
 
 		sk = (struct sock *)tp;
-<<<<<<< HEAD
-		meta_sk = mptcp(tp) ? mptcp_meta_sk(sk) : sk;
-		bh_lock_sock(meta_sk);
-
-		if (!sock_owned_by_user(meta_sk)) {
-			tcp_tsq_handler(sk);
-			if (mptcp(tp))
-				tcp_tsq_handler(meta_sk);
-		} else {
-			if (mptcp(tp) && sk->sk_state == TCP_CLOSE)
-				goto exit;
-
-			/* defer the work to tcp_release_cb() */
-			set_bit(TCP_TSQ_DEFERRED, &tp->tsq_flags);
-
-			if (mptcp(tp))
-				mptcp_tsq_flags(sk);
-		}
-exit:
-		bh_unlock_sock(meta_sk);
-=======
 		smp_mb__before_atomic();
 		clear_bit(TSQ_QUEUED, &sk->sk_tsq_flags);
 
-		if (!sk->sk_lock.owned &&
+		meta_sk = mptcp(tp) ? mptcp_meta_sk(sk) : sk;
+
+		if (!meta_sk->sk_lock.owned &&
 		    test_bit(TCP_TSQ_DEFERRED, &sk->sk_tsq_flags)) {
-			bh_lock_sock(sk);
-			if (!sock_owned_by_user(sk)) {
+			bh_lock_sock(meta_sk);
+			if (!sock_owned_by_user(meta_sk)) {
 				clear_bit(TCP_TSQ_DEFERRED, &sk->sk_tsq_flags);
 				tcp_tsq_handler(sk);
+				if (mptcp(tp))
+					tcp_tsq_handler(meta_sk);
 			}
-			bh_unlock_sock(sk);
+			bh_unlock_sock(meta_sk);
 		}
->>>>>>> c470abd4
 
 		sk_free(sk);
 	}
 }
 
-<<<<<<< HEAD
-#define TCP_DEFERRED_ALL ((1UL << TCP_TSQ_DEFERRED) |		\
-			  (1UL << TCP_WRITE_TIMER_DEFERRED) |	\
-			  (1UL << TCP_DELACK_TIMER_DEFERRED) |	\
-			  (1UL << TCP_MTU_REDUCED_DEFERRED) |   \
-			  (1UL << MPTCP_PATH_MANAGER_DEFERRED) |\
-			  (1UL << MPTCP_SUB_DEFERRED))
-
-=======
 #define TCP_DEFERRED_ALL (TCPF_TSQ_DEFERRED |		\
 			  TCPF_WRITE_TIMER_DEFERRED |	\
 			  TCPF_DELACK_TIMER_DEFERRED |	\
-			  TCPF_MTU_REDUCED_DEFERRED)
->>>>>>> c470abd4
+			  TCPF_MTU_REDUCED_DEFERRED) | \
+			  (TCPF_PATH_MANAGER_DEFERRED) |\
+			  (TCPF_SUB_DEFERRED))
 /**
  * tcp_release_cb - tcp release_sock() callback
  * @sk: socket
