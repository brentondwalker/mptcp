#include <linux/crypto.h>
#include <linux/err.h>
#include <linux/init.h>
#include <linux/kernel.h>
#include <linux/list.h>
#include <linux/tcp.h>
#include <linux/rcupdate.h>
#include <linux/rculist.h>
#include <net/inetpeer.h>
#include <net/tcp.h>
#include <net/mptcp.h>

int sysctl_tcp_fastopen __read_mostly = TFO_CLIENT_ENABLE;

struct tcp_fastopen_context __rcu *tcp_fastopen_ctx;

static DEFINE_SPINLOCK(tcp_fastopen_ctx_lock);

void tcp_fastopen_init_key_once(bool publish)
{
	static u8 key[TCP_FASTOPEN_KEY_LENGTH];

	/* tcp_fastopen_reset_cipher publishes the new context
	 * atomically, so we allow this race happening here.
	 *
	 * All call sites of tcp_fastopen_cookie_gen also check
	 * for a valid cookie, so this is an acceptable risk.
	 */
	if (net_get_random_once(key, sizeof(key)) && publish)
		tcp_fastopen_reset_cipher(key, sizeof(key));
}

static void tcp_fastopen_ctx_free(struct rcu_head *head)
{
	struct tcp_fastopen_context *ctx =
	    container_of(head, struct tcp_fastopen_context, rcu);
	crypto_free_cipher(ctx->tfm);
	kfree(ctx);
}

int tcp_fastopen_reset_cipher(void *key, unsigned int len)
{
	int err;
	struct tcp_fastopen_context *ctx, *octx;

	ctx = kmalloc(sizeof(*ctx), GFP_KERNEL);
	if (!ctx)
		return -ENOMEM;
	ctx->tfm = crypto_alloc_cipher("aes", 0, 0);

	if (IS_ERR(ctx->tfm)) {
		err = PTR_ERR(ctx->tfm);
error:		kfree(ctx);
		pr_err("TCP: TFO aes cipher alloc error: %d\n", err);
		return err;
	}
	err = crypto_cipher_setkey(ctx->tfm, key, len);
	if (err) {
		pr_err("TCP: TFO cipher key error: %d\n", err);
		crypto_free_cipher(ctx->tfm);
		goto error;
	}
	memcpy(ctx->key, key, len);

	spin_lock(&tcp_fastopen_ctx_lock);

	octx = rcu_dereference_protected(tcp_fastopen_ctx,
				lockdep_is_held(&tcp_fastopen_ctx_lock));
	rcu_assign_pointer(tcp_fastopen_ctx, ctx);
	spin_unlock(&tcp_fastopen_ctx_lock);

	if (octx)
		call_rcu(&octx->rcu, tcp_fastopen_ctx_free);
	return err;
}

static bool __tcp_fastopen_cookie_gen(const void *path,
				      struct tcp_fastopen_cookie *foc)
{
	struct tcp_fastopen_context *ctx;
	bool ok = false;

	rcu_read_lock();
	ctx = rcu_dereference(tcp_fastopen_ctx);
	if (ctx) {
		crypto_cipher_encrypt_one(ctx->tfm, foc->val, path);
		foc->len = TCP_FASTOPEN_COOKIE_SIZE;
		ok = true;
	}
	rcu_read_unlock();
	return ok;
}

/* Generate the fastopen cookie by doing aes128 encryption on both
 * the source and destination addresses. Pad 0s for IPv4 or IPv4-mapped-IPv6
 * addresses. For the longer IPv6 addresses use CBC-MAC.
 *
 * XXX (TFO) - refactor when TCP_FASTOPEN_COOKIE_SIZE != AES_BLOCK_SIZE.
 */
static bool tcp_fastopen_cookie_gen(struct request_sock *req,
				    struct sk_buff *syn,
				    struct tcp_fastopen_cookie *foc)
{
	if (req->rsk_ops->family == AF_INET) {
		const struct iphdr *iph = ip_hdr(syn);

		__be32 path[4] = { iph->saddr, iph->daddr, 0, 0 };
		return __tcp_fastopen_cookie_gen(path, foc);
	}

#if IS_ENABLED(CONFIG_IPV6)
	if (req->rsk_ops->family == AF_INET6) {
		const struct ipv6hdr *ip6h = ipv6_hdr(syn);
		struct tcp_fastopen_cookie tmp;

		if (__tcp_fastopen_cookie_gen(&ip6h->saddr, &tmp)) {
			struct in6_addr *buf = (struct in6_addr *) tmp.val;
			int i;

			for (i = 0; i < 4; i++)
				buf->s6_addr32[i] ^= ip6h->daddr.s6_addr32[i];
			return __tcp_fastopen_cookie_gen(buf, foc);
		}
	}
#endif
	return false;
}


/* If an incoming SYN or SYNACK frame contains a payload and/or FIN,
 * queue this additional data / FIN.
 */
void tcp_fastopen_add_skb(struct sock *sk, struct sk_buff *skb)
{
	struct tcp_sock *tp = tcp_sk(sk);

	if (TCP_SKB_CB(skb)->end_seq == tp->rcv_nxt)
		return;

	skb = skb_clone(skb, GFP_ATOMIC);
	if (!skb)
		return;

	skb_dst_drop(skb);
	/* segs_in has been initialized to 1 in tcp_create_openreq_child().
	 * Hence, reset segs_in to 0 before calling tcp_segs_in()
	 * to avoid double counting.  Also, tcp_segs_in() expects
	 * skb->len to include the tcp_hdrlen.  Hence, it should
	 * be called before __skb_pull().
	 */
	tp->segs_in = 0;
	tcp_segs_in(tp, skb);
	__skb_pull(skb, tcp_hdrlen(skb));
	skb_set_owner_r(skb, sk);

	TCP_SKB_CB(skb)->seq++;
	TCP_SKB_CB(skb)->tcp_flags &= ~TCPHDR_SYN;

	tp->rcv_nxt = TCP_SKB_CB(skb)->end_seq;
	__skb_queue_tail(&sk->sk_receive_queue, skb);
	tp->syn_data_acked = 1;

	/* u64_stats_update_begin(&tp->syncp) not needed here,
	 * as we certainly are not changing upper 32bit value (0)
	 */
	tp->bytes_received = skb->len;

	if (TCP_SKB_CB(skb)->tcp_flags & TCPHDR_FIN)
		tcp_fin(sk);
}

static struct sock *tcp_fastopen_create_child(struct sock *sk,
					      struct sk_buff *skb,
					      struct dst_entry *dst,
					      struct request_sock *req)
{
	struct tcp_sock *tp;
	struct request_sock_queue *queue = &inet_csk(sk)->icsk_accept_queue;
<<<<<<< HEAD
	struct sock *child, *meta_sk;
	u32 end_seq;
=======
	struct sock *child;
>>>>>>> 2dcd0af5
	bool own_req;

	req->num_retrans = 0;
	req->num_timeout = 0;
	req->sk = NULL;

	child = inet_csk(sk)->icsk_af_ops->syn_recv_sock(sk, skb, req, NULL,
							 NULL, &own_req);
	if (!child)
		return NULL;

	spin_lock(&queue->fastopenq.lock);
	queue->fastopenq.qlen++;
	spin_unlock(&queue->fastopenq.lock);

	/* Initialize the child socket. Have to fix some values to take
	 * into account the child is a Fast Open socket and is created
	 * only out of the bits carried in the SYN packet.
	 */
	tp = tcp_sk(child);

	tp->fastopen_rsk = req;
	tcp_rsk(req)->tfo_listener = true;

	/* RFC1323: The window in SYN & SYN/ACK segments is never
	 * scaled. So correct it appropriately.
	 */
	tp->snd_wnd = ntohs(tcp_hdr(skb)->window);

	/* Activate the retrans timer so that SYNACK can be retransmitted.
	 * The request socket is not added to the ehash
	 * because it's been added to the accept queue directly.
	 */
	inet_csk_reset_xmit_timer(child, ICSK_TIME_RETRANS,
				  TCP_TIMEOUT_INIT, TCP_RTO_MAX);

	atomic_set(&req->rsk_refcnt, 2);

<<<<<<< HEAD
	/* Queue the data carried in the SYN packet.
	 * We used to play tricky games with skb_get().
	 * With lockless listener, it is a dead end.
	 * Do not think about it.
	 *
	 * XXX (TFO) - we honor a zero-payload TFO request for now,
	 * (any reason not to?) but no need to queue the skb since
	 * there is no data. How about SYN+FIN?
	 */
	end_seq = TCP_SKB_CB(skb)->end_seq;
	if (end_seq != TCP_SKB_CB(skb)->seq + 1) {
		struct sk_buff *skb2 = skb_clone(skb, GFP_ATOMIC);

		if (likely(skb2)) {
			skb_dst_drop(skb2);
			__skb_pull(skb2, tcp_hdrlen(skb));
			skb_set_owner_r(skb2, child);
			__skb_queue_tail(&child->sk_receive_queue, skb2);
			tp->syn_data_acked = 1;

			/* u64_stats_update_begin(&tp->syncp) not needed here,
			 * as we certainly are not changing upper 32bit value (0)
			 */
			tp->bytes_received = end_seq - TCP_SKB_CB(skb)->seq - 1;
		} else {
			end_seq = TCP_SKB_CB(skb)->seq + 1;
		}
	}
	tcp_rsk(req)->rcv_nxt = tp->rcv_nxt = end_seq;

	meta_sk = child;
	if (!mptcp_check_req_fastopen(meta_sk, req)) {
		child = tcp_sk(meta_sk)->mpcb->master_sk;
		tp = tcp_sk(child);
	}

=======
>>>>>>> 2dcd0af5
	/* Now finish processing the fastopen child socket. */
	inet_csk(child)->icsk_af_ops->rebuild_header(child);
	tcp_init_congestion_control(child);
	tcp_mtup_init(child);
	tcp_init_metrics(child);
<<<<<<< HEAD
	tp->ops->init_buffer_space(child);

=======
	tcp_init_buffer_space(child);

	tp->rcv_nxt = TCP_SKB_CB(skb)->seq + 1;

	tcp_fastopen_add_skb(child, skb);

	tcp_rsk(req)->rcv_nxt = tp->rcv_nxt;
>>>>>>> 2dcd0af5
	/* tcp_conn_request() is sending the SYNACK,
	 * and queues the child into listener accept queue.
	 */
	return child;
}

static bool tcp_fastopen_queue_check(struct sock *sk)
{
	struct fastopen_queue *fastopenq;

	/* Make sure the listener has enabled fastopen, and we don't
	 * exceed the max # of pending TFO requests allowed before trying
	 * to validating the cookie in order to avoid burning CPU cycles
	 * unnecessarily.
	 *
	 * XXX (TFO) - The implication of checking the max_qlen before
	 * processing a cookie request is that clients can't differentiate
	 * between qlen overflow causing Fast Open to be disabled
	 * temporarily vs a server not supporting Fast Open at all.
	 */
	fastopenq = &inet_csk(sk)->icsk_accept_queue.fastopenq;
	if (fastopenq->max_qlen == 0)
		return false;

	if (fastopenq->qlen >= fastopenq->max_qlen) {
		struct request_sock *req1;
		spin_lock(&fastopenq->lock);
		req1 = fastopenq->rskq_rst_head;
		if (!req1 || time_after(req1->rsk_timer.expires, jiffies)) {
			spin_unlock(&fastopenq->lock);
			NET_INC_STATS_BH(sock_net(sk),
					 LINUX_MIB_TCPFASTOPENLISTENOVERFLOW);
			return false;
		}
		fastopenq->rskq_rst_head = req1->dl_next;
		fastopenq->qlen--;
		spin_unlock(&fastopenq->lock);
		reqsk_put(req1);
	}
	return true;
}

/* Returns true if we should perform Fast Open on the SYN. The cookie (foc)
 * may be updated and return the client in the SYN-ACK later. E.g., Fast Open
 * cookie request (foc->len == 0).
 */
struct sock *tcp_try_fastopen(struct sock *sk, struct sk_buff *skb,
			      struct request_sock *req,
			      struct tcp_fastopen_cookie *foc,
			      struct dst_entry *dst)
{
	struct tcp_fastopen_cookie valid_foc = { .len = -1 };
	bool syn_data = TCP_SKB_CB(skb)->end_seq != TCP_SKB_CB(skb)->seq + 1;
	struct sock *child;

	if (foc->len == 0) /* Client requests a cookie */
		NET_INC_STATS_BH(sock_net(sk), LINUX_MIB_TCPFASTOPENCOOKIEREQD);

	if (!((sysctl_tcp_fastopen & TFO_SERVER_ENABLE) &&
	      (syn_data || foc->len >= 0) &&
	      tcp_fastopen_queue_check(sk))) {
		foc->len = -1;
		return NULL;
	}

	if (syn_data && (sysctl_tcp_fastopen & TFO_SERVER_COOKIE_NOT_REQD))
		goto fastopen;

	if (foc->len >= 0 &&  /* Client presents or requests a cookie */
	    tcp_fastopen_cookie_gen(req, skb, &valid_foc) &&
	    foc->len == TCP_FASTOPEN_COOKIE_SIZE &&
	    foc->len == valid_foc.len &&
	    !memcmp(foc->val, valid_foc.val, foc->len)) {
		/* Cookie is valid. Create a (full) child socket to accept
		 * the data in SYN before returning a SYN-ACK to ack the
		 * data. If we fail to create the socket, fall back and
		 * ack the ISN only but includes the same cookie.
		 *
		 * Note: Data-less SYN with valid cookie is allowed to send
		 * data in SYN_RECV state.
		 */
fastopen:
		child = tcp_fastopen_create_child(sk, skb, dst, req);
		if (child) {
			foc->len = -1;
			NET_INC_STATS_BH(sock_net(sk),
					 LINUX_MIB_TCPFASTOPENPASSIVE);
			return child;
		}
		NET_INC_STATS_BH(sock_net(sk), LINUX_MIB_TCPFASTOPENPASSIVEFAIL);
	} else if (foc->len > 0) /* Client presents an invalid cookie */
		NET_INC_STATS_BH(sock_net(sk), LINUX_MIB_TCPFASTOPENPASSIVEFAIL);

	valid_foc.exp = foc->exp;
	*foc = valid_foc;
	return NULL;
}<|MERGE_RESOLUTION|>--- conflicted
+++ resolved
@@ -176,12 +176,7 @@
 {
 	struct tcp_sock *tp;
 	struct request_sock_queue *queue = &inet_csk(sk)->icsk_accept_queue;
-<<<<<<< HEAD
 	struct sock *child, *meta_sk;
-	u32 end_seq;
-=======
-	struct sock *child;
->>>>>>> 2dcd0af5
 	bool own_req;
 
 	req->num_retrans = 0;
@@ -220,36 +215,11 @@
 
 	atomic_set(&req->rsk_refcnt, 2);
 
-<<<<<<< HEAD
-	/* Queue the data carried in the SYN packet.
-	 * We used to play tricky games with skb_get().
-	 * With lockless listener, it is a dead end.
-	 * Do not think about it.
-	 *
-	 * XXX (TFO) - we honor a zero-payload TFO request for now,
-	 * (any reason not to?) but no need to queue the skb since
-	 * there is no data. How about SYN+FIN?
-	 */
-	end_seq = TCP_SKB_CB(skb)->end_seq;
-	if (end_seq != TCP_SKB_CB(skb)->seq + 1) {
-		struct sk_buff *skb2 = skb_clone(skb, GFP_ATOMIC);
-
-		if (likely(skb2)) {
-			skb_dst_drop(skb2);
-			__skb_pull(skb2, tcp_hdrlen(skb));
-			skb_set_owner_r(skb2, child);
-			__skb_queue_tail(&child->sk_receive_queue, skb2);
-			tp->syn_data_acked = 1;
-
-			/* u64_stats_update_begin(&tp->syncp) not needed here,
-			 * as we certainly are not changing upper 32bit value (0)
-			 */
-			tp->bytes_received = end_seq - TCP_SKB_CB(skb)->seq - 1;
-		} else {
-			end_seq = TCP_SKB_CB(skb)->seq + 1;
-		}
-	}
-	tcp_rsk(req)->rcv_nxt = tp->rcv_nxt = end_seq;
+	tp->rcv_nxt = TCP_SKB_CB(skb)->seq + 1;
+
+	tcp_fastopen_add_skb(child, skb);
+
+	tcp_rsk(req)->rcv_nxt = tp->rcv_nxt;
 
 	meta_sk = child;
 	if (!mptcp_check_req_fastopen(meta_sk, req)) {
@@ -257,25 +227,13 @@
 		tp = tcp_sk(child);
 	}
 
-=======
->>>>>>> 2dcd0af5
 	/* Now finish processing the fastopen child socket. */
 	inet_csk(child)->icsk_af_ops->rebuild_header(child);
 	tcp_init_congestion_control(child);
 	tcp_mtup_init(child);
 	tcp_init_metrics(child);
-<<<<<<< HEAD
 	tp->ops->init_buffer_space(child);
 
-=======
-	tcp_init_buffer_space(child);
-
-	tp->rcv_nxt = TCP_SKB_CB(skb)->seq + 1;
-
-	tcp_fastopen_add_skb(child, skb);
-
-	tcp_rsk(req)->rcv_nxt = tp->rcv_nxt;
->>>>>>> 2dcd0af5
 	/* tcp_conn_request() is sending the SYNACK,
 	 * and queues the child into listener accept queue.
 	 */
