--- conflicted
+++ resolved
@@ -3464,12 +3464,7 @@
 
 	bh_unlock_sock(meta_sk);
 	local_bh_enable();
-<<<<<<< HEAD
 	release_sock(meta_sk);
-	sock_put(sk);
-=======
-	release_sock(sk);
->>>>>>> c8d2bc9b
 	return 0;
 }
 EXPORT_SYMBOL_GPL(tcp_abort);
