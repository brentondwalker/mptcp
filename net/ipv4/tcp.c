--- conflicted
+++ resolved
@@ -390,7 +390,19 @@
 	return period;
 }
 
-<<<<<<< HEAD
+static u64 tcp_compute_delivery_rate(const struct tcp_sock *tp)
+{
+	u32 rate = READ_ONCE(tp->rate_delivered);
+	u32 intv = READ_ONCE(tp->rate_interval_us);
+	u64 rate64 = 0;
+
+	if (rate && intv) {
+		rate64 = (u64)rate * tp->mss_cache * USEC_PER_SEC;
+		do_div(rate64, intv);
+	}
+	return rate64;
+}
+
 const struct tcp_sock_ops tcp_specific = {
 	.__select_window		= __tcp_select_window,
 	.select_window			= tcp_select_window,
@@ -408,20 +420,6 @@
 	.cleanup_rbuf			= tcp_cleanup_rbuf,
 	.cwnd_validate			= tcp_cwnd_validate,
 };
-=======
-static u64 tcp_compute_delivery_rate(const struct tcp_sock *tp)
-{
-	u32 rate = READ_ONCE(tp->rate_delivered);
-	u32 intv = READ_ONCE(tp->rate_interval_us);
-	u64 rate64 = 0;
-
-	if (rate && intv) {
-		rate64 = (u64)rate * tp->mss_cache * USEC_PER_SEC;
-		do_div(rate64, intv);
-	}
-	return rate64;
-}
->>>>>>> 0b07194b
 
 /* Address-family independent initialization for a tcp_sock.
  *
@@ -1109,21 +1107,10 @@
 int tcp_sendpage_locked(struct sock *sk, struct page *page, int offset,
 			size_t size, int flags)
 {
-<<<<<<< HEAD
-	ssize_t res;
-
 	/* If MPTCP is enabled, we check it later after establishment */
 	if (!mptcp(tcp_sk(sk)) && (!(sk->sk_route_caps & NETIF_F_SG) ||
 	    !sk_check_csum_caps(sk)))
-		return sock_no_sendpage(sk->sk_socket, page, offset, size,
-					flags);
-
-	lock_sock(sk);
-=======
-	if (!(sk->sk_route_caps & NETIF_F_SG) ||
-	    !sk_check_csum_caps(sk))
 		return sock_no_sendpage_locked(sk, page, offset, size, flags);
->>>>>>> 0b07194b
 
 	tcp_rate_check_app_limited(sk);  /* is sending application-limited? */
 
