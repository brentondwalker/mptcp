/*
 * INET		An implementation of the TCP/IP protocol suite for the LINUX
 *		operating system.  INET is implemented using the  BSD Socket
 *		interface as the means of communication with the user level.
 *
 *		Implementation of the Transmission Control Protocol(TCP).
 *
 * Authors:	Ross Biro
 *		Fred N. van Kempen, <waltje@uWalt.NL.Mugnet.ORG>
 *		Mark Evans, <evansmp@uhura.aston.ac.uk>
 *		Corey Minyard <wf-rch!minyard@relay.EU.net>
 *		Florian La Roche, <flla@stud.uni-sb.de>
 *		Charles Hedrick, <hedrick@klinzhai.rutgers.edu>
 *		Linus Torvalds, <torvalds@cs.helsinki.fi>
 *		Alan Cox, <gw4pts@gw4pts.ampr.org>
 *		Matthew Dillon, <dillon@apollo.west.oic.com>
 *		Arnt Gulbrandsen, <agulbra@nvg.unit.no>
 *		Jorge Cwik, <jorge@laser.satlink.net>
 *
 * Fixes:
 *		Alan Cox	:	Numerous verify_area() calls
 *		Alan Cox	:	Set the ACK bit on a reset
 *		Alan Cox	:	Stopped it crashing if it closed while
 *					sk->inuse=1 and was trying to connect
 *					(tcp_err()).
 *		Alan Cox	:	All icmp error handling was broken
 *					pointers passed where wrong and the
 *					socket was looked up backwards. Nobody
 *					tested any icmp error code obviously.
 *		Alan Cox	:	tcp_err() now handled properly. It
 *					wakes people on errors. poll
 *					behaves and the icmp error race
 *					has gone by moving it into sock.c
 *		Alan Cox	:	tcp_send_reset() fixed to work for
 *					everything not just packets for
 *					unknown sockets.
 *		Alan Cox	:	tcp option processing.
 *		Alan Cox	:	Reset tweaked (still not 100%) [Had
 *					syn rule wrong]
 *		Herp Rosmanith  :	More reset fixes
 *		Alan Cox	:	No longer acks invalid rst frames.
 *					Acking any kind of RST is right out.
 *		Alan Cox	:	Sets an ignore me flag on an rst
 *					receive otherwise odd bits of prattle
 *					escape still
 *		Alan Cox	:	Fixed another acking RST frame bug.
 *					Should stop LAN workplace lockups.
 *		Alan Cox	: 	Some tidyups using the new skb list
 *					facilities
 *		Alan Cox	:	sk->keepopen now seems to work
 *		Alan Cox	:	Pulls options out correctly on accepts
 *		Alan Cox	:	Fixed assorted sk->rqueue->next errors
 *		Alan Cox	:	PSH doesn't end a TCP read. Switched a
 *					bit to skb ops.
 *		Alan Cox	:	Tidied tcp_data to avoid a potential
 *					nasty.
 *		Alan Cox	:	Added some better commenting, as the
 *					tcp is hard to follow
 *		Alan Cox	:	Removed incorrect check for 20 * psh
 *	Michael O'Reilly	:	ack < copied bug fix.
 *	Johannes Stille		:	Misc tcp fixes (not all in yet).
 *		Alan Cox	:	FIN with no memory -> CRASH
 *		Alan Cox	:	Added socket option proto entries.
 *					Also added awareness of them to accept.
 *		Alan Cox	:	Added TCP options (SOL_TCP)
 *		Alan Cox	:	Switched wakeup calls to callbacks,
 *					so the kernel can layer network
 *					sockets.
 *		Alan Cox	:	Use ip_tos/ip_ttl settings.
 *		Alan Cox	:	Handle FIN (more) properly (we hope).
 *		Alan Cox	:	RST frames sent on unsynchronised
 *					state ack error.
 *		Alan Cox	:	Put in missing check for SYN bit.
 *		Alan Cox	:	Added tcp_select_window() aka NET2E
 *					window non shrink trick.
 *		Alan Cox	:	Added a couple of small NET2E timer
 *					fixes
 *		Charles Hedrick :	TCP fixes
 *		Toomas Tamm	:	TCP window fixes
 *		Alan Cox	:	Small URG fix to rlogin ^C ack fight
 *		Charles Hedrick	:	Rewrote most of it to actually work
 *		Linus		:	Rewrote tcp_read() and URG handling
 *					completely
 *		Gerhard Koerting:	Fixed some missing timer handling
 *		Matthew Dillon  :	Reworked TCP machine states as per RFC
 *		Gerhard Koerting:	PC/TCP workarounds
 *		Adam Caldwell	:	Assorted timer/timing errors
 *		Matthew Dillon	:	Fixed another RST bug
 *		Alan Cox	:	Move to kernel side addressing changes.
 *		Alan Cox	:	Beginning work on TCP fastpathing
 *					(not yet usable)
 *		Arnt Gulbrandsen:	Turbocharged tcp_check() routine.
 *		Alan Cox	:	TCP fast path debugging
 *		Alan Cox	:	Window clamping
 *		Michael Riepe	:	Bug in tcp_check()
 *		Matt Dillon	:	More TCP improvements and RST bug fixes
 *		Matt Dillon	:	Yet more small nasties remove from the
 *					TCP code (Be very nice to this man if
 *					tcp finally works 100%) 8)
 *		Alan Cox	:	BSD accept semantics.
 *		Alan Cox	:	Reset on closedown bug.
 *	Peter De Schrijver	:	ENOTCONN check missing in tcp_sendto().
 *		Michael Pall	:	Handle poll() after URG properly in
 *					all cases.
 *		Michael Pall	:	Undo the last fix in tcp_read_urg()
 *					(multi URG PUSH broke rlogin).
 *		Michael Pall	:	Fix the multi URG PUSH problem in
 *					tcp_readable(), poll() after URG
 *					works now.
 *		Michael Pall	:	recv(...,MSG_OOB) never blocks in the
 *					BSD api.
 *		Alan Cox	:	Changed the semantics of sk->socket to
 *					fix a race and a signal problem with
 *					accept() and async I/O.
 *		Alan Cox	:	Relaxed the rules on tcp_sendto().
 *		Yury Shevchuk	:	Really fixed accept() blocking problem.
 *		Craig I. Hagan  :	Allow for BSD compatible TIME_WAIT for
 *					clients/servers which listen in on
 *					fixed ports.
 *		Alan Cox	:	Cleaned the above up and shrank it to
 *					a sensible code size.
 *		Alan Cox	:	Self connect lockup fix.
 *		Alan Cox	:	No connect to multicast.
 *		Ross Biro	:	Close unaccepted children on master
 *					socket close.
 *		Alan Cox	:	Reset tracing code.
 *		Alan Cox	:	Spurious resets on shutdown.
 *		Alan Cox	:	Giant 15 minute/60 second timer error
 *		Alan Cox	:	Small whoops in polling before an
 *					accept.
 *		Alan Cox	:	Kept the state trace facility since
 *					it's handy for debugging.
 *		Alan Cox	:	More reset handler fixes.
 *		Alan Cox	:	Started rewriting the code based on
 *					the RFC's for other useful protocol
 *					references see: Comer, KA9Q NOS, and
 *					for a reference on the difference
 *					between specifications and how BSD
 *					works see the 4.4lite source.
 *		A.N.Kuznetsov	:	Don't time wait on completion of tidy
 *					close.
 *		Linus Torvalds	:	Fin/Shutdown & copied_seq changes.
 *		Linus Torvalds	:	Fixed BSD port reuse to work first syn
 *		Alan Cox	:	Reimplemented timers as per the RFC
 *					and using multiple timers for sanity.
 *		Alan Cox	:	Small bug fixes, and a lot of new
 *					comments.
 *		Alan Cox	:	Fixed dual reader crash by locking
 *					the buffers (much like datagram.c)
 *		Alan Cox	:	Fixed stuck sockets in probe. A probe
 *					now gets fed up of retrying without
 *					(even a no space) answer.
 *		Alan Cox	:	Extracted closing code better
 *		Alan Cox	:	Fixed the closing state machine to
 *					resemble the RFC.
 *		Alan Cox	:	More 'per spec' fixes.
 *		Jorge Cwik	:	Even faster checksumming.
 *		Alan Cox	:	tcp_data() doesn't ack illegal PSH
 *					only frames. At least one pc tcp stack
 *					generates them.
 *		Alan Cox	:	Cache last socket.
 *		Alan Cox	:	Per route irtt.
 *		Matt Day	:	poll()->select() match BSD precisely on error
 *		Alan Cox	:	New buffers
 *		Marc Tamsky	:	Various sk->prot->retransmits and
 *					sk->retransmits misupdating fixed.
 *					Fixed tcp_write_timeout: stuck close,
 *					and TCP syn retries gets used now.
 *		Mark Yarvis	:	In tcp_read_wakeup(), don't send an
 *					ack if state is TCP_CLOSED.
 *		Alan Cox	:	Look up device on a retransmit - routes may
 *					change. Doesn't yet cope with MSS shrink right
 *					but it's a start!
 *		Marc Tamsky	:	Closing in closing fixes.
 *		Mike Shaver	:	RFC1122 verifications.
 *		Alan Cox	:	rcv_saddr errors.
 *		Alan Cox	:	Block double connect().
 *		Alan Cox	:	Small hooks for enSKIP.
 *		Alexey Kuznetsov:	Path MTU discovery.
 *		Alan Cox	:	Support soft errors.
 *		Alan Cox	:	Fix MTU discovery pathological case
 *					when the remote claims no mtu!
 *		Marc Tamsky	:	TCP_CLOSE fix.
 *		Colin (G3TNE)	:	Send a reset on syn ack replies in
 *					window but wrong (fixes NT lpd problems)
 *		Pedro Roque	:	Better TCP window handling, delayed ack.
 *		Joerg Reuter	:	No modification of locked buffers in
 *					tcp_do_retransmit()
 *		Eric Schenk	:	Changed receiver side silly window
 *					avoidance algorithm to BSD style
 *					algorithm. This doubles throughput
 *					against machines running Solaris,
 *					and seems to result in general
 *					improvement.
 *	Stefan Magdalinski	:	adjusted tcp_readable() to fix FIONREAD
 *	Willy Konynenberg	:	Transparent proxying support.
 *	Mike McLagan		:	Routing by source
 *		Keith Owens	:	Do proper merging with partial SKB's in
 *					tcp_do_sendmsg to avoid burstiness.
 *		Eric Schenk	:	Fix fast close down bug with
 *					shutdown() followed by close().
 *		Andi Kleen 	:	Make poll agree with SIGIO
 *	Salvatore Sanfilippo	:	Support SO_LINGER with linger == 1 and
 *					lingertime == 0 (RFC 793 ABORT Call)
 *	Hirokazu Takahashi	:	Use copy_from_user() instead of
 *					csum_and_copy_from_user() if possible.
 *
 *		This program is free software; you can redistribute it and/or
 *		modify it under the terms of the GNU General Public License
 *		as published by the Free Software Foundation; either version
 *		2 of the License, or(at your option) any later version.
 *
 * Description of States:
 *
 *	TCP_SYN_SENT		sent a connection request, waiting for ack
 *
 *	TCP_SYN_RECV		received a connection request, sent ack,
 *				waiting for final ack in three-way handshake.
 *
 *	TCP_ESTABLISHED		connection established
 *
 *	TCP_FIN_WAIT1		our side has shutdown, waiting to complete
 *				transmission of remaining buffered data
 *
 *	TCP_FIN_WAIT2		all buffered data sent, waiting for remote
 *				to shutdown
 *
 *	TCP_CLOSING		both sides have shutdown but we still have
 *				data we have to finish sending
 *
 *	TCP_TIME_WAIT		timeout to catch resent junk before entering
 *				closed, can only be entered from FIN_WAIT2
 *				or CLOSING.  Required because the other end
 *				may not have gotten our last ACK causing it
 *				to retransmit the data packet (which we ignore)
 *
 *	TCP_CLOSE_WAIT		remote side has shutdown and is waiting for
 *				us to finish writing our data and to shutdown
 *				(we have to close() to move on to LAST_ACK)
 *
 *	TCP_LAST_ACK		out side has shutdown after remote has
 *				shutdown.  There may still be data in our
 *				buffer that we have to finish sending
 *
 *	TCP_CLOSE		socket is finished
 */

#include <linux/kernel.h>
#include <linux/module.h>
#include <linux/types.h>
#include <linux/fcntl.h>
#include <linux/poll.h>
#include <linux/init.h>
#include <linux/fs.h>
#include <linux/skbuff.h>
#include <linux/scatterlist.h>
#include <linux/splice.h>
#include <linux/net.h>
#include <linux/socket.h>
#include <linux/random.h>
#include <linux/bootmem.h>
#include <linux/highmem.h>
#include <linux/swap.h>
#include <linux/cache.h>
#include <linux/err.h>
#include <linux/crypto.h>
#include <linux/time.h>
#include <linux/slab.h>

#include <net/icmp.h>
#include <net/mptcp.h>
#include <net/tcp.h>
#include <net/xfrm.h>
#include <net/ip.h>
#include <net/netdma.h>
#include <net/sock.h>

#include <asm/uaccess.h>
#include <asm/ioctls.h>

int sysctl_tcp_fin_timeout __read_mostly = TCP_FIN_TIMEOUT;

struct percpu_counter tcp_orphan_count;
EXPORT_SYMBOL_GPL(tcp_orphan_count);

long sysctl_tcp_mem[3] __read_mostly;
int sysctl_tcp_wmem[3] __read_mostly;
int sysctl_tcp_rmem[3] __read_mostly;

EXPORT_SYMBOL(sysctl_tcp_mem);
EXPORT_SYMBOL(sysctl_tcp_rmem);
EXPORT_SYMBOL(sysctl_tcp_wmem);

atomic_long_t tcp_memory_allocated;	/* Current allocated memory. */
EXPORT_SYMBOL(tcp_memory_allocated);

/*
 * Current number of TCP sockets.
 */
struct percpu_counter tcp_sockets_allocated;
EXPORT_SYMBOL(tcp_sockets_allocated);

/*
 * TCP splice context
 */
struct tcp_splice_state {
	struct pipe_inode_info *pipe;
	size_t len;
	unsigned int flags;
};

/*
 * Pressure flag: try to collapse.
 * Technical note: it is used by multiple contexts non atomically.
 * All the __sk_mem_schedule() is of this nature: accounting
 * is strict, actions are advisory and have some latency.
 */
int tcp_memory_pressure __read_mostly;
EXPORT_SYMBOL(tcp_memory_pressure);

void tcp_enter_memory_pressure(struct sock *sk)
{
	if (!tcp_memory_pressure) {
		NET_INC_STATS(sock_net(sk), LINUX_MIB_TCPMEMORYPRESSURES);
		tcp_memory_pressure = 1;
	}
}
EXPORT_SYMBOL(tcp_enter_memory_pressure);

/* Convert seconds to retransmits based on initial and max timeout */
static u8 secs_to_retrans(int seconds, int timeout, int rto_max)
{
	u8 res = 0;

	if (seconds > 0) {
		int period = timeout;

		res = 1;
		while (seconds > period && res < 255) {
			res++;
			timeout <<= 1;
			if (timeout > rto_max)
				timeout = rto_max;
			period += timeout;
		}
	}
	return res;
}

/* Convert retransmits to seconds based on initial and max timeout */
static int retrans_to_secs(u8 retrans, int timeout, int rto_max)
{
	int period = 0;

	if (retrans > 0) {
		period = timeout;
		while (--retrans) {
			timeout <<= 1;
			if (timeout > rto_max)
				timeout = rto_max;
			period += timeout;
		}
	}
	return period;
}

/*
 *	Wait for a TCP event.
 *
 *	Note that we don't need to lock the socket, as the upper poll layers
 *	take care of normal races (between the test and the event) and we don't
 *	go look at any of the socket buffers directly.
 */
unsigned int tcp_poll(struct file *file, struct socket *sock, poll_table *wait)
{
	unsigned int mask;
	struct sock *sk = sock->sk;
	const struct tcp_sock *tp = tcp_sk(sk);

	sock_poll_wait(file, sk_sleep(sk), wait);
	if (sk->sk_state == TCP_LISTEN)
		return inet_csk_listen_poll(sk);

	/* Socket is not locked. We are protected from async events
	 * by poll logic and correct handling of state changes
	 * made by other threads is impossible in any case.
	 */

	mask = 0;

	/*
	 * POLLHUP is certainly not done right. But poll() doesn't
	 * have a notion of HUP in just one direction, and for a
	 * socket the read side is more interesting.
	 *
	 * Some poll() documentation says that POLLHUP is incompatible
	 * with the POLLOUT/POLLWR flags, so somebody should check this
	 * all. But careful, it tends to be safer to return too many
	 * bits than too few, and you can easily break real applications
	 * if you don't tell them that something has hung up!
	 *
	 * Check-me.
	 *
	 * Check number 1. POLLHUP is _UNMASKABLE_ event (see UNIX98 and
	 * our fs/select.c). It means that after we received EOF,
	 * poll always returns immediately, making impossible poll() on write()
	 * in state CLOSE_WAIT. One solution is evident --- to set POLLHUP
	 * if and only if shutdown has been made in both directions.
	 * Actually, it is interesting to look how Solaris and DUX
	 * solve this dilemma. I would prefer, if POLLHUP were maskable,
	 * then we could set it on SND_SHUTDOWN. BTW examples given
	 * in Stevens' books assume exactly this behaviour, it explains
	 * why POLLHUP is incompatible with POLLOUT.	--ANK
	 *
	 * NOTE. Check for TCP_CLOSE is added. The goal is to prevent
	 * blocking on fresh not-connected or disconnected socket. --ANK
	 */
	if (sk->sk_shutdown == SHUTDOWN_MASK || sk->sk_state == TCP_CLOSE)
		mask |= POLLHUP;
	if (sk->sk_shutdown & RCV_SHUTDOWN)
		mask |= POLLIN | POLLRDNORM | POLLRDHUP;

	/* Connected? */
	if ((1 << sk->sk_state) & ~(TCPF_SYN_SENT | TCPF_SYN_RECV)) {
		int target = sock_rcvlowat(sk, 0, INT_MAX);

		if (tp->urg_seq == tp->copied_seq &&
		    !sock_flag(sk, SOCK_URGINLINE) &&
		    tp->urg_data)
			target++;

		/* Potential race condition. If read of tp below will
		 * escape above sk->sk_state, we can be illegally awaken
		 * in SYN_* states. */
		if (tp->rcv_nxt - tp->copied_seq >= target)
			mask |= POLLIN | POLLRDNORM;

		if (!(sk->sk_shutdown & SEND_SHUTDOWN)) {
			if (sk_stream_wspace(sk) >= sk_stream_min_wspace(sk)) {
				mask |= POLLOUT | POLLWRNORM;
			} else {  /* send SIGIO later */
				set_bit(SOCK_ASYNC_NOSPACE,
					&sk->sk_socket->flags);
				set_bit(SOCK_NOSPACE, &sk->sk_socket->flags);

				/* Race breaker. If space is freed after
				 * wspace test but before the flags are set,
				 * IO signal will be lost.
				 */
				if (sk_stream_wspace(sk) >= sk_stream_min_wspace(sk))
					mask |= POLLOUT | POLLWRNORM;
			}
		} else
			mask |= POLLOUT | POLLWRNORM;

		if (tp->urg_data & TCP_URG_VALID)
			mask |= POLLPRI;
	}
	/* This barrier is coupled with smp_wmb() in tcp_reset() */
	smp_rmb();

	if (sk->sk_err)
		mask |= POLLERR;

	return mask;
}
EXPORT_SYMBOL(tcp_poll);

int tcp_ioctl(struct sock *sk, int cmd, unsigned long arg)
{
	struct tcp_sock *tp = tcp_sk(sk);
	int answ;

	switch (cmd) {
	case SIOCINQ:
		if (sk->sk_state == TCP_LISTEN)
			return -EINVAL;

		lock_sock(sk);
		if ((1 << sk->sk_state) & (TCPF_SYN_SENT | TCPF_SYN_RECV))
			answ = 0;
		else if (sock_flag(sk, SOCK_URGINLINE) ||
			 !tp->urg_data ||
			 before(tp->urg_seq, tp->copied_seq) ||
			 !before(tp->urg_seq, tp->rcv_nxt)) {
			struct sk_buff *skb;

			answ = tp->rcv_nxt - tp->copied_seq;

			/* Subtract 1, if FIN is in queue. */
			skb = skb_peek_tail(&sk->sk_receive_queue);
			if (answ && skb)
				answ -= tcp_hdr(skb)->fin;
		} else
			answ = tp->urg_seq - tp->copied_seq;
		release_sock(sk);
		break;
	case SIOCATMARK:
		answ = tp->urg_data && tp->urg_seq == tp->copied_seq;
		break;
	case SIOCOUTQ:
		if (sk->sk_state == TCP_LISTEN)
			return -EINVAL;

		if ((1 << sk->sk_state) & (TCPF_SYN_SENT | TCPF_SYN_RECV))
			answ = 0;
		else
			answ = tp->write_seq - tp->snd_una;
		break;
	case SIOCOUTQNSD:
		if (sk->sk_state == TCP_LISTEN)
			return -EINVAL;

		if ((1 << sk->sk_state) & (TCPF_SYN_SENT | TCPF_SYN_RECV))
			answ = 0;
		else
			answ = tp->write_seq - tp->snd_nxt;
		break;
	default:
		return -ENOIOCTLCMD;
	}

	return put_user(answ, (int __user *)arg);
}
EXPORT_SYMBOL(tcp_ioctl);

<<<<<<< HEAD
static inline void tcp_mark_push(struct tcp_sock *tp, struct sk_buff *skb)
{
	TCP_SKB_CB(skb)->tcp_flags |= TCPHDR_PSH;
	tp->pushed_seq = tp->write_seq;
}

static inline int forced_push(const struct tcp_sock *tp)
{
	return after(tp->write_seq, tp->pushed_seq + (tp->max_window >> 1));
}

=======
>>>>>>> 3e9a3732
static inline void skb_entail(struct sock *sk, struct sk_buff *skb)
{
	struct tcp_sock *tp = tcp_sk(sk);
	struct tcp_skb_cb *tcb = TCP_SKB_CB(skb);

	skb->csum    = 0;
	tcb->seq     = tcb->end_seq = tp->write_seq;
	tcb->tcp_flags = TCPHDR_ACK;
	tcb->sacked  = 0;
	mptcp_skb_entail_init(tp, skb);
	skb_header_release(skb);
	tcp_add_write_queue_tail(sk, skb);
	sk->sk_wmem_queued += skb->truesize;
	sk_mem_charge(sk, skb->truesize);
	if (tp->nonagle & TCP_NAGLE_PUSH)
		tp->nonagle &= ~TCP_NAGLE_PUSH;
}

void tcp_push(struct sock *sk, int flags, int mss_now,
			    int nonagle)
{
	if (tcp_sk(sk)->mpc) {
		mptcp_push(sk, flags, mss_now, nonagle);
		return;
	}

	if (tcp_send_head(sk)) {
		struct tcp_sock *tp = tcp_sk(sk);

		if (!(flags & MSG_MORE) || forced_push(tp))
			tcp_mark_push(tp, tcp_write_queue_tail(sk));

		tcp_mark_urg(tp, flags);
		__tcp_push_pending_frames(sk, mss_now,
					  (flags & MSG_MORE) ? TCP_NAGLE_CORK : nonagle);
	}
}

static int tcp_splice_data_recv(read_descriptor_t *rd_desc, struct sk_buff *skb,
				unsigned int offset, size_t len)
{
	struct tcp_splice_state *tss = rd_desc->arg.data;
	int ret;

	ret = skb_splice_bits(skb, offset, tss->pipe, min(rd_desc->count, len),
			      tss->flags);
	if (ret > 0)
		rd_desc->count -= ret;
	return ret;
}

static int __tcp_splice_read(struct sock *sk, struct tcp_splice_state *tss)
{
	/* Store TCP splice context information in read_descriptor_t. */
	read_descriptor_t rd_desc = {
		.arg.data = tss,
		.count	  = tss->len,
	};

	return tcp_read_sock(sk, &rd_desc, tcp_splice_data_recv);
}

/**
 *  tcp_splice_read - splice data from TCP socket to a pipe
 * @sock:	socket to splice from
 * @ppos:	position (not valid)
 * @pipe:	pipe to splice to
 * @len:	number of bytes to splice
 * @flags:	splice modifier flags
 *
 * Description:
 *    Will read pages from given socket and fill them into a pipe.
 *
 **/
ssize_t tcp_splice_read(struct socket *sock, loff_t *ppos,
			struct pipe_inode_info *pipe, size_t len,
			unsigned int flags)
{
	struct sock *sk = sock->sk;
	struct tcp_splice_state tss = {
		.pipe = pipe,
		.len = len,
		.flags = flags,
	};
	long timeo;
	ssize_t spliced;
	int ret;

#ifdef CONFIG_MPTCP
	printk(KERN_ERR "%s not supported yet\n", __func__);
	BUG();
#endif
	sock_rps_record_flow(sk);
	/*
	 * We can't seek on a socket input
	 */
	if (unlikely(*ppos))
		return -ESPIPE;

	ret = spliced = 0;

	lock_sock(sk);

	timeo = sock_rcvtimeo(sk, sock->file->f_flags & O_NONBLOCK);
	while (tss.len) {
		ret = __tcp_splice_read(sk, &tss);
		if (ret < 0)
			break;
		else if (!ret) {
			if (spliced)
				break;
			if (sock_flag(sk, SOCK_DONE))
				break;
			if (sk->sk_err) {
				ret = sock_error(sk);
				break;
			}
			if (sk->sk_shutdown & RCV_SHUTDOWN)
				break;
			if (sk->sk_state == TCP_CLOSE) {
				/*
				 * This occurs when user tries to read
				 * from never connected socket.
				 */
				if (!sock_flag(sk, SOCK_DONE))
					ret = -ENOTCONN;
				break;
			}
			if (!timeo) {
				ret = -EAGAIN;
				break;
			}
			sk_wait_data(sk, &timeo);
			if (signal_pending(current)) {
				ret = sock_intr_errno(timeo);
				break;
			}
			continue;
		}
		tss.len -= ret;
		spliced += ret;

		if (!timeo)
			break;
		release_sock(sk);
		lock_sock(sk);

		if (sk->sk_err || sk->sk_state == TCP_CLOSE ||
		    (sk->sk_shutdown & RCV_SHUTDOWN) ||
		    signal_pending(current))
			break;
	}

	release_sock(sk);

	if (spliced)
		return spliced;

	return ret;
}
EXPORT_SYMBOL(tcp_splice_read);

struct sk_buff *sk_stream_alloc_skb(struct sock *sk, int size, gfp_t gfp)
{
	struct sk_buff *skb;

	/* The TCP header must be at least 32-bit aligned.  */
	size = ALIGN(size, 4);

	skb = alloc_skb_fclone(size + sk->sk_prot->max_header, gfp);
	if (skb) {
		if (sk_wmem_schedule(sk, skb->truesize)) {
			/*
			 * Make sure that we have exactly size bytes
			 * available to the caller, no more, no less.
			 */
			skb_reserve(skb, skb_tailroom(skb) - size);
			return skb;
		}
		__kfree_skb(skb);
	} else {
		sk->sk_prot->enter_memory_pressure(sk);
		sk_stream_moderate_sndbuf(sk);
	}
	return NULL;
}

static unsigned int tcp_xmit_size_goal(struct sock *sk, u32 mss_now,
				       int large_allowed)
{
	struct tcp_sock *tp = tcp_sk(sk);
	u32 xmit_size_goal, old_size_goal;

	xmit_size_goal = mss_now;

	if (large_allowed && sk_can_gso(sk)) {
		xmit_size_goal = ((sk->sk_gso_max_size - 1) -
				  inet_csk(sk)->icsk_af_ops->net_header_len -
				  inet_csk(sk)->icsk_ext_hdr_len -
				  tp->tcp_header_len);

		xmit_size_goal = tcp_bound_to_half_wnd(tp, xmit_size_goal);

		/* We try hard to avoid divides here */
		old_size_goal = tp->xmit_size_goal_segs * mss_now;

		if (likely(old_size_goal <= xmit_size_goal &&
			   old_size_goal + mss_now > xmit_size_goal)) {
			xmit_size_goal = old_size_goal;
		} else {
			tp->xmit_size_goal_segs = xmit_size_goal / mss_now;
			xmit_size_goal = tp->xmit_size_goal_segs * mss_now;
		}
	}

	return max(xmit_size_goal, mss_now);
}

static int tcp_send_mss(struct sock *sk, int *size_goal, int flags)
{
	int mss_now;

	mss_now = tcp_current_mss(sk);
	*size_goal = tcp_xmit_size_goal(sk, mss_now, !(flags & MSG_OOB));

	return mss_now;
}

static ssize_t do_tcp_sendpages(struct sock *sk, struct page **pages, int poffset,
			 size_t psize, int flags)
{
	struct tcp_sock *tp = tcp_sk(sk);
	int mss_now, size_goal;
	int err;
	ssize_t copied;
	long timeo = sock_sndtimeo(sk, flags & MSG_DONTWAIT);

	if (tp->mpc) {
		printk(KERN_ERR "%s: function not yet supported\n", __func__);
		BUG();
	}

	/* Wait for a connection to finish. */
	if ((1 << sk->sk_state) & ~(TCPF_ESTABLISHED | TCPF_CLOSE_WAIT))
		if ((err = sk_stream_wait_connect(sk, &timeo)) != 0)
			goto out_err;

	clear_bit(SOCK_ASYNC_NOSPACE, &sk->sk_socket->flags);

	mss_now = tcp_send_mss(sk, &size_goal, flags);
	copied = 0;

	err = -EPIPE;
	if (sk->sk_err || (sk->sk_shutdown & SEND_SHUTDOWN))
		goto out_err;

	while (psize > 0) {
		struct sk_buff *skb = tcp_write_queue_tail(sk);
		struct page *page = pages[poffset / PAGE_SIZE];
		int copy, i, can_coalesce;
		int offset = poffset % PAGE_SIZE;
		int size = min_t(size_t, psize, PAGE_SIZE - offset);

		if (!tcp_send_head(sk) || (copy = size_goal - skb->len) <= 0) {
new_segment:
			if (!sk_stream_memory_free(sk))
				goto wait_for_sndbuf;

			skb = sk_stream_alloc_skb(sk, 0, sk->sk_allocation);
			if (!skb)
				goto wait_for_memory;

			skb_entail(sk, skb);
			copy = size_goal;
		}

		if (copy > size)
			copy = size;

		i = skb_shinfo(skb)->nr_frags;
		can_coalesce = skb_can_coalesce(skb, i, page, offset);
		if (!can_coalesce && i >= MAX_SKB_FRAGS) {
			tcp_mark_push(tp, skb);
			goto new_segment;
		}
		if (!sk_wmem_schedule(sk, copy))
			goto wait_for_memory;

		if (can_coalesce) {
			skb_frag_size_add(&skb_shinfo(skb)->frags[i - 1], copy);
		} else {
			get_page(page);
			skb_fill_page_desc(skb, i, page, offset, copy);
		}

		skb->len += copy;
		skb->data_len += copy;
		skb->truesize += copy;
		sk->sk_wmem_queued += copy;
		sk_mem_charge(sk, copy);
		skb->ip_summed = CHECKSUM_PARTIAL;
		tp->write_seq += copy;
		TCP_SKB_CB(skb)->end_seq += copy;
		skb_shinfo(skb)->gso_segs = 0;

		if (!copied)
			TCP_SKB_CB(skb)->tcp_flags &= ~TCPHDR_PSH;

		copied += copy;
		poffset += copy;
		if (!(psize -= copy))
			goto out;

		if (skb->len < size_goal || (flags & MSG_OOB))
			continue;

		if (forced_push(tp)) {
			tcp_mark_push(tp, skb);
			__tcp_push_pending_frames(sk, mss_now, TCP_NAGLE_PUSH);
		} else if (skb == tcp_send_head(sk))
			tcp_push_one(sk, mss_now);
		continue;

wait_for_sndbuf:
		set_bit(SOCK_NOSPACE, &sk->sk_socket->flags);
wait_for_memory:
		if (copied)
			tcp_push(sk, flags & ~MSG_MORE, mss_now, TCP_NAGLE_PUSH);

		if ((err = sk_stream_wait_memory(sk, &timeo)) != 0)
			goto do_error;

		mss_now = tcp_send_mss(sk, &size_goal, flags);
	}

out:
	if (copied)
		tcp_push(sk, flags, mss_now, tp->nonagle);
	return copied;

do_error:
	if (copied)
		goto out;
out_err:
	return sk_stream_error(sk, flags, err);
}

int tcp_sendpage(struct sock *sk, struct page *page, int offset,
		 size_t size, int flags)
{
	ssize_t res;

	if (!(sk->sk_route_caps & NETIF_F_SG) ||
	    !(sk->sk_route_caps & NETIF_F_ALL_CSUM) || tcp_sk(sk)->mpcb)
		return sock_no_sendpage(sk->sk_socket, page, offset, size,
					flags);

	lock_sock(sk);
	res = do_tcp_sendpages(sk, &page, offset, size, flags);
	release_sock(sk);
	return res;
}
EXPORT_SYMBOL(tcp_sendpage);

#define TCP_PAGE(sk)	(sk->sk_sndmsg_page)
#define TCP_OFF(sk)	(sk->sk_sndmsg_off)

static inline int select_size(const struct sock *sk, int sg)
{
	const struct tcp_sock *tp = tcp_sk(sk);
	int tmp = tp->mss_cache;

	if (sg) {
		if (sk_can_gso(sk))
			tmp = 0;
		else {
			int pgbreak = SKB_MAX_HEAD(MAX_TCP_HEADER);

			if (tmp >= pgbreak &&
			    tmp <= pgbreak + (MAX_SKB_FRAGS - 1) * PAGE_SIZE)
				tmp = pgbreak;
		}
	}

	return tmp;
}

int tcp_sendmsg(struct kiocb *iocb, struct sock *sk, struct msghdr *msg,
		size_t size)
{
	struct iovec *iov;
	struct tcp_sock *tp = tcp_sk(sk);
	struct sock *sk_it;
	struct sk_buff *skb;
	int iovlen, flags;
	int mss_now, size_goal;
	int sg, err, copied;
	long timeo;

	if (tp->mpc) {
		mptcp_for_each_sk(tp->mpcb, sk_it) {
			if (!is_master_tp(tcp_sk(sk_it)))
				sock_rps_record_flow(sk_it);
		}
	}

	lock_sock(sk);

	flags = msg->msg_flags;
	timeo = sock_sndtimeo(sk, flags & MSG_DONTWAIT);

	/* Wait for a connection to finish. */
	if ((1 << sk->sk_state) & ~(TCPF_ESTABLISHED | TCPF_CLOSE_WAIT)) {
		if ((err = sk_stream_wait_connect(sk, &timeo)) != 0) {
			goto out_err;
		}

		if (tp->mpc && !is_meta_sk(sk)) {
			release_sock(sk);
			mptcp_update_pointers(&sk, &tp, NULL);

		        mptcp_for_each_sk(tp->mpcb, sk_it) {
				if (!is_master_tp(tcp_sk(sk_it)))
		                        sock_rps_record_flow(sk_it);
		        }

			lock_sock(sk);
		}
	}

	/* This should be in poll */
	clear_bit(SOCK_ASYNC_NOSPACE, &sk->sk_socket->flags);


	/* If we want to support TSO later, we'll need
	 * to define xmit_size_goal to something much larger
	 */
	if (tp->mpc)
		mss_now = size_goal = mptcp_sysctl_mss();
	else
		mss_now = tcp_send_mss(sk, &size_goal, flags);

	/* Ok commence sending. */
	iovlen = msg->msg_iovlen;
	iov = msg->msg_iov;
	copied = 0;

	err = -EPIPE;

	if (sk->sk_err || (sk->sk_shutdown & SEND_SHUTDOWN)) {
		mptcp_debug("%s sk->sk_err %d\n", __func__, sk->sk_err);
		goto out_err;
	}

#ifndef CONFIG_MPTCP
	sg = sk->sk_route_caps & NETIF_F_SG;
#else
	/* At the moment we assume sg is unavailable on any interface.
	 * In the future we should set sg to 1 if *all* interfaces support sg
	 */
	sg = 0;
#endif

	while (--iovlen >= 0) {
		size_t seglen = iov->iov_len;
		unsigned char __user *from = iov->iov_base;

		iov++;

		while (seglen > 0) {
			int copy = 0;
			int max = size_goal;

			skb = tcp_write_queue_tail(sk);
			if (tcp_send_head(sk)) {
				if (skb->ip_summed == CHECKSUM_NONE)
					max = mss_now;
				copy = max - skb->len;
			}

#ifdef CONFIG_MPTCP
			/* If this happens, the write queue has been emptied
			 * without setting the send_head to NULL.
			 * Normally the send_head is set to NULL with
			 * tcp_advance_send_head, called by
			 * tcp_event_new_data_sent on the meta_sk.
			 * If we transmit an skb without advancing the send
			 * head, the skb will be suppressed, while the send
			 * head will still point to it.
			 */
			BUG_ON(!skb && tcp_send_head(sk));
#endif
			if (copy <= 0) {
new_segment:
				/* Allocate new segment. If the interface is SG,
				 * allocate skb fitting to single page.
				 */
				if (!sk_stream_memory_free(sk))
					goto wait_for_sndbuf;

				skb = sk_stream_alloc_skb(sk,
							  select_size(sk, sg),
							  sk->sk_allocation);
				if (!skb)
					goto wait_for_memory;

				/*
				 * Check whether we can use HW checksum.
				 *
				 * If dss-csum is enabled, we do not do hw-csum.
				 * In case of non-mptcp we check the
				 * device-capabilities.
				 * In case of mptcp, hw-csum's will be handled
				 * later in mptcp_write_xmit.
				 */
				if (((tp->mpc && !tp->mpcb->rx_opt.dss_csum) || !tp->mpc) &&
				    (tp->mpc || sk->sk_route_caps & NETIF_F_ALL_CSUM))
					skb->ip_summed = CHECKSUM_PARTIAL;

				skb_entail(sk, skb);
				copy = size_goal;
				max = size_goal;
			}

			/* Try to append data to the end of skb. */
			if (copy > seglen)
				copy = seglen;

			/* Where to copy to? */
			if (skb_tailroom(skb) > 0) {
				/* We have some space in skb head. Superb! */
				if (copy > skb_tailroom(skb))
					copy = skb_tailroom(skb);
				err = skb_add_data_nocache(sk, skb, from, copy);
				if (err)
					goto do_fault;
			} else {
				int merge = 0;
				int i = skb_shinfo(skb)->nr_frags;
				struct page *page = TCP_PAGE(sk);
				int off = TCP_OFF(sk);

				if (skb_can_coalesce(skb, i, page, off) &&
				    off != PAGE_SIZE) {
					/* We can extend the last page
					 * fragment. */
					merge = 1;
				} else if (i == MAX_SKB_FRAGS || !sg) {
					/* Need to add new fragment and cannot
					 * do this because interface is non-SG,
					 * or because all the page slots are
					 * busy. */
					tcp_mark_push(tp, skb);
					goto new_segment;
				} else if (page) {
					if (off == PAGE_SIZE) {
						put_page(page);
						TCP_PAGE(sk) = page = NULL;
						off = 0;
					}
				} else
					off = 0;

				if (copy > PAGE_SIZE - off)
					copy = PAGE_SIZE - off;

				if (!sk_wmem_schedule(sk, copy))
					goto wait_for_memory;

				if (!page) {
					/* Allocate new cache page. */
					if (!(page = sk_stream_alloc_page(sk)))
						goto wait_for_memory;
				}

				/* Time to copy data. We are close to
				 * the end! */
				err = skb_copy_to_page_nocache(sk, from, skb,
							       page, off, copy);
				if (err) {
					/* If this page was new, give it to the
					 * socket so it does not get leaked.
					 */
					if (!TCP_PAGE(sk)) {
						TCP_PAGE(sk) = page;
						TCP_OFF(sk) = 0;
					}
					goto do_error;
				}

				/* Update the skb. */
				if (merge) {
					skb_frag_size_add(&skb_shinfo(skb)->frags[i - 1], copy);
				} else {
					skb_fill_page_desc(skb, i, page, off, copy);
					if (TCP_PAGE(sk)) {
						get_page(page);
					} else if (off + copy < PAGE_SIZE) {
						get_page(page);
						TCP_PAGE(sk) = page;
					}
				}

				TCP_OFF(sk) = off + copy;
			}

			if (!copied)
				TCP_SKB_CB(skb)->tcp_flags &= ~TCPHDR_PSH;

			tp->write_seq += copy;
			TCP_SKB_CB(skb)->end_seq += copy;
			skb_shinfo(skb)->gso_segs = 0;

			mptcp_set_data_size(tp, skb, copy);

			from += copy;
			copied += copy;
			if ((seglen -= copy) == 0 && iovlen == 0)
				goto out;

			if (skb->len < max || (flags & MSG_OOB))
				continue;

			if (forced_push(tp)) {
				tcp_mark_push(tp, skb);
				__tcp_push_pending_frames(sk, mss_now, TCP_NAGLE_PUSH);
			} else if (skb == tcp_send_head(sk))
				tcp_push_one(sk, mss_now);
			continue;

wait_for_sndbuf:
			set_bit(SOCK_NOSPACE, &sk->sk_socket->flags);
wait_for_memory:
			if (copied)
				tcp_push(sk, flags & ~MSG_MORE, mss_now, TCP_NAGLE_PUSH);

			if ((err = sk_stream_wait_memory(sk, &timeo)) != 0)
				goto do_error;
#ifdef CONFIG_MPTCP
			BUG_ON(!sk_stream_memory_free(sk));
#else
			mss_now = tcp_send_mss(sk, &size_goal, flags);
#endif
		}
	}

out:
	if (copied)
		tcp_push(sk, flags, mss_now, tp->nonagle);
	release_sock(sk);
	return copied;

do_fault:
	if (!skb->len) {
		tcp_unlink_write_queue(skb, sk);
		/* It is the one place in all of TCP, except connection
		 * reset, where we can be unlinking the send_head.
		 */
		tcp_check_send_head(sk, skb);
		sk_wmem_free_skb(sk, skb);
	}

do_error:
	if (copied)
		goto out;
out_err:
	err = sk_stream_error(sk, flags, err);
	release_sock(sk);
	return err;
}
EXPORT_SYMBOL(tcp_sendmsg);

/*
 *	Handle reading urgent data. BSD has very simple semantics for
 *	this, no blocking and very strange errors 8)
 */

static int tcp_recv_urg(struct sock *sk, struct msghdr *msg, int len, int flags)
{
	struct tcp_sock *tp = tcp_sk(sk);

	mptcp_debug("Receiving urgent data\n");

	/* No URG data to read. */
	if (sock_flag(sk, SOCK_URGINLINE) || !tp->urg_data ||
	    tp->urg_data == TCP_URG_READ)
		return -EINVAL;	/* Yes this is right ! */

	if (sk->sk_state == TCP_CLOSE && !sock_flag(sk, SOCK_DONE))
		return -ENOTCONN;

	if (tp->urg_data & TCP_URG_VALID) {
		int err = 0;
		char c = tp->urg_data;

		if (!(flags & MSG_PEEK))
			tp->urg_data = TCP_URG_READ;

		/* Read urgent data. */
		msg->msg_flags |= MSG_OOB;

		if (len > 0) {
			if (!(flags & MSG_TRUNC))
				err = memcpy_toiovec(msg->msg_iov, &c, 1);
			len = 1;
		} else
			msg->msg_flags |= MSG_TRUNC;

		return err ? -EFAULT : len;
	}

	if (sk->sk_state == TCP_CLOSE || (sk->sk_shutdown & RCV_SHUTDOWN))
		return 0;

	/* Fixed the recv(..., MSG_OOB) behaviour.  BSD docs and
	 * the available implementations agree in this case:
	 * this call should never block, independent of the
	 * blocking state of the socket.
	 * Mike <pall@rz.uni-karlsruhe.de>
	 */
	return -EAGAIN;
}

/* Clean up the receive buffer for full frames taken by the user,
 * then send an ACK if necessary.  COPIED is the number of bytes
 * tcp_recvmsg has given to the user so far, it speeds up the
 * calculation of whether or not we must ACK for the sake of
 * a window update.
 */
void tcp_cleanup_rbuf(struct sock *sk, int copied)
{
	struct tcp_sock *tp = tcp_sk(sk);
	int time_to_ack = 0;

	struct sk_buff *skb = skb_peek(&sk->sk_receive_queue);

	WARN(skb && !before(tp->copied_seq, TCP_SKB_CB(skb)->end_seq),
	     "cleanup rbuf bug: copied %X seq %X rcvnxt %X\n",
	     tp->copied_seq, TCP_SKB_CB(skb)->end_seq, tp->rcv_nxt);

	if (inet_csk_ack_scheduled(sk)) {
		const struct inet_connection_sock *icsk = inet_csk(sk);
		   /* Delayed ACKs frequently hit locked sockets during bulk
		    * receive. */
		if (icsk->icsk_ack.blocked ||
		    /* Once-per-two-segments ACK was not sent by tcp_input.c */
		    tp->rcv_nxt - tp->rcv_wup > icsk->icsk_ack.rcv_mss ||
		    /*
		     * If this read emptied read buffer, we send ACK, if
		     * connection is not bidirectional, user drained
		     * receive buffer and there was a small segment
		     * in queue.
		     */
		    (copied > 0 &&
		     ((icsk->icsk_ack.pending & ICSK_ACK_PUSHED2) ||
		      ((icsk->icsk_ack.pending & ICSK_ACK_PUSHED) &&
		       !icsk->icsk_ack.pingpong)) &&
		      !atomic_read(&sk->sk_rmem_alloc)))
			time_to_ack = 1;
	}

	/* We send an ACK if we can now advertise a non-zero window
	 * which has been raised "significantly".
	 *
	 * Even if window raised up to infinity, do not send window open ACK
	 * in states, where we will not receive more. It is useless.
	 */
	if (copied > 0 && !time_to_ack && !(sk->sk_shutdown & RCV_SHUTDOWN)) {
		__u32 rcv_window_now = tcp_receive_window(tp);

		/* Optimize, __tcp_select_window() is not cheap. */
		if (2*rcv_window_now <= tp->window_clamp) {
			__u32 new_window = __tcp_select_window(sk);

			/* Send ACK now, if this read freed lots of space
			 * in our buffer. Certainly, new_window is new window.
			 * We can advertise it now, if it is not less than current one.
			 * "Lots" means "at least twice" here.
			 */
			if (new_window && new_window >= 2 * rcv_window_now)
				time_to_ack = 1;
		}
	}
	if (time_to_ack)
		tcp_send_ack(sk);
}

/* Packet is added to VJ-style prequeue for processing in process
 * context, if a reader task is waiting. Apparently, this exciting
 * idea (VJ's mail "Re: query about TCP header on tcp-ip" of 07 Sep 93)
 * failed somewhere. Latency? Burstiness? Well, at least now we will
 * see, why it failed. 8)8)				  --ANK
 */
inline int tcp_prequeue(struct sock *sk, struct sk_buff *skb)
{
	struct tcp_sock *tp = tcp_sk(sk);
	struct tcp_sock *meta_tp = tp->mpc ? mpcb_meta_tp(tp->mpcb) : tp;
	struct sock *meta_sk = tp->mpc ? mpcb_meta_sk(tp->mpcb) : sk;

	if (sysctl_tcp_low_latency || !meta_tp->ucopy.task)
		return 0;

	__skb_queue_tail(&tp->ucopy.prequeue, skb);
	tp->ucopy.memory += skb->truesize;
	if (tp->ucopy.memory > sk->sk_rcvbuf) {
		struct sk_buff *skb1;

		BUG_ON(sock_owned_by_user(meta_sk));

		while ((skb1 = __skb_dequeue(&tp->ucopy.prequeue)) != NULL) {
			sk_backlog_rcv(sk, skb1);
			NET_INC_STATS_BH(sock_net(sk),
					 LINUX_MIB_TCPPREQUEUEDROPPED);
		}

		tp->ucopy.memory = 0;
	} else if (skb_queue_len(&tp->ucopy.prequeue) == 1) {
		struct sock *sk_it = tp->mpc ? NULL : sk;
#ifdef CONFIG_MPTCP
		struct mptcp_cb *mpcb = tp->mpc ? tp->mpcb : NULL;
#endif

		/* Here we test if in case of mptcp the sum of packets in the
		 * prequeues in the subflows == 1.
		 * Thus, the condition
		 * "is there another subflow with queue-len > 0 ? "
		 */
		if (!mptcp_test_any_sk(mpcb, sk_it,
				(sk_it != sk &&
				skb_queue_len(&tcp_sk(sk_it)->ucopy.prequeue)))) {
			wake_up_interruptible_sync_poll(sk_sleep(sk),
					POLLIN | POLLRDNORM | POLLRDBAND);
		}
		if (!inet_csk_ack_scheduled(sk))
			inet_csk_reset_xmit_timer(sk, ICSK_TIME_DACK,
						  (3 * tcp_rto_min(sk)) / 4,
						  TCP_RTO_MAX);
	}
	return 1;
}
EXPORT_SYMBOL(tcp_prequeue);

static void tcp_prequeue_process(struct sock *sk)
{
	struct sk_buff *skb;
	struct tcp_sock *tp = tcp_sk(sk);

	if (tp->mpc && skb_queue_empty(&tp->ucopy.prequeue))
		return;

	NET_INC_STATS_USER(sock_net(sk), LINUX_MIB_TCPPREQUEUED);

	/* RX process wants to run with disabled BHs, though it is not
	 * necessary */
	local_bh_disable();
	while ((skb = __skb_dequeue(&tp->ucopy.prequeue)) != NULL)
		sk_backlog_rcv(sk, skb);
	local_bh_enable();

	/* Clear memory counter. */
	tp->ucopy.memory = 0;
}

#ifdef CONFIG_NET_DMA
static void tcp_service_net_dma(struct sock *sk, bool wait)
{
	dma_cookie_t done, used;
	dma_cookie_t last_issued;
	struct tcp_sock *tp = tcp_sk(sk);

	if (!tp->ucopy.dma_chan)
		return;

	last_issued = tp->ucopy.dma_cookie;
	dma_async_memcpy_issue_pending(tp->ucopy.dma_chan);

	do {
		if (dma_async_memcpy_complete(tp->ucopy.dma_chan,
					      last_issued, &done,
					      &used) == DMA_SUCCESS) {
			/* Safe to free early-copied skbs now */
			__skb_queue_purge(&sk->sk_async_wait_queue);
			break;
		} else {
			struct sk_buff *skb;
			while ((skb = skb_peek(&sk->sk_async_wait_queue)) &&
			       (dma_async_is_complete(skb->dma_cookie, done,
						      used) == DMA_SUCCESS)) {
				__skb_dequeue(&sk->sk_async_wait_queue);
				kfree_skb(skb);
			}
		}
	} while (wait);
}
#endif

static inline struct sk_buff *tcp_recv_skb(struct sock *sk, u32 seq, u32 *off)
{
	struct sk_buff *skb;
	u32 offset;

	skb_queue_walk(&sk->sk_receive_queue, skb) {
		offset = seq - TCP_SKB_CB(skb)->seq;
		if (tcp_hdr(skb)->syn)
			offset--;
		if (offset < skb->len || tcp_hdr(skb)->fin) {
			*off = offset;
			return skb;
		}
	}
	return NULL;
}

/*
 * This routine provides an alternative to tcp_recvmsg() for routines
 * that would like to handle copying from skbuffs directly in 'sendfile'
 * fashion.
 * Note:
 *	- It is assumed that the socket was locked by the caller.
 *	- The routine does not block.
 *	- At present, there is no support for reading OOB data
 *	  or for 'peeking' the socket using this routine
 *	  (although both would be easy to implement).
 */
int tcp_read_sock(struct sock *sk, read_descriptor_t *desc,
		  sk_read_actor_t recv_actor)
{
	struct sk_buff *skb;
	struct tcp_sock *tp = tcp_sk(sk);
	u32 seq = tp->copied_seq;
	u32 offset;
	int copied = 0;

	if (tp->mpc) {
		printk(KERN_ERR "tcp_read_sock primitive not yet supported\n");
		BUG();
	}

	if (sk->sk_state == TCP_LISTEN)
		return -ENOTCONN;
	while ((skb = tcp_recv_skb(sk, seq, &offset)) != NULL) {
		if (offset < skb->len) {
			int used;
			size_t len;

			len = skb->len - offset;
			/* Stop reading if we hit a patch of urgent data */
			if (tp->urg_data) {
				u32 urg_offset = tp->urg_seq - seq;
				if (urg_offset < len)
					len = urg_offset;
				if (!len)
					break;
			}
			used = recv_actor(desc, skb, offset, len);
			if (used < 0) {
				if (!copied)
					copied = used;
				break;
			} else if (used <= len) {
				seq += used;
				copied += used;
				offset += used;
			}
			/*
			 * If recv_actor drops the lock (e.g. TCP splice
			 * receive) the skb pointer might be invalid when
			 * getting here: tcp_collapse might have deleted it
			 * while aggregating skbs from the socket queue.
			 */
			skb = tcp_recv_skb(sk, seq-1, &offset);
			if (!skb || (offset+1 != skb->len))
				break;
		}
		if (tcp_hdr(skb)->fin) {
			sk_eat_skb(sk, skb, 0);
			++seq;
			break;
		}
		sk_eat_skb(sk, skb, 0);
		if (!desc->count)
			break;
		tp->copied_seq = seq;
	}
	tp->copied_seq = seq;

	tcp_rcv_space_adjust(sk);

	/* Clean up data we have read: This will do ACK frames. */
	if (copied > 0)
		tcp_cleanup_rbuf(sk, copied);
	return copied;
}
EXPORT_SYMBOL(tcp_read_sock);

/*
 *	This routine copies from a sock struct into the user buffer.
 *
 *	Technical note: in 2.3 we work on _locked_ socket, so that
 *	tricks with *seq access order and skb->users are not required.
 *	Probably, code can be easily improved even more.
 */

int tcp_recvmsg(struct kiocb *iocb, struct sock *sk, struct msghdr *msg,
		size_t len, int nonblock, int flags, int *addr_len)
{
	struct tcp_sock *tp = tcp_sk(sk);
	int copied = 0;
	u32 peek_seq;
	u32 *seq;
	unsigned long used;
	int err;
	int target;		/* Read at least this many bytes */
	long timeo;
	struct task_struct *user_recv = NULL;
	int copied_early = 0;
	struct sk_buff *skb;
	u32 urg_hole = 0;
	/* MPTCP variables */
	struct mptcp_cb *mpcb = tp->mpc ? tp->mpcb : NULL;
	struct sock *sk_it = tp->mpc ? NULL : sk;
#ifdef CONFIG_MPTCP
	if (mpcb) {
		mptcp_for_each_sk(mpcb, sk_it) {
			if (!is_master_tp(tcp_sk(sk_it)))
				sock_rps_record_flow(sk_it);
		}
	}
#endif

	lock_sock(sk);

	err = -ENOTCONN;
	if (sk->sk_state == TCP_LISTEN)
		goto out;

	timeo = sock_rcvtimeo(sk, nonblock);

#ifdef CONFIG_MPTCP
	/* Wait for the mptcp connection to establish. */
	if (tp->request_mptcp && !is_meta_sk(sk) &&
	    ((1 << sk->sk_state) & ~(TCPF_ESTABLISHED | TCPF_CLOSE_WAIT))) {
		if ((err = sk_stream_wait_connect(sk, &timeo)) != 0) {
			goto out;
		}

		if (tp->mpc && !is_meta_sk(sk)) {
			release_sock(sk);
			mptcp_update_pointers(&sk, &tp, &mpcb);
			lock_sock(sk);
		}
	}
#endif

	/* Urgent data needs to be handled specially. */
	if (flags & MSG_OOB)
		goto recv_urg;

	seq = &tp->copied_seq;
	if (flags & MSG_PEEK) {
		peek_seq = tp->copied_seq;
		seq = &peek_seq;
	}

	target = sock_rcvlowat(sk, flags & MSG_WAITALL, len);

#ifdef CONFIG_NET_DMA
	tp->ucopy.dma_chan = NULL;
	preempt_disable();
	skb = skb_peek_tail(&sk->sk_receive_queue);
	{
		int available = 0;

		if (skb)
			available = TCP_SKB_CB(skb)->seq + skb->len - (*seq);
		if ((available < target) &&
		    (len > sysctl_tcp_dma_copybreak) && !(flags & MSG_PEEK) &&
		    !sysctl_tcp_low_latency &&
		    dma_find_channel(DMA_MEMCPY)) {
			preempt_enable_no_resched();
			tp->ucopy.pinned_list =
					dma_pin_iovec_pages(msg->msg_iov, len);
		} else {
			preempt_enable_no_resched();
		}
	}
#endif

	do {
		u32 offset;

		/* Are we at urgent data? Stop if we have read anything or have SIGURG pending. */
		if (tp->urg_data && tp->urg_seq == *seq) {
			if (copied)
				break;
			if (signal_pending(current)) {
				copied = timeo ? sock_intr_errno(timeo) : -EAGAIN;
				break;
			}
		}

		/* Next get a buffer. */

		skb_queue_walk(&sk->sk_receive_queue, skb) {
			/* Now that we have two receive queues this
			 * shouldn't happen.
			 */
			if (!mpcb && WARN(before(*seq, TCP_SKB_CB(skb)->seq),
				 "recvmsg bug: copied %X seq %X rcvnxt %X fl %X\n",
				 *seq, TCP_SKB_CB(skb)->seq, tp->rcv_nxt,
				 flags))
				break;

			if (mpcb && WARN(before(*seq, mptcp_skb_data_seq(skb)),
				 "recvmsg bug: copied %X seq %X rcvnxt %X fl %X\n",
				 *seq, mptcp_skb_data_seq(skb), tp->rcv_nxt,
				 flags))
				break;

			if (!mpcb)
				offset = *seq - TCP_SKB_CB(skb)->seq;
			else
				offset = *seq - mptcp_skb_data_seq(skb);

			if (tcp_hdr(skb)->syn)
				offset--;
			if (offset < skb->len)
				goto found_ok_skb;
			if ((!mpcb && tcp_hdr(skb)->fin) ||
			    (mpcb && mptcp_is_data_fin(skb)))
				goto found_fin_ok;
			WARN(!(flags & MSG_PEEK),
			     "recvmsg bug 2: copied %X seq %X rcvnxt %X fl %X\n",
			     *seq, TCP_SKB_CB(skb)->seq, tp->rcv_nxt, flags);
		}

		/* Well, if we have backlog, try to process it now yet. */

		if (copied >= target && !sk->sk_backlog.tail &&
			(!tp->mpc || !mptcp_test_any_sk(mpcb, sk_it,
						sk_it->sk_backlog.tail)))
			break;

		if (copied) {
			if (sk->sk_err ||
			    sk->sk_state == TCP_CLOSE ||
			    (sk->sk_shutdown & RCV_SHUTDOWN) ||
			    !timeo ||
			    signal_pending(current))
				break;
		} else {
			if (sock_flag(sk, SOCK_DONE))
				break;

			if (sk->sk_err) {
				copied = sock_error(sk);
				break;
			}

			if (sk->sk_shutdown & RCV_SHUTDOWN)
				break;

			if (sk->sk_state == TCP_CLOSE) {
				if (!sock_flag(sk, SOCK_DONE)) {
					/* This occurs when user tries to read
					 * from never connected socket.
					 */
					copied = -ENOTCONN;
					break;
				}
				break;
			}

			if (!timeo) {
				copied = -EAGAIN;
				break;
			}

			if (signal_pending(current)) {
				copied = sock_intr_errno(timeo);
				break;
			}
		}

		if (mpcb)
			mptcp_cleanup_rbuf(sk, copied);
		else
			tcp_cleanup_rbuf(sk, copied);

		if (!sysctl_tcp_low_latency && tp->ucopy.task == user_recv) {
			/* Install new reader */
			if (!user_recv && !(flags & (MSG_TRUNC | MSG_PEEK))) {
				user_recv = current;
				tp->ucopy.task = user_recv;
				tp->ucopy.iov = msg->msg_iov;
			}

			tp->ucopy.len = len;

			WARN_ON(tp->copied_seq != tp->rcv_nxt &&
				!(flags & (MSG_PEEK | MSG_TRUNC)));

			/* Ugly... If prequeue is not empty, we have to
			 * process it before releasing socket, otherwise
			 * order will be broken at second iteration.
			 * More elegant solution is required!!!
			 *
			 * Look: we have the following (pseudo)queues:
			 *
			 * 1. packets in flight
			 * 2. backlog
			 * 3. prequeue
			 * 4. receive_queue
			 *
			 * Each queue can be processed only if the next ones
			 * are empty. At this point we have empty receive_queue.
			 * But prequeue _can_ be not empty after 2nd iteration,
			 * when we jumped to start of loop because backlog
			 * processing added something to receive_queue.
			 * We cannot release_sock(), because backlog contains
			 * packets arrived _after_ prequeued ones.
			 *
			 * Shortly, algorithm is clear --- to process all
			 * the queues in order. We could make it more directly,
			 * requeueing packets from backlog to prequeue, if
			 * is not empty. It is more elegant, but eats cycles,
			 * unfortunately.
			 */
			if (mptcp_test_any_sk(mpcb, sk_it,
					     !skb_queue_empty(&tcp_sk(sk_it)->
							      ucopy.prequeue)))
				goto do_prequeue;

			/* __ Set realtime policy in scheduler __ */
		}

#ifdef CONFIG_NET_DMA
		if (tp->ucopy.dma_chan)
			dma_async_memcpy_issue_pending(tp->ucopy.dma_chan);
#endif
		if (copied >= target) {
			/* Do not sleep, just process backlog. */
			release_sock(sk);
			lock_sock(sk);
		} else
			sk_wait_data(sk, &timeo);

#ifdef CONFIG_NET_DMA
		tcp_service_net_dma(sk, false);  /* Don't block */
		tp->ucopy.wakeup = 0;
#endif

		if (user_recv) {
			int chunk;

			/* __ Restore normal policy in scheduler __ */

			if ((chunk = len - tp->ucopy.len) != 0) {
				NET_ADD_STATS_USER(sock_net(sk), LINUX_MIB_TCPDIRECTCOPYFROMBACKLOG, chunk);
				len -= chunk;
				copied += chunk;
			}

			if (tp->rcv_nxt == tp->copied_seq &&
			    mptcp_test_any_sk(
				    mpcb, sk_it,
				    !skb_queue_empty(&tcp_sk(sk_it)->
						     ucopy.prequeue))) {
do_prequeue:
				if (mpcb) {
					mptcp_for_each_sk(mpcb, sk_it)
						tcp_prequeue_process(sk_it);
				} else {
					tcp_prequeue_process(sk);
				}

				if ((chunk = len - tp->ucopy.len) != 0) {
					NET_ADD_STATS_USER(sock_net(sk), LINUX_MIB_TCPDIRECTCOPYFROMPREQUEUE, chunk);
					len -= chunk;
					copied += chunk;
				}
			}
		}
		if ((flags & MSG_PEEK) &&
		    (peek_seq - copied - urg_hole != tp->copied_seq)) {
			if (net_ratelimit())
				printk(KERN_DEBUG "TCP(%s:%d): Application bug, race in MSG_PEEK.\n",
				       current->comm, task_pid_nr(current));
			peek_seq = tp->copied_seq;
		}
		continue;

	found_ok_skb:
		/* Ok so how much can we use? */
		used = skb->len - offset;
		if (len < used)
			used = len;

		/* Do we have urgent data here? */
		if (tp->urg_data) {
			u32 urg_offset = tp->urg_seq - *seq;
			if (urg_offset < used) {
				if (!urg_offset) {
					if (!sock_flag(sk, SOCK_URGINLINE)) {
						++*seq;
						urg_hole++;
						offset++;
						used--;
						if (!used)
							goto skip_copy;
					}
				} else
					used = urg_offset;
			}
		}

		if (!(flags & MSG_TRUNC)) {
#ifdef CONFIG_NET_DMA
			if (!tp->ucopy.dma_chan && tp->ucopy.pinned_list)
				tp->ucopy.dma_chan = dma_find_channel(DMA_MEMCPY);

			if (tp->ucopy.dma_chan) {
				tp->ucopy.dma_cookie = dma_skb_copy_datagram_iovec(
					tp->ucopy.dma_chan, skb, offset,
					msg->msg_iov, used,
					tp->ucopy.pinned_list);

				if (tp->ucopy.dma_cookie < 0) {

					printk(KERN_ALERT "dma_cookie < 0\n");

					/* Exception. Bailout! */
					if (!copied)
						copied = -EFAULT;
					break;
				}

				dma_async_memcpy_issue_pending(tp->ucopy.dma_chan);

				if ((offset + used) == skb->len)
					copied_early = 1;

			} else
#endif
			{
				err = skb_copy_datagram_iovec(skb, offset,
						msg->msg_iov, used);
				if (err) {
					/* Exception. Bailout! */
					if (!copied)
						copied = -EFAULT;
					break;
				}
			}
		}

		*seq += used;
		copied += used;
		len -= used;

		if (mpcb) {
			mptcp_for_each_sk(mpcb, sk_it)
				tcp_rcv_space_adjust(sk_it);
		} else {
			tcp_rcv_space_adjust(sk);
		}

skip_copy:
		if (tp->urg_data && after(tp->copied_seq, tp->urg_seq)) {
			tp->urg_data = 0;
			tcp_fast_path_check(sk);
		}
		if (used + offset < skb->len)
			continue;

		if ((!mpcb && tcp_hdr(skb)->fin) ||
		    (mpcb && mptcp_is_data_fin(skb)))
			goto found_fin_ok;
		if (!(flags & MSG_PEEK)) {
			sk_eat_skb(sk, skb, copied_early);
			copied_early = 0;
		}
		continue;

	found_fin_ok:
		/* Process the FIN. */
		++*seq;
		if (!(flags & MSG_PEEK)) {
			sk_eat_skb(sk, skb, copied_early);
			copied_early = 0;
		}
		break;
	} while (len > 0);

	if (user_recv) {
		if (mptcp_test_any_sk(mpcb, sk_it,
				      !skb_queue_empty(&tcp_sk(sk_it)->
						       ucopy.prequeue))) {
			int chunk;

			tp->ucopy.len = copied > 0 ? len : 0;
			if (mpcb) {
				mptcp_for_each_sk(mpcb, sk_it)
					tcp_prequeue_process(sk_it);
			} else {
				tcp_prequeue_process(sk);
			}

			if (copied > 0 &&
			    (chunk = len - tp->ucopy.len) != 0) {
				NET_ADD_STATS_USER(sock_net(sk), LINUX_MIB_TCPDIRECTCOPYFROMPREQUEUE, chunk);
				len -= chunk;
				copied += chunk;
			}
		}

		tp->ucopy.task = NULL;
		tp->ucopy.len = 0;
	}

#ifdef CONFIG_NET_DMA
	tcp_service_net_dma(sk, true);  /* Wait for queue to drain */
	tp->ucopy.dma_chan = NULL;

	if (tp->ucopy.pinned_list) {
		dma_unpin_iovec_pages(tp->ucopy.pinned_list);
		tp->ucopy.pinned_list = NULL;
	}
#endif

	/* According to UNIX98, msg_name/msg_namelen are ignored
	 * on connected socket. I was just happy when found this 8) --ANK
	 */

	/* Clean up data we have read: This will do ACK frames. */
	if (mpcb)
		mptcp_cleanup_rbuf(sk, copied);
	else
		tcp_cleanup_rbuf(sk, copied);

	release_sock(sk);
	return copied;

out:
	release_sock(sk);
	return err;

recv_urg:
	err = tcp_recv_urg(sk, msg, len, flags);
	goto out;
}
EXPORT_SYMBOL(tcp_recvmsg);

void tcp_set_state(struct sock *sk, int state)
{
	int oldstate = sk->sk_state;

	switch (state) {
	case TCP_ESTABLISHED:
		if (oldstate != TCP_ESTABLISHED)
			TCP_INC_STATS(sock_net(sk), TCP_MIB_CURRESTAB);
		break;

	case TCP_CLOSE:
		if (oldstate == TCP_CLOSE_WAIT || oldstate == TCP_ESTABLISHED)
			TCP_INC_STATS(sock_net(sk), TCP_MIB_ESTABRESETS);

		sk->sk_prot->unhash(sk);
		if (inet_csk(sk)->icsk_bind_hash &&
		    !(sk->sk_userlocks & SOCK_BINDPORT_LOCK))
			inet_put_port(sk);
		/* fall through */
	default:
		if (oldstate == TCP_ESTABLISHED)
			TCP_DEC_STATS(sock_net(sk), TCP_MIB_CURRESTAB);
	}

	if (!is_meta_sk(sk))
		mptcp_set_state(sk, state);

	/* Change state AFTER socket is unhashed to avoid closed
	 * socket sitting in hash tables.
	 */
	sk->sk_state = state;

#ifdef STATE_TRACE
	SOCK_DEBUG(sk, "TCP sk=%p, State %s -> %s\n", sk, statename[oldstate], statename[state]);
#endif
}
EXPORT_SYMBOL_GPL(tcp_set_state);

/*
 *	State processing on a close. This implements the state shift for
 *	sending our FIN frame. Note that we only send a FIN for some
 *	states. A shutdown() may have already sent the FIN, or we may be
 *	closed.
 */

static const unsigned char new_state[16] = {
  /* current state:        new state:      action:	*/
  /* (Invalid)		*/ TCP_CLOSE,
  /* TCP_ESTABLISHED	*/ TCP_FIN_WAIT1 | TCP_ACTION_FIN,
  /* TCP_SYN_SENT	*/ TCP_CLOSE,
  /* TCP_SYN_RECV	*/ TCP_FIN_WAIT1 | TCP_ACTION_FIN,
  /* TCP_FIN_WAIT1	*/ TCP_FIN_WAIT1,
  /* TCP_FIN_WAIT2	*/ TCP_FIN_WAIT2,
  /* TCP_TIME_WAIT	*/ TCP_CLOSE,
  /* TCP_CLOSE		*/ TCP_CLOSE,
  /* TCP_CLOSE_WAIT	*/ TCP_LAST_ACK  | TCP_ACTION_FIN,
  /* TCP_LAST_ACK	*/ TCP_LAST_ACK,
  /* TCP_LISTEN		*/ TCP_CLOSE,
  /* TCP_CLOSING	*/ TCP_CLOSING,
};

int tcp_close_state(struct sock *sk)
{
	int next = (int)new_state[sk->sk_state];
	int ns = next & TCP_STATE_MASK;

	tcp_set_state(sk, ns);

	return next & TCP_ACTION_FIN;
}

/*
 *	Shutdown the sending side of a connection. Much like close except
 *	that we don't receive shut down or sock_set_flag(sk, SOCK_DEAD).
 */

void tcp_shutdown(struct sock *sk, int how)
{
	if (tcp_sk(sk)->mpc)
		sk = (struct sock *) mpcb_from_tcpsock(tcp_sk(sk));

	/*	We need to grab some memory, and put together a FIN,
	 *	and then put it into the queue to be sent.
	 *		Tim MacKenzie(tym@dibbler.cs.monash.edu.au) 4 Dec '92.
	 */
	if (!(how & SEND_SHUTDOWN))
		return;

	/* If we've already sent a FIN, or it's a closed state, skip this. */
	if ((1 << sk->sk_state) &
	    (TCPF_ESTABLISHED | TCPF_SYN_SENT |
	     TCPF_SYN_RECV | TCPF_CLOSE_WAIT)) {
		/* Clear out any half completed packets.  FIN if needed. */
		if (tcp_close_state(sk)) {
			if (!tcp_sk(sk)->mpc)
				tcp_send_fin(sk);
			else
				mptcp_send_fin(sk);
		}
	}
}
EXPORT_SYMBOL(tcp_shutdown);

void tcp_close(struct sock *sk, long timeout)
{
	struct sk_buff *skb;
	int data_was_unread = 0;
	int state;

	if (is_meta_sk(sk)) {
		mptcp_close(sk, timeout);
		return;
	}

	if (!tcp_sk(sk)->mpc)
		lock_sock(sk);
	sk->sk_shutdown = SHUTDOWN_MASK;

	if (sk->sk_state == TCP_LISTEN) {
		tcp_set_state(sk, TCP_CLOSE);

		/* Special case. */
		inet_csk_listen_stop(sk);

		goto adjudge_to_death;
	}

	/*  We need to flush the recv. buffs.  We do this only on the
	 *  descriptor close, not protocol-sourced closes, because the
	 *  reader process may not have drained the data yet!
	 */
	while ((skb = __skb_dequeue(&sk->sk_receive_queue)) != NULL) {
		u32 len = TCP_SKB_CB(skb)->end_seq - TCP_SKB_CB(skb)->seq -
			  tcp_hdr(skb)->fin;
		data_was_unread += len;
		__kfree_skb(skb);
	}

	sk_mem_reclaim(sk);

	/* If socket has been already reset (e.g. in tcp_reset()) - kill it. */
	if (sk->sk_state == TCP_CLOSE)
		goto adjudge_to_death;

	/* As outlined in RFC 2525, section 2.17, we send a RST here because
	 * data was lost. To witness the awful effects of the old behavior of
	 * always doing a FIN, run an older 2.1.x kernel or 2.0.x, start a bulk
	 * GET in an FTP client, suspend the process, wait for the client to
	 * advertise a zero window, then kill -9 the FTP client, wheee...
	 * Note: timeout is always zero in such a case.
	 */
	if (data_was_unread) {
		/* Unread data was tossed, zap the connection. */
		NET_INC_STATS_USER(sock_net(sk), LINUX_MIB_TCPABORTONCLOSE);
		tcp_set_state(sk, TCP_CLOSE);
		tcp_send_active_reset(sk, sk->sk_allocation);
	} else if (sock_flag(sk, SOCK_LINGER) && !sk->sk_lingertime) {
		/* Check zero linger _after_ checking for unread data. */
		sk->sk_prot->disconnect(sk, 0);
		NET_INC_STATS_USER(sock_net(sk), LINUX_MIB_TCPABORTONDATA);
	} else if (tcp_close_state(sk)) {
		/* We FIN if the application ate all the data before
		 * zapping the connection.
		 */

		/* RED-PEN. Formally speaking, we have broken TCP state
		 * machine. State transitions:
		 *
		 * TCP_ESTABLISHED -> TCP_FIN_WAIT1
		 * TCP_SYN_RECV	-> TCP_FIN_WAIT1 (forget it, it's impossible)
		 * TCP_CLOSE_WAIT -> TCP_LAST_ACK
		 *
		 * are legal only when FIN has been sent (i.e. in window),
		 * rather than queued out of window. Purists blame.
		 *
		 * F.e. "RFC state" is ESTABLISHED,
		 * if Linux state is FIN-WAIT-1, but FIN is still not sent.
		 *
		 * The visible declinations are that sometimes
		 * we enter time-wait state, when it is not required really
		 * (harmless), do not send active resets, when they are
		 * required by specs (TCP_ESTABLISHED, TCP_CLOSE_WAIT, when
		 * they look as CLOSING or LAST_ACK for Linux)
		 * Probably, I missed some more holelets.
		 * 						--ANK
		 */
		tcp_send_fin(sk);
	}

	sk_stream_wait_close(sk, timeout);

adjudge_to_death:
	state = sk->sk_state;
	sock_hold(sk);
	sock_orphan(sk);

	/* It is the last release_sock in its life. It will remove backlog. */
	if (!tcp_sk(sk)->mpc)
		release_sock(sk);

	/* Now socket is owned by kernel and we acquire BH lock
	   to finish close. No need to check for user refs.
	 */
	local_bh_disable();
	if (!tcp_sk(sk)->mpc)
		bh_lock_sock(sk);
	WARN_ON(sock_owned_by_user(sk));

	percpu_counter_inc(sk->sk_prot->orphan_count);

	/* Have we already been destroyed by a softirq or backlog? */
	if (state != TCP_CLOSE && sk->sk_state == TCP_CLOSE)
		goto out;

	/*	This is a (useful) BSD violating of the RFC. There is a
	 *	problem with TCP as specified in that the other end could
	 *	keep a socket open forever with no application left this end.
	 *	We use a 3 minute timeout (about the same as BSD) then kill
	 *	our end. If they send after that then tough - BUT: long enough
	 *	that we won't make the old 4*rto = almost no time - whoops
	 *	reset mistake.
	 *
	 *	Nope, it was not mistake. It is really desired behaviour
	 *	f.e. on http servers, when such sockets are useless, but
	 *	consume significant resources. Let's do it with special
	 *	linger2	option.					--ANK
	 */

	if (sk->sk_state == TCP_FIN_WAIT2) {
		struct tcp_sock *tp = tcp_sk(sk);
		if (tp->linger2 < 0) {
			tcp_set_state(sk, TCP_CLOSE);
			tcp_send_active_reset(sk, GFP_ATOMIC);
			NET_INC_STATS_BH(sock_net(sk),
					LINUX_MIB_TCPABORTONLINGER);
		} else {
			const int tmo = tcp_fin_time(sk);

			if (tmo > TCP_TIMEWAIT_LEN) {
				inet_csk_reset_keepalive_timer(sk,
						tmo - TCP_TIMEWAIT_LEN);
			} else {
				tcp_time_wait(sk, TCP_FIN_WAIT2, tmo);
				goto out;
			}
		}
	}
	if (sk->sk_state != TCP_CLOSE) {
		sk_mem_reclaim(sk);
		if (tcp_too_many_orphans(sk, 0)) {
			if (net_ratelimit())
				printk(KERN_INFO "TCP: too many of orphaned "
				       "sockets\n");
			tcp_set_state(sk, TCP_CLOSE);
			tcp_send_active_reset(sk, GFP_ATOMIC);
			NET_INC_STATS_BH(sock_net(sk),
					LINUX_MIB_TCPABORTONMEMORY);
		}
	}

	if (sk->sk_state == TCP_CLOSE)
		inet_csk_destroy_sock(sk);
	/* Otherwise, socket is reprieved until protocol close. */

out:
	if (!tcp_sk(sk)->mpc)
		bh_unlock_sock(sk);
	local_bh_enable();
	sock_put(sk);
}
EXPORT_SYMBOL(tcp_close);

/* These states need RST on ABORT according to RFC793 */

static inline int tcp_need_reset(int state)
{
	return (1 << state) &
	       (TCPF_ESTABLISHED | TCPF_CLOSE_WAIT | TCPF_FIN_WAIT1 |
		TCPF_FIN_WAIT2 | TCPF_SYN_RECV);
}

int tcp_disconnect(struct sock *sk, int flags)
{
	struct inet_sock *inet = inet_sk(sk);
	struct inet_connection_sock *icsk = inet_csk(sk);
	struct tcp_sock *tp = tcp_sk(sk);
	int err = 0;
	int old_state = sk->sk_state;

	if (old_state != TCP_CLOSE)
		tcp_set_state(sk, TCP_CLOSE);

	/* ABORT function of RFC793 */
	if (old_state == TCP_LISTEN) {
		inet_csk_listen_stop(sk);
	} else if (tcp_need_reset(old_state) ||
		   (tp->snd_nxt != tp->write_seq &&
		    (1 << old_state) & (TCPF_CLOSING | TCPF_LAST_ACK))) {
		/* The last check adjusts for discrepancy of Linux wrt. RFC
		 * states
		 */
		tcp_send_active_reset(sk, gfp_any());
		sk->sk_err = ECONNRESET;
	} else if (old_state == TCP_SYN_SENT)
		sk->sk_err = ECONNRESET;

	tcp_clear_xmit_timers(sk);
	__skb_queue_purge(&sk->sk_receive_queue);
	tcp_write_queue_purge(sk);
	__skb_queue_purge(&tp->out_of_order_queue);
#ifdef CONFIG_NET_DMA
	__skb_queue_purge(&sk->sk_async_wait_queue);
#endif

	inet->inet_dport = 0;

	if (!(sk->sk_userlocks & SOCK_BINDADDR_LOCK))
		inet_reset_saddr(sk);

	sk->sk_shutdown = 0;
	sock_reset_flag(sk, SOCK_DONE);
	tp->srtt = 0;
	if ((tp->write_seq += tp->max_window + 2) == 0)
		tp->write_seq = 1;
	icsk->icsk_backoff = 0;
	tp->snd_cwnd = 2;
	icsk->icsk_probes_out = 0;
	tp->packets_out = 0;
	tp->snd_ssthresh = TCP_INFINITE_SSTHRESH;
	tp->snd_cwnd_cnt = 0;
	tp->bytes_acked = 0;
	tp->window_clamp = 0;
	tcp_set_ca_state(sk, TCP_CA_Open);
	tcp_clear_retrans(tp);
	inet_csk_delack_init(sk);
	tcp_init_send_head(sk);
	memset(&tp->rx_opt, 0, sizeof(tp->rx_opt));
	__sk_dst_reset(sk);

	WARN_ON(inet->inet_num && !icsk->icsk_bind_hash);

	sk->sk_error_report(sk);
	return err;
}
EXPORT_SYMBOL(tcp_disconnect);

/*
 *	Socket option code for TCP.
 */
static int do_tcp_setsockopt(struct sock *sk, int level,
		int optname, char __user *optval, unsigned int optlen)
{
	struct tcp_sock *tp = tcp_sk(sk);
	struct inet_connection_sock *icsk = inet_csk(sk);
	int val;
	int err = 0;

	/* These are data/string values, all the others are ints */
	switch (optname) {
	case TCP_CONGESTION: {
		char name[TCP_CA_NAME_MAX];

		if (optlen < 1)
			return -EINVAL;

		val = strncpy_from_user(name, optval,
					min_t(long, TCP_CA_NAME_MAX-1, optlen));
		if (val < 0)
			return -EFAULT;
		name[val] = 0;

		lock_sock(sk);
		err = tcp_set_congestion_control(sk, name);
		release_sock(sk);
		return err;
	}
	case TCP_COOKIE_TRANSACTIONS: {
		struct tcp_cookie_transactions ctd;
		struct tcp_cookie_values *cvp = NULL;

		if (sizeof(ctd) > optlen)
			return -EINVAL;
		if (copy_from_user(&ctd, optval, sizeof(ctd)))
			return -EFAULT;

		if (ctd.tcpct_used > sizeof(ctd.tcpct_value) ||
		    ctd.tcpct_s_data_desired > TCP_MSS_DESIRED)
			return -EINVAL;

		if (ctd.tcpct_cookie_desired == 0) {
			/* default to global value */
		} else if ((0x1 & ctd.tcpct_cookie_desired) ||
			   ctd.tcpct_cookie_desired > TCP_COOKIE_MAX ||
			   ctd.tcpct_cookie_desired < TCP_COOKIE_MIN) {
			return -EINVAL;
		}

		if (TCP_COOKIE_OUT_NEVER & ctd.tcpct_flags) {
			/* Supercedes all other values */
			lock_sock(sk);
			if (tp->cookie_values != NULL) {
				kref_put(&tp->cookie_values->kref,
					 tcp_cookie_values_release);
				tp->cookie_values = NULL;
			}
			tp->rx_opt.cookie_in_always = 0; /* false */
			tp->rx_opt.cookie_out_never = 1; /* true */
			release_sock(sk);
			return err;
		}

		/* Allocate ancillary memory before locking.
		 */
		if (ctd.tcpct_used > 0 ||
		    (tp->cookie_values == NULL &&
		     (sysctl_tcp_cookie_size > 0 ||
		      ctd.tcpct_cookie_desired > 0 ||
		      ctd.tcpct_s_data_desired > 0))) {
			cvp = kzalloc(sizeof(*cvp) + ctd.tcpct_used,
				      GFP_KERNEL);
			if (cvp == NULL)
				return -ENOMEM;

			kref_init(&cvp->kref);
		}
		lock_sock(sk);
		tp->rx_opt.cookie_in_always =
			(TCP_COOKIE_IN_ALWAYS & ctd.tcpct_flags);
		tp->rx_opt.cookie_out_never = 0; /* false */

		if (tp->cookie_values != NULL) {
			if (cvp != NULL) {
				/* Changed values are recorded by a changed
				 * pointer, ensuring the cookie will differ,
				 * without separately hashing each value later.
				 */
				kref_put(&tp->cookie_values->kref,
					 tcp_cookie_values_release);
			} else {
				cvp = tp->cookie_values;
			}
		}

		if (cvp != NULL) {
			cvp->cookie_desired = ctd.tcpct_cookie_desired;

			if (ctd.tcpct_used > 0) {
				memcpy(cvp->s_data_payload, ctd.tcpct_value,
				       ctd.tcpct_used);
				cvp->s_data_desired = ctd.tcpct_used;
				cvp->s_data_constant = 1; /* true */
			} else {
				/* No constant payload data. */
				cvp->s_data_desired = ctd.tcpct_s_data_desired;
				cvp->s_data_constant = 0; /* false */
			}

			tp->cookie_values = cvp;
		}
		release_sock(sk);
		return err;
	}
	default:
		/* fallthru */
		break;
	}

	if (optlen < sizeof(int))
		return -EINVAL;

	if (get_user(val, (int __user *)optval))
		return -EFAULT;

	lock_sock(sk);

	switch (optname) {
	case TCP_MAXSEG:
		/* Values greater than interface MTU won't take effect. However
		 * at the point when this call is done we typically don't yet
		 * know which interface is going to be used */
		if (val < TCP_MIN_MSS || val > MAX_TCP_WINDOW) {
			err = -EINVAL;
			break;
		}
		tp->rx_opt.user_mss = val;
		break;

	case TCP_NODELAY:
		if (val) {
			/* TCP_NODELAY is weaker than TCP_CORK, so that
			 * this option on corked socket is remembered, but
			 * it is not activated until cork is cleared.
			 *
			 * However, when TCP_NODELAY is set we make
			 * an explicit push, which overrides even TCP_CORK
			 * for currently queued segments.
			 */
			tp->nonagle |= TCP_NAGLE_OFF|TCP_NAGLE_PUSH;
			tcp_push_pending_frames(sk);
		} else {
			tp->nonagle &= ~TCP_NAGLE_OFF;
		}
		break;

	case TCP_THIN_LINEAR_TIMEOUTS:
		if (val < 0 || val > 1)
			err = -EINVAL;
		else
			tp->thin_lto = val;
		break;

	case TCP_THIN_DUPACK:
		if (val < 0 || val > 1)
			err = -EINVAL;
		else
			tp->thin_dupack = val;
		break;

	case TCP_CORK:
		/* When set indicates to always queue non-full frames.
		 * Later the user clears this option and we transmit
		 * any pending partial frames in the queue.  This is
		 * meant to be used alongside sendfile() to get properly
		 * filled frames when the user (for example) must write
		 * out headers with a write() call first and then use
		 * sendfile to send out the data parts.
		 *
		 * TCP_CORK can be set together with TCP_NODELAY and it is
		 * stronger than TCP_NODELAY.
		 */
		if (val) {
			tp->nonagle |= TCP_NAGLE_CORK;
		} else {
			tp->nonagle &= ~TCP_NAGLE_CORK;
			if (tp->nonagle&TCP_NAGLE_OFF)
				tp->nonagle |= TCP_NAGLE_PUSH;
			tcp_push_pending_frames(sk);
		}
		break;

	case TCP_KEEPIDLE:
		if (val < 1 || val > MAX_TCP_KEEPIDLE)
			err = -EINVAL;
		else {
			tp->keepalive_time = val * HZ;
			if (sock_flag(sk, SOCK_KEEPOPEN) &&
			    !((1 << sk->sk_state) &
			      (TCPF_CLOSE | TCPF_LISTEN))) {
				u32 elapsed = keepalive_time_elapsed(tp);
				if (tp->keepalive_time > elapsed)
					elapsed = tp->keepalive_time - elapsed;
				else
					elapsed = 0;
				inet_csk_reset_keepalive_timer(sk, elapsed);
			}
		}
		break;
	case TCP_KEEPINTVL:
		if (val < 1 || val > MAX_TCP_KEEPINTVL)
			err = -EINVAL;
		else
			tp->keepalive_intvl = val * HZ;
		break;
	case TCP_KEEPCNT:
		if (val < 1 || val > MAX_TCP_KEEPCNT)
			err = -EINVAL;
		else
			tp->keepalive_probes = val;
		break;
	case TCP_SYNCNT:
		if (val < 1 || val > MAX_TCP_SYNCNT)
			err = -EINVAL;
		else
			icsk->icsk_syn_retries = val;
		break;

	case TCP_LINGER2:
		if (val < 0)
			tp->linger2 = -1;
		else if (val > sysctl_tcp_fin_timeout / HZ)
			tp->linger2 = 0;
		else
			tp->linger2 = val * HZ;
		break;

	case TCP_DEFER_ACCEPT:
		/* Translate value in seconds to number of retransmits */
		icsk->icsk_accept_queue.rskq_defer_accept =
			secs_to_retrans(val, TCP_TIMEOUT_INIT / HZ,
					TCP_RTO_MAX / HZ);
		break;

	case TCP_WINDOW_CLAMP:
		if (!val) {
			if (sk->sk_state != TCP_CLOSE) {
				err = -EINVAL;
				break;
			}
			tp->window_clamp = 0;
		} else
			tp->window_clamp = val < SOCK_MIN_RCVBUF / 2 ?
						SOCK_MIN_RCVBUF / 2 : val;
		break;

	case TCP_QUICKACK:
		if (!val) {
			icsk->icsk_ack.pingpong = 1;
		} else {
			icsk->icsk_ack.pingpong = 0;
			if ((1 << sk->sk_state) &
			    (TCPF_ESTABLISHED | TCPF_CLOSE_WAIT) &&
			    inet_csk_ack_scheduled(sk)) {
				icsk->icsk_ack.pending |= ICSK_ACK_PUSHED;
				tcp_cleanup_rbuf(sk, 1);
				if (!(val & 1))
					icsk->icsk_ack.pingpong = 1;
			}
		}
		break;

#ifdef CONFIG_TCP_MD5SIG
	case TCP_MD5SIG:
		/* Read the IP->Key mappings from userspace */
		err = tp->af_specific->md5_parse(sk, optval, optlen);
		break;
#endif
	case TCP_USER_TIMEOUT:
		/* Cap the max timeout in ms TCP will retry/retrans
		 * before giving up and aborting (ETIMEDOUT) a connection.
		 */
		icsk->icsk_user_timeout = msecs_to_jiffies(val);
		break;
	default:
		err = -ENOPROTOOPT;
		break;
	}

	release_sock(sk);
	return err;
}

int tcp_setsockopt(struct sock *sk, int level, int optname, char __user *optval,
		   unsigned int optlen)
{
	const struct inet_connection_sock *icsk = inet_csk(sk);

	if (level != SOL_TCP)
		return icsk->icsk_af_ops->setsockopt(sk, level, optname,
						     optval, optlen);
	return do_tcp_setsockopt(sk, level, optname, optval, optlen);
}
EXPORT_SYMBOL(tcp_setsockopt);

#ifdef CONFIG_COMPAT
int compat_tcp_setsockopt(struct sock *sk, int level, int optname,
			  char __user *optval, unsigned int optlen)
{
	if (level != SOL_TCP)
		return inet_csk_compat_setsockopt(sk, level, optname,
						  optval, optlen);
	return do_tcp_setsockopt(sk, level, optname, optval, optlen);
}
EXPORT_SYMBOL(compat_tcp_setsockopt);
#endif

/* Return information about state of tcp endpoint in API format. */
void tcp_get_info(const struct sock *sk, struct tcp_info *info)
{
	const struct tcp_sock *tp = tcp_sk(sk);
	const struct inet_connection_sock *icsk = inet_csk(sk);
	u32 now = tcp_time_stamp;

	memset(info, 0, sizeof(*info));

	info->tcpi_state = sk->sk_state;
	info->tcpi_ca_state = icsk->icsk_ca_state;
	info->tcpi_retransmits = icsk->icsk_retransmits;
	info->tcpi_probes = icsk->icsk_probes_out;
	info->tcpi_backoff = icsk->icsk_backoff;

	if (tp->rx_opt.tstamp_ok)
		info->tcpi_options |= TCPI_OPT_TIMESTAMPS;
	if (tcp_is_sack(tp))
		info->tcpi_options |= TCPI_OPT_SACK;
	if (tp->rx_opt.wscale_ok) {
		info->tcpi_options |= TCPI_OPT_WSCALE;
		info->tcpi_snd_wscale = tp->rx_opt.snd_wscale;
		info->tcpi_rcv_wscale = tp->rx_opt.rcv_wscale;
	}

	if (tp->ecn_flags & TCP_ECN_OK)
		info->tcpi_options |= TCPI_OPT_ECN;
	if (tp->ecn_flags & TCP_ECN_SEEN)
		info->tcpi_options |= TCPI_OPT_ECN_SEEN;

	info->tcpi_rto = jiffies_to_usecs(icsk->icsk_rto);
	info->tcpi_ato = jiffies_to_usecs(icsk->icsk_ack.ato);
	info->tcpi_snd_mss = tp->mss_cache;
	info->tcpi_rcv_mss = icsk->icsk_ack.rcv_mss;

	if (sk->sk_state == TCP_LISTEN) {
		info->tcpi_unacked = sk->sk_ack_backlog;
		info->tcpi_sacked = sk->sk_max_ack_backlog;
	} else {
		info->tcpi_unacked = tp->packets_out;
		info->tcpi_sacked = tp->sacked_out;
	}
	info->tcpi_lost = tp->lost_out;
	info->tcpi_retrans = tp->retrans_out;
	info->tcpi_fackets = tp->fackets_out;

	info->tcpi_last_data_sent = jiffies_to_msecs(now - tp->lsndtime);
	info->tcpi_last_data_recv = jiffies_to_msecs(now - icsk->icsk_ack.lrcvtime);
	info->tcpi_last_ack_recv = jiffies_to_msecs(now - tp->rcv_tstamp);

	info->tcpi_pmtu = icsk->icsk_pmtu_cookie;
	info->tcpi_rcv_ssthresh = tp->rcv_ssthresh;
	info->tcpi_rtt = jiffies_to_usecs(tp->srtt)>>3;
	info->tcpi_rttvar = jiffies_to_usecs(tp->mdev)>>2;
	info->tcpi_snd_ssthresh = tp->snd_ssthresh;
	info->tcpi_snd_cwnd = tp->snd_cwnd;
	info->tcpi_advmss = tp->advmss;
	info->tcpi_reordering = tp->reordering;

	info->tcpi_rcv_rtt = jiffies_to_usecs(tp->rcv_rtt_est.rtt)>>3;
	info->tcpi_rcv_space = tp->rcvq_space.space;

	info->tcpi_total_retrans = tp->total_retrans;
}
EXPORT_SYMBOL_GPL(tcp_get_info);

static int do_tcp_getsockopt(struct sock *sk, int level,
		int optname, char __user *optval, int __user *optlen)
{
	struct inet_connection_sock *icsk = inet_csk(sk);
	struct tcp_sock *tp = tcp_sk(sk);
	int val, len;

	if (get_user(len, optlen))
		return -EFAULT;

	len = min_t(unsigned int, len, sizeof(int));

	if (len < 0)
		return -EINVAL;

	switch (optname) {
	case TCP_MAXSEG:
		val = tp->mss_cache;
		if (!val && ((1 << sk->sk_state) & (TCPF_CLOSE | TCPF_LISTEN)))
			val = tp->rx_opt.user_mss;
		break;
	case TCP_NODELAY:
		val = !!(tp->nonagle&TCP_NAGLE_OFF);
		break;
	case TCP_CORK:
		val = !!(tp->nonagle&TCP_NAGLE_CORK);
		break;
	case TCP_KEEPIDLE:
		val = keepalive_time_when(tp) / HZ;
		break;
	case TCP_KEEPINTVL:
		val = keepalive_intvl_when(tp) / HZ;
		break;
	case TCP_KEEPCNT:
		val = keepalive_probes(tp);
		break;
	case TCP_SYNCNT:
		val = icsk->icsk_syn_retries ? : sysctl_tcp_syn_retries;
		break;
	case TCP_LINGER2:
		val = tp->linger2;
		if (val >= 0)
			val = (val ? : sysctl_tcp_fin_timeout) / HZ;
		break;
	case TCP_DEFER_ACCEPT:
		val = retrans_to_secs(icsk->icsk_accept_queue.rskq_defer_accept,
				      TCP_TIMEOUT_INIT / HZ, TCP_RTO_MAX / HZ);
		break;
	case TCP_WINDOW_CLAMP:
		val = tp->window_clamp;
		break;
	case TCP_INFO: {
		struct tcp_info info;

		if (get_user(len, optlen))
			return -EFAULT;

		tcp_get_info(sk, &info);

		len = min_t(unsigned int, len, sizeof(info));
		if (put_user(len, optlen))
			return -EFAULT;
		if (copy_to_user(optval, &info, len))
			return -EFAULT;
		return 0;
	}
	case TCP_QUICKACK:
		val = !icsk->icsk_ack.pingpong;
		break;

	case TCP_CONGESTION:
		if (get_user(len, optlen))
			return -EFAULT;
		len = min_t(unsigned int, len, TCP_CA_NAME_MAX);
		if (put_user(len, optlen))
			return -EFAULT;
		if (copy_to_user(optval, icsk->icsk_ca_ops->name, len))
			return -EFAULT;
		return 0;

	case TCP_COOKIE_TRANSACTIONS: {
		struct tcp_cookie_transactions ctd;
		struct tcp_cookie_values *cvp = tp->cookie_values;

		if (get_user(len, optlen))
			return -EFAULT;
		if (len < sizeof(ctd))
			return -EINVAL;

		memset(&ctd, 0, sizeof(ctd));
		ctd.tcpct_flags = (tp->rx_opt.cookie_in_always ?
				   TCP_COOKIE_IN_ALWAYS : 0)
				| (tp->rx_opt.cookie_out_never ?
				   TCP_COOKIE_OUT_NEVER : 0);

		if (cvp != NULL) {
			ctd.tcpct_flags |= (cvp->s_data_in ?
					    TCP_S_DATA_IN : 0)
					 | (cvp->s_data_out ?
					    TCP_S_DATA_OUT : 0);

			ctd.tcpct_cookie_desired = cvp->cookie_desired;
			ctd.tcpct_s_data_desired = cvp->s_data_desired;

			memcpy(&ctd.tcpct_value[0], &cvp->cookie_pair[0],
			       cvp->cookie_pair_size);
			ctd.tcpct_used = cvp->cookie_pair_size;
		}

		if (put_user(sizeof(ctd), optlen))
			return -EFAULT;
		if (copy_to_user(optval, &ctd, sizeof(ctd)))
			return -EFAULT;
		return 0;
	}
	case TCP_THIN_LINEAR_TIMEOUTS:
		val = tp->thin_lto;
		break;
	case TCP_THIN_DUPACK:
		val = tp->thin_dupack;
		break;

	case TCP_USER_TIMEOUT:
		val = jiffies_to_msecs(icsk->icsk_user_timeout);
		break;
	default:
		return -ENOPROTOOPT;
	}

	if (put_user(len, optlen))
		return -EFAULT;
	if (copy_to_user(optval, &val, len))
		return -EFAULT;
	return 0;
}

int tcp_getsockopt(struct sock *sk, int level, int optname, char __user *optval,
		   int __user *optlen)
{
	struct inet_connection_sock *icsk = inet_csk(sk);

	if (level != SOL_TCP)
		return icsk->icsk_af_ops->getsockopt(sk, level, optname,
						     optval, optlen);
	return do_tcp_getsockopt(sk, level, optname, optval, optlen);
}
EXPORT_SYMBOL(tcp_getsockopt);

#ifdef CONFIG_COMPAT
int compat_tcp_getsockopt(struct sock *sk, int level, int optname,
			  char __user *optval, int __user *optlen)
{
	if (level != SOL_TCP)
		return inet_csk_compat_getsockopt(sk, level, optname,
						  optval, optlen);
	return do_tcp_getsockopt(sk, level, optname, optval, optlen);
}
EXPORT_SYMBOL(compat_tcp_getsockopt);
#endif

struct sk_buff *tcp_tso_segment(struct sk_buff *skb, u32 features)
{
	struct sk_buff *segs = ERR_PTR(-EINVAL);
	struct tcphdr *th;
	unsigned thlen;
	unsigned int seq;
	__be32 delta;
	unsigned int oldlen;
	unsigned int mss;

	if (!pskb_may_pull(skb, sizeof(*th)))
		goto out;

	th = tcp_hdr(skb);
	thlen = th->doff * 4;
	if (thlen < sizeof(*th))
		goto out;

	if (!pskb_may_pull(skb, thlen))
		goto out;

	oldlen = (u16)~skb->len;
	__skb_pull(skb, thlen);

	mss = skb_shinfo(skb)->gso_size;
	if (unlikely(skb->len <= mss))
		goto out;

	if (skb_gso_ok(skb, features | NETIF_F_GSO_ROBUST)) {
		/* Packet is from an untrusted source, reset gso_segs. */
		int type = skb_shinfo(skb)->gso_type;

		if (unlikely(type &
			     ~(SKB_GSO_TCPV4 |
			       SKB_GSO_DODGY |
			       SKB_GSO_TCP_ECN |
			       SKB_GSO_TCPV6 |
			       0) ||
			     !(type & (SKB_GSO_TCPV4 | SKB_GSO_TCPV6))))
			goto out;

		skb_shinfo(skb)->gso_segs = DIV_ROUND_UP(skb->len, mss);

		segs = NULL;
		goto out;
	}

	segs = skb_segment(skb, features);
	if (IS_ERR(segs))
		goto out;

	delta = htonl(oldlen + (thlen + mss));

	skb = segs;
	th = tcp_hdr(skb);
	seq = ntohl(th->seq);

	do {
		th->fin = th->psh = 0;

		th->check = ~csum_fold((__force __wsum)((__force u32)th->check +
				       (__force u32)delta));
		if (skb->ip_summed != CHECKSUM_PARTIAL)
			th->check =
			     csum_fold(csum_partial(skb_transport_header(skb),
						    thlen, skb->csum));

		seq += mss;
		skb = skb->next;
		th = tcp_hdr(skb);

		th->seq = htonl(seq);
		th->cwr = 0;
	} while (skb->next);

	delta = htonl(oldlen + (skb->tail - skb->transport_header) +
		      skb->data_len);
	th->check = ~csum_fold((__force __wsum)((__force u32)th->check +
				(__force u32)delta));
	if (skb->ip_summed != CHECKSUM_PARTIAL)
		th->check = csum_fold(csum_partial(skb_transport_header(skb),
						   thlen, skb->csum));

out:
	return segs;
}
EXPORT_SYMBOL(tcp_tso_segment);

struct sk_buff **tcp_gro_receive(struct sk_buff **head, struct sk_buff *skb)
{
	struct sk_buff **pp = NULL;
	struct sk_buff *p;
	struct tcphdr *th;
	struct tcphdr *th2;
	unsigned int len;
	unsigned int thlen;
	__be32 flags;
	unsigned int mss = 1;
	unsigned int hlen;
	unsigned int off;
	int flush = 1;
	int i;

	off = skb_gro_offset(skb);
	hlen = off + sizeof(*th);
	th = skb_gro_header_fast(skb, off);
	if (skb_gro_header_hard(skb, hlen)) {
		th = skb_gro_header_slow(skb, hlen, off);
		if (unlikely(!th))
			goto out;
	}

	thlen = th->doff * 4;
	if (thlen < sizeof(*th))
		goto out;

	hlen = off + thlen;
	if (skb_gro_header_hard(skb, hlen)) {
		th = skb_gro_header_slow(skb, hlen, off);
		if (unlikely(!th))
			goto out;
	}

	skb_gro_pull(skb, thlen);

	len = skb_gro_len(skb);
	flags = tcp_flag_word(th);

	for (; (p = *head); head = &p->next) {
		if (!NAPI_GRO_CB(p)->same_flow)
			continue;

		th2 = tcp_hdr(p);

		if (*(u32 *)&th->source ^ *(u32 *)&th2->source) {
			NAPI_GRO_CB(p)->same_flow = 0;
			continue;
		}

		goto found;
	}

	goto out_check_final;

found:
	flush = NAPI_GRO_CB(p)->flush;
	flush |= (__force int)(flags & TCP_FLAG_CWR);
	flush |= (__force int)((flags ^ tcp_flag_word(th2)) &
		  ~(TCP_FLAG_CWR | TCP_FLAG_FIN | TCP_FLAG_PSH));
	flush |= (__force int)(th->ack_seq ^ th2->ack_seq);
	for (i = sizeof(*th); i < thlen; i += 4)
		flush |= *(u32 *)((u8 *)th + i) ^
			 *(u32 *)((u8 *)th2 + i);

	mss = skb_shinfo(p)->gso_size;

	flush |= (len - 1) >= mss;
	flush |= (ntohl(th2->seq) + skb_gro_len(p)) ^ ntohl(th->seq);

	if (flush || skb_gro_receive(head, skb)) {
		mss = 1;
		goto out_check_final;
	}

	p = *head;
	th2 = tcp_hdr(p);
	tcp_flag_word(th2) |= flags & (TCP_FLAG_FIN | TCP_FLAG_PSH);

out_check_final:
	flush = len < mss;
	flush |= (__force int)(flags & (TCP_FLAG_URG | TCP_FLAG_PSH |
					TCP_FLAG_RST | TCP_FLAG_SYN |
					TCP_FLAG_FIN));

	if (p && (!NAPI_GRO_CB(skb)->same_flow || flush))
		pp = head;

out:
	NAPI_GRO_CB(skb)->flush |= flush;

	return pp;
}
EXPORT_SYMBOL(tcp_gro_receive);

int tcp_gro_complete(struct sk_buff *skb)
{
	struct tcphdr *th = tcp_hdr(skb);

	skb->csum_start = skb_transport_header(skb) - skb->head;
	skb->csum_offset = offsetof(struct tcphdr, check);
	skb->ip_summed = CHECKSUM_PARTIAL;

	skb_shinfo(skb)->gso_segs = NAPI_GRO_CB(skb)->count;

	if (th->cwr)
		skb_shinfo(skb)->gso_type |= SKB_GSO_TCP_ECN;

	return 0;
}
EXPORT_SYMBOL(tcp_gro_complete);

#ifdef CONFIG_TCP_MD5SIG
static unsigned long tcp_md5sig_users;
static struct tcp_md5sig_pool __percpu *tcp_md5sig_pool;
static DEFINE_SPINLOCK(tcp_md5sig_pool_lock);

static void __tcp_free_md5sig_pool(struct tcp_md5sig_pool __percpu *pool)
{
	int cpu;

	for_each_possible_cpu(cpu) {
		struct tcp_md5sig_pool *p = per_cpu_ptr(pool, cpu);

		if (p->md5_desc.tfm)
			crypto_free_hash(p->md5_desc.tfm);
	}
	free_percpu(pool);
}

void tcp_free_md5sig_pool(void)
{
	struct tcp_md5sig_pool __percpu *pool = NULL;

	spin_lock_bh(&tcp_md5sig_pool_lock);
	if (--tcp_md5sig_users == 0) {
		pool = tcp_md5sig_pool;
		tcp_md5sig_pool = NULL;
	}
	spin_unlock_bh(&tcp_md5sig_pool_lock);
	if (pool)
		__tcp_free_md5sig_pool(pool);
}
EXPORT_SYMBOL(tcp_free_md5sig_pool);

static struct tcp_md5sig_pool __percpu *
__tcp_alloc_md5sig_pool(struct sock *sk)
{
	int cpu;
	struct tcp_md5sig_pool __percpu *pool;

	pool = alloc_percpu(struct tcp_md5sig_pool);
	if (!pool)
		return NULL;

	for_each_possible_cpu(cpu) {
		struct crypto_hash *hash;

		hash = crypto_alloc_hash("md5", 0, CRYPTO_ALG_ASYNC);
		if (!hash || IS_ERR(hash))
			goto out_free;

		per_cpu_ptr(pool, cpu)->md5_desc.tfm = hash;
	}
	return pool;
out_free:
	__tcp_free_md5sig_pool(pool);
	return NULL;
}

struct tcp_md5sig_pool __percpu *tcp_alloc_md5sig_pool(struct sock *sk)
{
	struct tcp_md5sig_pool __percpu *pool;
	int alloc = 0;

retry:
	spin_lock_bh(&tcp_md5sig_pool_lock);
	pool = tcp_md5sig_pool;
	if (tcp_md5sig_users++ == 0) {
		alloc = 1;
		spin_unlock_bh(&tcp_md5sig_pool_lock);
	} else if (!pool) {
		tcp_md5sig_users--;
		spin_unlock_bh(&tcp_md5sig_pool_lock);
		cpu_relax();
		goto retry;
	} else
		spin_unlock_bh(&tcp_md5sig_pool_lock);

	if (alloc) {
		/* we cannot hold spinlock here because this may sleep. */
		struct tcp_md5sig_pool __percpu *p;

		p = __tcp_alloc_md5sig_pool(sk);
		spin_lock_bh(&tcp_md5sig_pool_lock);
		if (!p) {
			tcp_md5sig_users--;
			spin_unlock_bh(&tcp_md5sig_pool_lock);
			return NULL;
		}
		pool = tcp_md5sig_pool;
		if (pool) {
			/* oops, it has already been assigned. */
			spin_unlock_bh(&tcp_md5sig_pool_lock);
			__tcp_free_md5sig_pool(p);
		} else {
			tcp_md5sig_pool = pool = p;
			spin_unlock_bh(&tcp_md5sig_pool_lock);
		}
	}
	return pool;
}
EXPORT_SYMBOL(tcp_alloc_md5sig_pool);


/**
 *	tcp_get_md5sig_pool - get md5sig_pool for this user
 *
 *	We use percpu structure, so if we succeed, we exit with preemption
 *	and BH disabled, to make sure another thread or softirq handling
 *	wont try to get same context.
 */
struct tcp_md5sig_pool *tcp_get_md5sig_pool(void)
{
	struct tcp_md5sig_pool __percpu *p;

	local_bh_disable();

	spin_lock(&tcp_md5sig_pool_lock);
	p = tcp_md5sig_pool;
	if (p)
		tcp_md5sig_users++;
	spin_unlock(&tcp_md5sig_pool_lock);

	if (p)
		return this_cpu_ptr(p);

	local_bh_enable();
	return NULL;
}
EXPORT_SYMBOL(tcp_get_md5sig_pool);

void tcp_put_md5sig_pool(void)
{
	local_bh_enable();
	tcp_free_md5sig_pool();
}
EXPORT_SYMBOL(tcp_put_md5sig_pool);

int tcp_md5_hash_header(struct tcp_md5sig_pool *hp,
			const struct tcphdr *th)
{
	struct scatterlist sg;
	struct tcphdr hdr;
	int err;

	/* We are not allowed to change tcphdr, make a local copy */
	memcpy(&hdr, th, sizeof(hdr));
	hdr.check = 0;

	/* options aren't included in the hash */
	sg_init_one(&sg, &hdr, sizeof(hdr));
	err = crypto_hash_update(&hp->md5_desc, &sg, sizeof(hdr));
	return err;
}
EXPORT_SYMBOL(tcp_md5_hash_header);

int tcp_md5_hash_skb_data(struct tcp_md5sig_pool *hp,
			  const struct sk_buff *skb, unsigned int header_len)
{
	struct scatterlist sg;
	const struct tcphdr *tp = tcp_hdr(skb);
	struct hash_desc *desc = &hp->md5_desc;
	unsigned i;
	const unsigned head_data_len = skb_headlen(skb) > header_len ?
				       skb_headlen(skb) - header_len : 0;
	const struct skb_shared_info *shi = skb_shinfo(skb);
	struct sk_buff *frag_iter;

	sg_init_table(&sg, 1);

	sg_set_buf(&sg, ((u8 *) tp) + header_len, head_data_len);
	if (crypto_hash_update(desc, &sg, head_data_len))
		return 1;

	for (i = 0; i < shi->nr_frags; ++i) {
		const struct skb_frag_struct *f = &shi->frags[i];
		struct page *page = skb_frag_page(f);
		sg_set_page(&sg, page, skb_frag_size(f), f->page_offset);
		if (crypto_hash_update(desc, &sg, skb_frag_size(f)))
			return 1;
	}

	skb_walk_frags(skb, frag_iter)
		if (tcp_md5_hash_skb_data(hp, frag_iter, 0))
			return 1;

	return 0;
}
EXPORT_SYMBOL(tcp_md5_hash_skb_data);

int tcp_md5_hash_key(struct tcp_md5sig_pool *hp, const struct tcp_md5sig_key *key)
{
	struct scatterlist sg;

	sg_init_one(&sg, key->key, key->keylen);
	return crypto_hash_update(&hp->md5_desc, &sg, key->keylen);
}
EXPORT_SYMBOL(tcp_md5_hash_key);

#endif

/**
 * Each Responder maintains up to two secret values concurrently for
 * efficient secret rollover.  Each secret value has 4 states:
 *
 * Generating.  (tcp_secret_generating != tcp_secret_primary)
 *    Generates new Responder-Cookies, but not yet used for primary
 *    verification.  This is a short-term state, typically lasting only
 *    one round trip time (RTT).
 *
 * Primary.  (tcp_secret_generating == tcp_secret_primary)
 *    Used both for generation and primary verification.
 *
 * Retiring.  (tcp_secret_retiring != tcp_secret_secondary)
 *    Used for verification, until the first failure that can be
 *    verified by the newer Generating secret.  At that time, this
 *    cookie's state is changed to Secondary, and the Generating
 *    cookie's state is changed to Primary.  This is a short-term state,
 *    typically lasting only one round trip time (RTT).
 *
 * Secondary.  (tcp_secret_retiring == tcp_secret_secondary)
 *    Used for secondary verification, after primary verification
 *    failures.  This state lasts no more than twice the Maximum Segment
 *    Lifetime (2MSL).  Then, the secret is discarded.
 */
struct tcp_cookie_secret {
	/* The secret is divided into two parts.  The digest part is the
	 * equivalent of previously hashing a secret and saving the state,
	 * and serves as an initialization vector (IV).  The message part
	 * serves as the trailing secret.
	 */
	u32				secrets[COOKIE_WORKSPACE_WORDS];
	unsigned long			expires;
};

#define TCP_SECRET_1MSL (HZ * TCP_PAWS_MSL)
#define TCP_SECRET_2MSL (HZ * TCP_PAWS_MSL * 2)
#define TCP_SECRET_LIFE (HZ * 600)

static struct tcp_cookie_secret tcp_secret_one;
static struct tcp_cookie_secret tcp_secret_two;

/* Essentially a circular list, without dynamic allocation. */
static struct tcp_cookie_secret *tcp_secret_generating;
static struct tcp_cookie_secret *tcp_secret_primary;
static struct tcp_cookie_secret *tcp_secret_retiring;
static struct tcp_cookie_secret *tcp_secret_secondary;

static DEFINE_SPINLOCK(tcp_secret_locker);

/* Select a pseudo-random word in the cookie workspace.
 */
static inline u32 tcp_cookie_work(const u32 *ws, const int n)
{
	return ws[COOKIE_DIGEST_WORDS + ((COOKIE_MESSAGE_WORDS-1) & ws[n])];
}

/* Fill bakery[COOKIE_WORKSPACE_WORDS] with generator, updating as needed.
 * Called in softirq context.
 * Returns: 0 for success.
 */
int tcp_cookie_generator(u32 *bakery)
{
	unsigned long jiffy = jiffies;

	if (unlikely(time_after_eq(jiffy, tcp_secret_generating->expires))) {
		spin_lock_bh(&tcp_secret_locker);
		if (!time_after_eq(jiffy, tcp_secret_generating->expires)) {
			/* refreshed by another */
			memcpy(bakery,
			       &tcp_secret_generating->secrets[0],
			       COOKIE_WORKSPACE_WORDS);
		} else {
			/* still needs refreshing */
			get_random_bytes(bakery, COOKIE_WORKSPACE_WORDS);

			/* The first time, paranoia assumes that the
			 * randomization function isn't as strong.  But,
			 * this secret initialization is delayed until
			 * the last possible moment (packet arrival).
			 * Although that time is observable, it is
			 * unpredictably variable.  Mash in the most
			 * volatile clock bits available, and expire the
			 * secret extra quickly.
			 */
			if (unlikely(tcp_secret_primary->expires ==
				     tcp_secret_secondary->expires)) {
				struct timespec tv;

				getnstimeofday(&tv);
				bakery[COOKIE_DIGEST_WORDS+0] ^=
					(u32)tv.tv_nsec;

				tcp_secret_secondary->expires = jiffy
					+ TCP_SECRET_1MSL
					+ (0x0f & tcp_cookie_work(bakery, 0));
			} else {
				tcp_secret_secondary->expires = jiffy
					+ TCP_SECRET_LIFE
					+ (0xff & tcp_cookie_work(bakery, 1));
				tcp_secret_primary->expires = jiffy
					+ TCP_SECRET_2MSL
					+ (0x1f & tcp_cookie_work(bakery, 2));
			}
			memcpy(&tcp_secret_secondary->secrets[0],
			       bakery, COOKIE_WORKSPACE_WORDS);

			rcu_assign_pointer(tcp_secret_generating,
					   tcp_secret_secondary);
			rcu_assign_pointer(tcp_secret_retiring,
					   tcp_secret_primary);
			/*
			 * Neither call_rcu() nor synchronize_rcu() needed.
			 * Retiring data is not freed.  It is replaced after
			 * further (locked) pointer updates, and a quiet time
			 * (minimum 1MSL, maximum LIFE - 2MSL).
			 */
		}
		spin_unlock_bh(&tcp_secret_locker);
	} else {
		rcu_read_lock_bh();
		memcpy(bakery,
		       &rcu_dereference(tcp_secret_generating)->secrets[0],
		       COOKIE_WORKSPACE_WORDS);
		rcu_read_unlock_bh();
	}
	return 0;
}
EXPORT_SYMBOL(tcp_cookie_generator);

void tcp_done(struct sock *sk)
{
	struct tcp_sock *tp = tcp_sk(sk);

	if (sk->sk_state == TCP_SYN_SENT || sk->sk_state == TCP_SYN_RECV)
		TCP_INC_STATS_BH(sock_net(sk), TCP_MIB_ATTEMPTFAILS);

	tcp_set_state(sk, TCP_CLOSE);

	/* If it is a meta-sk sending mp_rst we have to maintain the
	 * rexmit-timer for retransmitting the MP_RST */
	if (!tp->mpc || !is_meta_sk(sk) || !tp->send_mp_rst)
		tcp_clear_xmit_timers(sk);

	sk->sk_shutdown = SHUTDOWN_MASK;

	if (!sock_flag(sk, SOCK_DEAD)) {
		/* In case of mptcp, only wake up if it's the meta-sk */
		if ((tp->mpc && is_meta_sk(sk)) || !tp->mpc)
			sk->sk_state_change(sk);
	} else {
		inet_csk_destroy_sock(sk);
	}
}
EXPORT_SYMBOL_GPL(tcp_done);

extern struct tcp_congestion_ops tcp_reno;

static __initdata unsigned long thash_entries;
static int __init set_thash_entries(char *str)
{
	if (!str)
		return 0;
	thash_entries = simple_strtoul(str, &str, 0);
	return 1;
}
__setup("thash_entries=", set_thash_entries);

void __init tcp_init(void)
{
	struct sk_buff *skb = NULL;
	unsigned long limit;
	int i, max_share, cnt;
	unsigned long jiffy = jiffies;

	BUILD_BUG_ON(sizeof(struct tcp_skb_cb) > sizeof(skb->cb));

	percpu_counter_init(&tcp_sockets_allocated, 0);
	percpu_counter_init(&tcp_orphan_count, 0);
	tcp_hashinfo.bind_bucket_cachep =
		kmem_cache_create("tcp_bind_bucket",
				  sizeof(struct inet_bind_bucket), 0,
				  SLAB_HWCACHE_ALIGN|SLAB_PANIC, NULL);

	/* Size and allocate the main established and bind bucket
	 * hash tables.
	 *
	 * The methodology is similar to that of the buffer cache.
	 */
	tcp_hashinfo.ehash =
		alloc_large_system_hash("TCP established",
					sizeof(struct inet_ehash_bucket),
					thash_entries,
					(totalram_pages >= 128 * 1024) ?
					13 : 15,
					0,
					NULL,
					&tcp_hashinfo.ehash_mask,
					thash_entries ? 0 : 512 * 1024);
	for (i = 0; i <= tcp_hashinfo.ehash_mask; i++) {
		INIT_HLIST_NULLS_HEAD(&tcp_hashinfo.ehash[i].chain, i);
		INIT_HLIST_NULLS_HEAD(&tcp_hashinfo.ehash[i].twchain, i);
	}
	if (inet_ehash_locks_alloc(&tcp_hashinfo))
		panic("TCP: failed to alloc ehash_locks");
	tcp_hashinfo.bhash =
		alloc_large_system_hash("TCP bind",
					sizeof(struct inet_bind_hashbucket),
					tcp_hashinfo.ehash_mask + 1,
					(totalram_pages >= 128 * 1024) ?
					13 : 15,
					0,
					&tcp_hashinfo.bhash_size,
					NULL,
					64 * 1024);
	tcp_hashinfo.bhash_size = 1 << tcp_hashinfo.bhash_size;
	for (i = 0; i < tcp_hashinfo.bhash_size; i++) {
		spin_lock_init(&tcp_hashinfo.bhash[i].lock);
		INIT_HLIST_HEAD(&tcp_hashinfo.bhash[i].chain);
	}


	cnt = tcp_hashinfo.ehash_mask + 1;

	tcp_death_row.sysctl_max_tw_buckets = cnt / 2;
	sysctl_tcp_max_orphans = cnt / 2;
	sysctl_max_syn_backlog = max(128, cnt / 256);

	limit = nr_free_buffer_pages() / 8;
	limit = max(limit, 128UL);
	sysctl_tcp_mem[0] = limit / 4 * 3;
	sysctl_tcp_mem[1] = limit;
	sysctl_tcp_mem[2] = sysctl_tcp_mem[0] * 2;

	/* Set per-socket limits to no more than 1/128 the pressure threshold */
	limit = ((unsigned long)sysctl_tcp_mem[1]) << (PAGE_SHIFT - 7);
	max_share = min(4UL*1024*1024, limit);

	sysctl_tcp_wmem[0] = SK_MEM_QUANTUM;
	sysctl_tcp_wmem[1] = 16*1024;
	sysctl_tcp_wmem[2] = max(64*1024, max_share);

	sysctl_tcp_rmem[0] = SK_MEM_QUANTUM;
	sysctl_tcp_rmem[1] = 87380;
	sysctl_tcp_rmem[2] = max(87380, max_share);

	printk(KERN_INFO "TCP: Hash tables configured "
	       "(established %u bind %u)\n",
	       tcp_hashinfo.ehash_mask + 1, tcp_hashinfo.bhash_size);

	tcp_register_congestion_control(&tcp_reno);

	memset(&tcp_secret_one.secrets[0], 0, sizeof(tcp_secret_one.secrets));
	memset(&tcp_secret_two.secrets[0], 0, sizeof(tcp_secret_two.secrets));
	tcp_secret_one.expires = jiffy; /* past due */
	tcp_secret_two.expires = jiffy; /* past due */
	tcp_secret_generating = &tcp_secret_one;
	tcp_secret_primary = &tcp_secret_one;
	tcp_secret_retiring = &tcp_secret_two;
	tcp_secret_secondary = &tcp_secret_two;
}<|MERGE_RESOLUTION|>--- conflicted
+++ resolved
@@ -524,20 +524,6 @@
 }
 EXPORT_SYMBOL(tcp_ioctl);
 
-<<<<<<< HEAD
-static inline void tcp_mark_push(struct tcp_sock *tp, struct sk_buff *skb)
-{
-	TCP_SKB_CB(skb)->tcp_flags |= TCPHDR_PSH;
-	tp->pushed_seq = tp->write_seq;
-}
-
-static inline int forced_push(const struct tcp_sock *tp)
-{
-	return after(tp->write_seq, tp->pushed_seq + (tp->max_window >> 1));
-}
-
-=======
->>>>>>> 3e9a3732
 static inline void skb_entail(struct sock *sk, struct sk_buff *skb)
 {
 	struct tcp_sock *tp = tcp_sk(sk);
