--- conflicted
+++ resolved
@@ -1004,11 +1004,7 @@
 	struct tcp_sock *tp = tcp_sk(sk);
 	struct sk_buff *skb;
 	int iovlen, flags, err, copied;
-<<<<<<< HEAD
 	int mss_now = 0, size_goal;
-=======
-	int mss_now, size_goal;
->>>>>>> eefa0df0
 	bool sg;
 	long timeo;
 
@@ -2074,17 +2070,10 @@
 	too_many_orphans = tcp_too_many_orphans(sk, shift);
 	out_of_socket_memory = tcp_out_of_memory(sk);
 
-<<<<<<< HEAD
 	if (too_many_orphans)
 		net_info_ratelimited("too many orphaned sockets\n");
 	if (out_of_socket_memory)
 		net_info_ratelimited("out of memory -- consider tuning tcp_mem\n");
-=======
-	if (too_many_orphans && net_ratelimit())
-		pr_info("too many orphaned sockets\n");
-	if (out_of_socket_memory && net_ratelimit())
-		pr_info("out of memory -- consider tuning tcp_mem\n");
->>>>>>> eefa0df0
 	return too_many_orphans || out_of_socket_memory;
 }
 
