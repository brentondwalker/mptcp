--- conflicted
+++ resolved
@@ -3748,11 +3748,7 @@
 	 */
 	memset(&tmp_opt, 0, sizeof(tmp_opt));
 	tcp_clear_options(&tmp_opt);
-<<<<<<< HEAD
-	tcp_parse_options(skb, &tmp_opt, NULL, 0, NULL, NULL);
-=======
-	tcp_parse_options(&init_net, skb, &tmp_opt, 0, NULL);
->>>>>>> 569dbb88
+	tcp_parse_options(&init_net, skb, &tmp_opt, NULL, 0, NULL, NULL);
 
 	req = __skb_push(skb, sizeof(*req));
 	memset(req, 0, sizeof(*req));
