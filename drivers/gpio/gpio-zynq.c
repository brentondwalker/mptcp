--- conflicted
+++ resolved
@@ -98,8 +98,6 @@
 
 /* set to differentiate zynq from zynqmp, 0=zynqmp, 1=zynq */
 #define ZYNQ_GPIO_QUIRK_IS_ZYNQ	BIT(0)
-<<<<<<< HEAD
-=======
 #define GPIO_QUIRK_DATA_RO_BUG	BIT(1)
 
 struct gpio_regs {
@@ -113,7 +111,6 @@
 	u32 int_polarity[ZYNQMP_GPIO_MAX_BANK];
 	u32 int_any[ZYNQMP_GPIO_MAX_BANK];
 };
->>>>>>> bb176f67
 
 /**
  * struct zynq_gpio - gpio device private data structure
@@ -166,8 +163,6 @@
 }
 
 /**
-<<<<<<< HEAD
-=======
  * gpio_data_ro_bug - test if HW bug exists or not
  * @gpio:       Pointer to driver data struct
  *
@@ -179,7 +174,6 @@
 }
 
 /**
->>>>>>> bb176f67
  * zynq_gpio_get_bank_pin - Get the bank number and pin number within that bank
  * for a given pin in the GPIO device
  * @pin_num:	gpio pin number within the device
@@ -316,11 +310,7 @@
 	 * as inputs.
 	 */
 	if (zynq_gpio_is_zynq(gpio) && bank_num == 0 &&
-<<<<<<< HEAD
-		(bank_pin_num == 7 || bank_pin_num == 8))
-=======
 	    (bank_pin_num == 7 || bank_pin_num == 8))
->>>>>>> bb176f67
 		return -EINVAL;
 
 	/* clear the bit in direction mode reg to set the pin as input */
@@ -768,11 +758,7 @@
 
 static const struct zynq_platform_data zynq_gpio_def = {
 	.label = "zynq_gpio",
-<<<<<<< HEAD
-	.quirks = ZYNQ_GPIO_QUIRK_IS_ZYNQ,
-=======
 	.quirks = ZYNQ_GPIO_QUIRK_IS_ZYNQ | GPIO_QUIRK_DATA_RO_BUG,
->>>>>>> bb176f67
 	.ngpio = ZYNQ_GPIO_NR_GPIOS,
 	.max_bank = ZYNQ_GPIO_MAX_BANK,
 	.bank_min[0] = ZYNQ_GPIO_BANK0_PIN_MIN(),
