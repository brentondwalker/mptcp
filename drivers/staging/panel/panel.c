/*
 * Front panel driver for Linux
 * Copyright (C) 2000-2008, Willy Tarreau <w@1wt.eu>
 *
 * This program is free software; you can redistribute it and/or
 * modify it under the terms of the GNU General Public License
 * as published by the Free Software Foundation; either version
 * 2 of the License, or (at your option) any later version.
 *
 * This code drives an LCD module (/dev/lcd), and a keypad (/dev/keypad)
 * connected to a parallel printer port.
 *
 * The LCD module may either be an HD44780-like 8-bit parallel LCD, or a 1-bit
 * serial module compatible with Samsung's KS0074. The pins may be connected in
 * any combination, everything is programmable.
 *
 * The keypad consists in a matrix of push buttons connecting input pins to
 * data output pins or to the ground. The combinations have to be hard-coded
 * in the driver, though several profiles exist and adding new ones is easy.
 *
 * Several profiles are provided for commonly found LCD+keypad modules on the
 * market, such as those found in Nexcom's appliances.
 *
 * FIXME:
 *      - the initialization/deinitialization process is very dirty and should
 *        be rewritten. It may even be buggy.
 *
 * TODO:
 *	- document 24 keys keyboard (3 rows of 8 cols, 32 diodes + 2 inputs)
 *      - make the LCD a part of a virtual screen of Vx*Vy
 *	- make the inputs list smp-safe
 *      - change the keyboard to a double mapping : signals -> key_id -> values
 *        so that applications can change values without knowing signals
 *
 */

#define pr_fmt(fmt) KBUILD_MODNAME ": " fmt

#include <linux/module.h>

#include <linux/types.h>
#include <linux/errno.h>
#include <linux/signal.h>
#include <linux/sched.h>
#include <linux/spinlock.h>
#include <linux/interrupt.h>
#include <linux/miscdevice.h>
#include <linux/slab.h>
#include <linux/ioport.h>
#include <linux/fcntl.h>
#include <linux/init.h>
#include <linux/delay.h>
#include <linux/kernel.h>
#include <linux/ctype.h>
#include <linux/parport.h>
#include <linux/list.h>
#include <linux/notifier.h>
#include <linux/reboot.h>
#include <generated/utsrelease.h>

#include <linux/io.h>
#include <linux/uaccess.h>

#define LCD_MINOR		156
#define KEYPAD_MINOR		185

#define PANEL_VERSION		"0.9.5"

#define LCD_MAXBYTES		256	/* max burst write */

#define KEYPAD_BUFFER		64

/* poll the keyboard this every second */
#define INPUT_POLL_TIME		(HZ / 50)
/* a key starts to repeat after this times INPUT_POLL_TIME */
#define KEYPAD_REP_START	(10)
/* a key repeats this times INPUT_POLL_TIME */
#define KEYPAD_REP_DELAY	(2)

/* keep the light on this times INPUT_POLL_TIME for each flash */
#define FLASH_LIGHT_TEMPO	(200)

/* converts an r_str() input to an active high, bits string : 000BAOSE */
#define PNL_PINPUT(a)		((((unsigned char)(a)) ^ 0x7F) >> 3)

#define PNL_PBUSY		0x80	/* inverted input, active low */
#define PNL_PACK		0x40	/* direct input, active low */
#define PNL_POUTPA		0x20	/* direct input, active high */
#define PNL_PSELECD		0x10	/* direct input, active high */
#define PNL_PERRORP		0x08	/* direct input, active low */

#define PNL_PBIDIR		0x20	/* bi-directional ports */
/* high to read data in or-ed with data out */
#define PNL_PINTEN		0x10
#define PNL_PSELECP		0x08	/* inverted output, active low */
#define PNL_PINITP		0x04	/* direct output, active low */
#define PNL_PAUTOLF		0x02	/* inverted output, active low */
#define PNL_PSTROBE		0x01	/* inverted output */

#define PNL_PD0			0x01
#define PNL_PD1			0x02
#define PNL_PD2			0x04
#define PNL_PD3			0x08
#define PNL_PD4			0x10
#define PNL_PD5			0x20
#define PNL_PD6			0x40
#define PNL_PD7			0x80

#define PIN_NONE		0
#define PIN_STROBE		1
#define PIN_D0			2
#define PIN_D1			3
#define PIN_D2			4
#define PIN_D3			5
#define PIN_D4			6
#define PIN_D5			7
#define PIN_D6			8
#define PIN_D7			9
#define PIN_AUTOLF		14
#define PIN_INITP		16
#define PIN_SELECP		17
#define PIN_NOT_SET		127

#define LCD_FLAG_S		0x0001
#define LCD_FLAG_ID		0x0002
#define LCD_FLAG_B		0x0004	/* blink on */
#define LCD_FLAG_C		0x0008	/* cursor on */
#define LCD_FLAG_D		0x0010	/* display on */
#define LCD_FLAG_F		0x0020	/* large font mode */
#define LCD_FLAG_N		0x0040	/* 2-rows mode */
#define LCD_FLAG_L		0x0080	/* backlight enabled */

/* LCD commands */
#define LCD_CMD_DISPLAY_CLEAR	0x01	/* Clear entire display */

#define LCD_CMD_ENTRY_MODE	0x04	/* Set entry mode */
#define LCD_CMD_CURSOR_INC	0x02	/* Increment cursor */

#define LCD_CMD_DISPLAY_CTRL	0x08	/* Display control */
#define LCD_CMD_DISPLAY_ON	0x04	/* Set display on */
#define LCD_CMD_CURSOR_ON	0x02	/* Set cursor on */
#define LCD_CMD_BLINK_ON	0x01	/* Set blink on */

#define LCD_CMD_SHIFT		0x10	/* Shift cursor/display */
#define LCD_CMD_DISPLAY_SHIFT	0x08	/* Shift display instead of cursor */
#define LCD_CMD_SHIFT_RIGHT	0x04	/* Shift display/cursor to the right */

#define LCD_CMD_FUNCTION_SET	0x20	/* Set function */
#define LCD_CMD_DATA_LEN_8BITS	0x10	/* Set data length to 8 bits */
#define LCD_CMD_TWO_LINES	0x08	/* Set to two display lines */
#define LCD_CMD_FONT_5X10_DOTS	0x04	/* Set char font to 5x10 dots */

#define LCD_CMD_SET_CGRAM_ADDR	0x40	/* Set char generator RAM address */

#define LCD_CMD_SET_DDRAM_ADDR	0x80	/* Set display data RAM address */

#define LCD_ESCAPE_LEN		24	/* max chars for LCD escape command */
#define LCD_ESCAPE_CHAR	27	/* use char 27 for escape command */

#define NOT_SET			-1

/* macros to simplify use of the parallel port */
#define r_ctr(x)        (parport_read_control((x)->port))
#define r_dtr(x)        (parport_read_data((x)->port))
#define r_str(x)        (parport_read_status((x)->port))
#define w_ctr(x, y)     (parport_write_control((x)->port, (y)))
#define w_dtr(x, y)     (parport_write_data((x)->port, (y)))

/* this defines which bits are to be used and which ones to be ignored */
/* logical or of the output bits involved in the scan matrix */
static __u8 scan_mask_o;
/* logical or of the input bits involved in the scan matrix */
static __u8 scan_mask_i;

enum input_type {
	INPUT_TYPE_STD,
	INPUT_TYPE_KBD,
};

enum input_state {
	INPUT_ST_LOW,
	INPUT_ST_RISING,
	INPUT_ST_HIGH,
	INPUT_ST_FALLING,
};

struct logical_input {
	struct list_head list;
	__u64 mask;
	__u64 value;
	enum input_type type;
	enum input_state state;
	__u8 rise_time, fall_time;
	__u8 rise_timer, fall_timer, high_timer;

	union {
		struct {	/* valid when type == INPUT_TYPE_STD */
			void (*press_fct)(int);
			void (*release_fct)(int);
			int press_data;
			int release_data;
		} std;
		struct {	/* valid when type == INPUT_TYPE_KBD */
			/* strings can be non null-terminated */
			char press_str[sizeof(void *) + sizeof(int)];
			char repeat_str[sizeof(void *) + sizeof(int)];
			char release_str[sizeof(void *) + sizeof(int)];
		} kbd;
	} u;
};

static LIST_HEAD(logical_inputs);	/* list of all defined logical inputs */

/* physical contacts history
 * Physical contacts are a 45 bits string of 9 groups of 5 bits each.
 * The 8 lower groups correspond to output bits 0 to 7, and the 9th group
 * corresponds to the ground.
 * Within each group, bits are stored in the same order as read on the port :
 * BAPSE (busy=4, ack=3, paper empty=2, select=1, error=0).
 * So, each __u64 is represented like this :
 * 0000000000000000000BAPSEBAPSEBAPSEBAPSEBAPSEBAPSEBAPSEBAPSEBAPSE
 * <-----unused------><gnd><d07><d06><d05><d04><d03><d02><d01><d00>
 */

/* what has just been read from the I/O ports */
static __u64 phys_read;
/* previous phys_read */
static __u64 phys_read_prev;
/* stabilized phys_read (phys_read|phys_read_prev) */
static __u64 phys_curr;
/* previous phys_curr */
static __u64 phys_prev;
/* 0 means that at least one logical signal needs be computed */
static char inputs_stable;

/* these variables are specific to the keypad */
static struct {
	bool enabled;
} keypad;

static char keypad_buffer[KEYPAD_BUFFER];
static int keypad_buflen;
static int keypad_start;
static char keypressed;
static wait_queue_head_t keypad_read_wait;

/* lcd-specific variables */
static struct {
	bool enabled;
	bool initialized;
	bool must_clear;

	int height;
	int width;
	int bwidth;
	int hwidth;
	int charset;
	int proto;
	int light_tempo;

	/* TODO: use union here? */
	struct {
		int e;
		int rs;
		int rw;
		int cl;
		int da;
		int bl;
	} pins;

	/* contains the LCD config state */
	unsigned long int flags;

	/* Contains the LCD X and Y offset */
	struct {
		unsigned long int x;
		unsigned long int y;
	} addr;

	/* Current escape sequence and it's length or -1 if outside */
	struct {
		char buf[LCD_ESCAPE_LEN + 1];
		int len;
	} esc_seq;
} lcd;

/* Needed only for init */
static int selected_lcd_type = NOT_SET;

/*
 * Bit masks to convert LCD signals to parallel port outputs.
 * _d_ are values for data port, _c_ are for control port.
 * [0] = signal OFF, [1] = signal ON, [2] = mask
 */
#define BIT_CLR		0
#define BIT_SET		1
#define BIT_MSK		2
#define BIT_STATES	3
/*
 * one entry for each bit on the LCD
 */
#define LCD_BIT_E	0
#define LCD_BIT_RS	1
#define LCD_BIT_RW	2
#define LCD_BIT_BL	3
#define LCD_BIT_CL	4
#define LCD_BIT_DA	5
#define LCD_BITS	6

/*
 * each bit can be either connected to a DATA or CTRL port
 */
#define LCD_PORT_C	0
#define LCD_PORT_D	1
#define LCD_PORTS	2

static unsigned char lcd_bits[LCD_PORTS][LCD_BITS][BIT_STATES];

/*
 * LCD protocols
 */
#define LCD_PROTO_PARALLEL      0
#define LCD_PROTO_SERIAL        1
#define LCD_PROTO_TI_DA8XX_LCD	2

/*
 * LCD character sets
 */
#define LCD_CHARSET_NORMAL      0
#define LCD_CHARSET_KS0074      1

/*
 * LCD types
 */
#define LCD_TYPE_NONE		0
#define LCD_TYPE_CUSTOM		1
#define LCD_TYPE_OLD		2
#define LCD_TYPE_KS0074		3
#define LCD_TYPE_HANTRONIX	4
#define LCD_TYPE_NEXCOM		5

/*
 * keypad types
 */
#define KEYPAD_TYPE_NONE	0
#define KEYPAD_TYPE_OLD		1
#define KEYPAD_TYPE_NEW		2
#define KEYPAD_TYPE_NEXCOM	3

/*
 * panel profiles
 */
#define PANEL_PROFILE_CUSTOM	0
#define PANEL_PROFILE_OLD	1
#define PANEL_PROFILE_NEW	2
#define PANEL_PROFILE_HANTRONIX	3
#define PANEL_PROFILE_NEXCOM	4
#define PANEL_PROFILE_LARGE	5

/*
 * Construct custom config from the kernel's configuration
 */
#define DEFAULT_PARPORT         0
#define DEFAULT_PROFILE         PANEL_PROFILE_LARGE
#define DEFAULT_KEYPAD_TYPE     KEYPAD_TYPE_OLD
#define DEFAULT_LCD_TYPE        LCD_TYPE_OLD
#define DEFAULT_LCD_HEIGHT      2
#define DEFAULT_LCD_WIDTH       40
#define DEFAULT_LCD_BWIDTH      40
#define DEFAULT_LCD_HWIDTH      64
#define DEFAULT_LCD_CHARSET     LCD_CHARSET_NORMAL
#define DEFAULT_LCD_PROTO       LCD_PROTO_PARALLEL

#define DEFAULT_LCD_PIN_E       PIN_AUTOLF
#define DEFAULT_LCD_PIN_RS      PIN_SELECP
#define DEFAULT_LCD_PIN_RW      PIN_INITP
#define DEFAULT_LCD_PIN_SCL     PIN_STROBE
#define DEFAULT_LCD_PIN_SDA     PIN_D0
#define DEFAULT_LCD_PIN_BL      PIN_NOT_SET

#ifdef CONFIG_PANEL_PARPORT
#undef DEFAULT_PARPORT
#define DEFAULT_PARPORT CONFIG_PANEL_PARPORT
#endif

#ifdef CONFIG_PANEL_PROFILE
#undef DEFAULT_PROFILE
#define DEFAULT_PROFILE CONFIG_PANEL_PROFILE
#endif

#if DEFAULT_PROFILE == 0	/* custom */
#ifdef CONFIG_PANEL_KEYPAD
#undef DEFAULT_KEYPAD_TYPE
#define DEFAULT_KEYPAD_TYPE CONFIG_PANEL_KEYPAD
#endif

#ifdef CONFIG_PANEL_LCD
#undef DEFAULT_LCD_TYPE
#define DEFAULT_LCD_TYPE CONFIG_PANEL_LCD
#endif

#ifdef CONFIG_PANEL_LCD_HEIGHT
#undef DEFAULT_LCD_HEIGHT
#define DEFAULT_LCD_HEIGHT CONFIG_PANEL_LCD_HEIGHT
#endif

#ifdef CONFIG_PANEL_LCD_WIDTH
#undef DEFAULT_LCD_WIDTH
#define DEFAULT_LCD_WIDTH CONFIG_PANEL_LCD_WIDTH
#endif

#ifdef CONFIG_PANEL_LCD_BWIDTH
#undef DEFAULT_LCD_BWIDTH
#define DEFAULT_LCD_BWIDTH CONFIG_PANEL_LCD_BWIDTH
#endif

#ifdef CONFIG_PANEL_LCD_HWIDTH
#undef DEFAULT_LCD_HWIDTH
#define DEFAULT_LCD_HWIDTH CONFIG_PANEL_LCD_HWIDTH
#endif

#ifdef CONFIG_PANEL_LCD_CHARSET
#undef DEFAULT_LCD_CHARSET
#define DEFAULT_LCD_CHARSET CONFIG_PANEL_LCD_CHARSET
#endif

#ifdef CONFIG_PANEL_LCD_PROTO
#undef DEFAULT_LCD_PROTO
#define DEFAULT_LCD_PROTO CONFIG_PANEL_LCD_PROTO
#endif

#ifdef CONFIG_PANEL_LCD_PIN_E
#undef DEFAULT_LCD_PIN_E
#define DEFAULT_LCD_PIN_E CONFIG_PANEL_LCD_PIN_E
#endif

#ifdef CONFIG_PANEL_LCD_PIN_RS
#undef DEFAULT_LCD_PIN_RS
#define DEFAULT_LCD_PIN_RS CONFIG_PANEL_LCD_PIN_RS
#endif

#ifdef CONFIG_PANEL_LCD_PIN_RW
#undef DEFAULT_LCD_PIN_RW
#define DEFAULT_LCD_PIN_RW CONFIG_PANEL_LCD_PIN_RW
#endif

#ifdef CONFIG_PANEL_LCD_PIN_SCL
#undef DEFAULT_LCD_PIN_SCL
#define DEFAULT_LCD_PIN_SCL CONFIG_PANEL_LCD_PIN_SCL
#endif

#ifdef CONFIG_PANEL_LCD_PIN_SDA
#undef DEFAULT_LCD_PIN_SDA
#define DEFAULT_LCD_PIN_SDA CONFIG_PANEL_LCD_PIN_SDA
#endif

#ifdef CONFIG_PANEL_LCD_PIN_BL
#undef DEFAULT_LCD_PIN_BL
#define DEFAULT_LCD_PIN_BL CONFIG_PANEL_LCD_PIN_BL
#endif

#endif /* DEFAULT_PROFILE == 0 */

/* global variables */

/* Device single-open policy control */
static atomic_t lcd_available = ATOMIC_INIT(1);
static atomic_t keypad_available = ATOMIC_INIT(1);

static struct pardevice *pprt;

static int keypad_initialized;

static void (*lcd_write_cmd)(int);
static void (*lcd_write_data)(int);
static void (*lcd_clear_fast)(void);

static DEFINE_SPINLOCK(pprt_lock);
static struct timer_list scan_timer;

MODULE_DESCRIPTION("Generic parallel port LCD/Keypad driver");

static int parport = DEFAULT_PARPORT;
module_param(parport, int, 0000);
MODULE_PARM_DESC(parport, "Parallel port index (0=lpt1, 1=lpt2, ...)");

static int profile = DEFAULT_PROFILE;
module_param(profile, int, 0000);
MODULE_PARM_DESC(profile,
		 "1=16x2 old kp; 2=serial 16x2, new kp; 3=16x2 hantronix; "
		 "4=16x2 nexcom; default=40x2, old kp");

static int keypad_type = NOT_SET;
module_param(keypad_type, int, 0000);
MODULE_PARM_DESC(keypad_type,
		 "Keypad type: 0=none, 1=old 6 keys, 2=new 6+1 keys, 3=nexcom 4 keys");

static int lcd_type = NOT_SET;
module_param(lcd_type, int, 0000);
MODULE_PARM_DESC(lcd_type,
		 "LCD type: 0=none, 1=compiled-in, 2=old, 3=serial ks0074, 4=hantronix, 5=nexcom");

static int lcd_height = NOT_SET;
module_param(lcd_height, int, 0000);
MODULE_PARM_DESC(lcd_height, "Number of lines on the LCD");

static int lcd_width = NOT_SET;
module_param(lcd_width, int, 0000);
MODULE_PARM_DESC(lcd_width, "Number of columns on the LCD");

static int lcd_bwidth = NOT_SET;	/* internal buffer width (usually 40) */
module_param(lcd_bwidth, int, 0000);
MODULE_PARM_DESC(lcd_bwidth, "Internal LCD line width (40)");

static int lcd_hwidth = NOT_SET;	/* hardware buffer width (usually 64) */
module_param(lcd_hwidth, int, 0000);
MODULE_PARM_DESC(lcd_hwidth, "LCD line hardware address (64)");

static int lcd_charset = NOT_SET;
module_param(lcd_charset, int, 0000);
MODULE_PARM_DESC(lcd_charset, "LCD character set: 0=standard, 1=KS0074");

static int lcd_proto = NOT_SET;
module_param(lcd_proto, int, 0000);
MODULE_PARM_DESC(lcd_proto,
		 "LCD communication: 0=parallel (//), 1=serial, 2=TI LCD Interface");

/*
 * These are the parallel port pins the LCD control signals are connected to.
 * Set this to 0 if the signal is not used. Set it to its opposite value
 * (negative) if the signal is negated. -MAXINT is used to indicate that the
 * pin has not been explicitly specified.
 *
 * WARNING! no check will be performed about collisions with keypad !
 */

static int lcd_e_pin  = PIN_NOT_SET;
module_param(lcd_e_pin, int, 0000);
MODULE_PARM_DESC(lcd_e_pin,
		 "# of the // port pin connected to LCD 'E' signal, with polarity (-17..17)");

static int lcd_rs_pin = PIN_NOT_SET;
module_param(lcd_rs_pin, int, 0000);
MODULE_PARM_DESC(lcd_rs_pin,
		 "# of the // port pin connected to LCD 'RS' signal, with polarity (-17..17)");

static int lcd_rw_pin = PIN_NOT_SET;
module_param(lcd_rw_pin, int, 0000);
MODULE_PARM_DESC(lcd_rw_pin,
		 "# of the // port pin connected to LCD 'RW' signal, with polarity (-17..17)");

static int lcd_cl_pin = PIN_NOT_SET;
module_param(lcd_cl_pin, int, 0000);
MODULE_PARM_DESC(lcd_cl_pin,
		 "# of the // port pin connected to serial LCD 'SCL' signal, with polarity (-17..17)");

static int lcd_da_pin = PIN_NOT_SET;
module_param(lcd_da_pin, int, 0000);
MODULE_PARM_DESC(lcd_da_pin,
		 "# of the // port pin connected to serial LCD 'SDA' signal, with polarity (-17..17)");

static int lcd_bl_pin = PIN_NOT_SET;
module_param(lcd_bl_pin, int, 0000);
MODULE_PARM_DESC(lcd_bl_pin,
		 "# of the // port pin connected to LCD backlight, with polarity (-17..17)");

/* Deprecated module parameters - consider not using them anymore */

static int lcd_enabled = NOT_SET;
module_param(lcd_enabled, int, 0000);
MODULE_PARM_DESC(lcd_enabled, "Deprecated option, use lcd_type instead");

static int keypad_enabled = NOT_SET;
module_param(keypad_enabled, int, 0000);
MODULE_PARM_DESC(keypad_enabled, "Deprecated option, use keypad_type instead");

static const unsigned char *lcd_char_conv;

/* for some LCD drivers (ks0074) we need a charset conversion table. */
static const unsigned char lcd_char_conv_ks0074[256] = {
	/*          0|8   1|9   2|A   3|B   4|C   5|D   6|E   7|F */
	/* 0x00 */ 0x00, 0x01, 0x02, 0x03, 0x04, 0x05, 0x06, 0x07,
	/* 0x08 */ 0x08, 0x09, 0x0a, 0x0b, 0x0c, 0x0d, 0x0e, 0x0f,
	/* 0x10 */ 0x10, 0x11, 0x12, 0x13, 0x14, 0x15, 0x16, 0x17,
	/* 0x18 */ 0x18, 0x19, 0x1a, 0x1b, 0x1c, 0x1d, 0x1e, 0x1f,
	/* 0x20 */ 0x20, 0x21, 0x22, 0x23, 0xa2, 0x25, 0x26, 0x27,
	/* 0x28 */ 0x28, 0x29, 0x2a, 0x2b, 0x2c, 0x2d, 0x2e, 0x2f,
	/* 0x30 */ 0x30, 0x31, 0x32, 0x33, 0x34, 0x35, 0x36, 0x37,
	/* 0x38 */ 0x38, 0x39, 0x3a, 0x3b, 0x3c, 0x3d, 0x3e, 0x3f,
	/* 0x40 */ 0xa0, 0x41, 0x42, 0x43, 0x44, 0x45, 0x46, 0x47,
	/* 0x48 */ 0x48, 0x49, 0x4a, 0x4b, 0x4c, 0x4d, 0x4e, 0x4f,
	/* 0x50 */ 0x50, 0x51, 0x52, 0x53, 0x54, 0x55, 0x56, 0x57,
	/* 0x58 */ 0x58, 0x59, 0x5a, 0xfa, 0xfb, 0xfc, 0x1d, 0xc4,
	/* 0x60 */ 0x96, 0x61, 0x62, 0x63, 0x64, 0x65, 0x66, 0x67,
	/* 0x68 */ 0x68, 0x69, 0x6a, 0x6b, 0x6c, 0x6d, 0x6e, 0x6f,
	/* 0x70 */ 0x70, 0x71, 0x72, 0x73, 0x74, 0x75, 0x76, 0x77,
	/* 0x78 */ 0x78, 0x79, 0x7a, 0xfd, 0xfe, 0xff, 0xce, 0x20,
	/* 0x80 */ 0x80, 0x81, 0x82, 0x83, 0x84, 0x85, 0x86, 0x87,
	/* 0x88 */ 0x88, 0x89, 0x8a, 0x8b, 0x8c, 0x8d, 0x8e, 0x8f,
	/* 0x90 */ 0x90, 0x91, 0x92, 0x93, 0x94, 0x95, 0x96, 0x97,
	/* 0x98 */ 0x98, 0x99, 0x9a, 0x9b, 0x9c, 0x9d, 0x9e, 0x9f,
	/* 0xA0 */ 0x20, 0x40, 0xb1, 0xa1, 0x24, 0xa3, 0xfe, 0x5f,
	/* 0xA8 */ 0x22, 0xc8, 0x61, 0x14, 0x97, 0x2d, 0xad, 0x96,
	/* 0xB0 */ 0x80, 0x8c, 0x82, 0x83, 0x27, 0x8f, 0x86, 0xdd,
	/* 0xB8 */ 0x2c, 0x81, 0x6f, 0x15, 0x8b, 0x8a, 0x84, 0x60,
	/* 0xC0 */ 0xe2, 0xe2, 0xe2, 0x5b, 0x5b, 0xae, 0xbc, 0xa9,
	/* 0xC8 */ 0xc5, 0xbf, 0xc6, 0xf1, 0xe3, 0xe3, 0xe3, 0xe3,
	/* 0xD0 */ 0x44, 0x5d, 0xa8, 0xe4, 0xec, 0xec, 0x5c, 0x78,
	/* 0xD8 */ 0xab, 0xa6, 0xe5, 0x5e, 0x5e, 0xe6, 0xaa, 0xbe,
	/* 0xE0 */ 0x7f, 0xe7, 0xaf, 0x7b, 0x7b, 0xaf, 0xbd, 0xc8,
	/* 0xE8 */ 0xa4, 0xa5, 0xc7, 0xf6, 0xa7, 0xe8, 0x69, 0x69,
	/* 0xF0 */ 0xed, 0x7d, 0xa8, 0xe4, 0xec, 0x5c, 0x5c, 0x25,
	/* 0xF8 */ 0xac, 0xa6, 0xea, 0xef, 0x7e, 0xeb, 0xb2, 0x79,
};

static const char old_keypad_profile[][4][9] = {
	{"S0", "Left\n", "Left\n", ""},
	{"S1", "Down\n", "Down\n", ""},
	{"S2", "Up\n", "Up\n", ""},
	{"S3", "Right\n", "Right\n", ""},
	{"S4", "Esc\n", "Esc\n", ""},
	{"S5", "Ret\n", "Ret\n", ""},
	{"", "", "", ""}
};

/* signals, press, repeat, release */
static const char new_keypad_profile[][4][9] = {
	{"S0", "Left\n", "Left\n", ""},
	{"S1", "Down\n", "Down\n", ""},
	{"S2", "Up\n", "Up\n", ""},
	{"S3", "Right\n", "Right\n", ""},
	{"S4s5", "", "Esc\n", "Esc\n"},
	{"s4S5", "", "Ret\n", "Ret\n"},
	{"S4S5", "Help\n", "", ""},
	/* add new signals above this line */
	{"", "", "", ""}
};

/* signals, press, repeat, release */
static const char nexcom_keypad_profile[][4][9] = {
	{"a-p-e-", "Down\n", "Down\n", ""},
	{"a-p-E-", "Ret\n", "Ret\n", ""},
	{"a-P-E-", "Esc\n", "Esc\n", ""},
	{"a-P-e-", "Up\n", "Up\n", ""},
	/* add new signals above this line */
	{"", "", "", ""}
};

static const char (*keypad_profile)[4][9] = old_keypad_profile;

/* FIXME: this should be converted to a bit array containing signals states */
static struct {
	unsigned char e;  /* parallel LCD E (data latch on falling edge) */
	unsigned char rs; /* parallel LCD RS  (0 = cmd, 1 = data) */
	unsigned char rw; /* parallel LCD R/W (0 = W, 1 = R) */
	unsigned char bl; /* parallel LCD backlight (0 = off, 1 = on) */
	unsigned char cl; /* serial LCD clock (latch on rising edge) */
	unsigned char da; /* serial LCD data */
} bits;

static void init_scan_timer(void);

/* sets data port bits according to current signals values */
static int set_data_bits(void)
{
	int val, bit;

	val = r_dtr(pprt);
	for (bit = 0; bit < LCD_BITS; bit++)
		val &= lcd_bits[LCD_PORT_D][bit][BIT_MSK];

	val |= lcd_bits[LCD_PORT_D][LCD_BIT_E][bits.e]
	    | lcd_bits[LCD_PORT_D][LCD_BIT_RS][bits.rs]
	    | lcd_bits[LCD_PORT_D][LCD_BIT_RW][bits.rw]
	    | lcd_bits[LCD_PORT_D][LCD_BIT_BL][bits.bl]
	    | lcd_bits[LCD_PORT_D][LCD_BIT_CL][bits.cl]
	    | lcd_bits[LCD_PORT_D][LCD_BIT_DA][bits.da];

	w_dtr(pprt, val);
	return val;
}

/* sets ctrl port bits according to current signals values */
static int set_ctrl_bits(void)
{
	int val, bit;

	val = r_ctr(pprt);
	for (bit = 0; bit < LCD_BITS; bit++)
		val &= lcd_bits[LCD_PORT_C][bit][BIT_MSK];

	val |= lcd_bits[LCD_PORT_C][LCD_BIT_E][bits.e]
	    | lcd_bits[LCD_PORT_C][LCD_BIT_RS][bits.rs]
	    | lcd_bits[LCD_PORT_C][LCD_BIT_RW][bits.rw]
	    | lcd_bits[LCD_PORT_C][LCD_BIT_BL][bits.bl]
	    | lcd_bits[LCD_PORT_C][LCD_BIT_CL][bits.cl]
	    | lcd_bits[LCD_PORT_C][LCD_BIT_DA][bits.da];

	w_ctr(pprt, val);
	return val;
}

/* sets ctrl & data port bits according to current signals values */
static void panel_set_bits(void)
{
	set_data_bits();
	set_ctrl_bits();
}

/*
 * Converts a parallel port pin (from -25 to 25) to data and control ports
 * masks, and data and control port bits. The signal will be considered
 * unconnected if it's on pin 0 or an invalid pin (<-25 or >25).
 *
 * Result will be used this way :
 *   out(dport, in(dport) & d_val[2] | d_val[signal_state])
 *   out(cport, in(cport) & c_val[2] | c_val[signal_state])
 */
static void pin_to_bits(int pin, unsigned char *d_val, unsigned char *c_val)
{
	int d_bit, c_bit, inv;

	d_val[0] = 0;
	c_val[0] = 0;
	d_val[1] = 0;
	c_val[1] = 0;
	d_val[2] = 0xFF;
	c_val[2] = 0xFF;

	if (pin == 0)
		return;

	inv = (pin < 0);
	if (inv)
		pin = -pin;

	d_bit = 0;
	c_bit = 0;

	switch (pin) {
	case PIN_STROBE:	/* strobe, inverted */
		c_bit = PNL_PSTROBE;
		inv = !inv;
		break;
	case PIN_D0...PIN_D7:	/* D0 - D7 = 2 - 9 */
		d_bit = 1 << (pin - 2);
		break;
	case PIN_AUTOLF:	/* autofeed, inverted */
		c_bit = PNL_PAUTOLF;
		inv = !inv;
		break;
	case PIN_INITP:		/* init, direct */
		c_bit = PNL_PINITP;
		break;
	case PIN_SELECP:	/* select_in, inverted */
		c_bit = PNL_PSELECP;
		inv = !inv;
		break;
	default:		/* unknown pin, ignore */
		break;
	}

	if (c_bit) {
		c_val[2] &= ~c_bit;
		c_val[!inv] = c_bit;
	} else if (d_bit) {
		d_val[2] &= ~d_bit;
		d_val[!inv] = d_bit;
	}
}

/* sleeps that many milliseconds with a reschedule */
static void long_sleep(int ms)
{
	if (in_interrupt())
		mdelay(ms);
	else
		schedule_timeout_interruptible(msecs_to_jiffies(ms));
}

/*
 * send a serial byte to the LCD panel. The caller is responsible for locking
 * if needed.
 */
static void lcd_send_serial(int byte)
{
	int bit;

	/*
	 * the data bit is set on D0, and the clock on STROBE.
	 * LCD reads D0 on STROBE's rising edge.
	 */
	for (bit = 0; bit < 8; bit++) {
		bits.cl = BIT_CLR;	/* CLK low */
		panel_set_bits();
		bits.da = byte & 1;
		panel_set_bits();
		udelay(2);  /* maintain the data during 2 us before CLK up */
		bits.cl = BIT_SET;	/* CLK high */
		panel_set_bits();
		udelay(1);  /* maintain the strobe during 1 us */
		byte >>= 1;
	}
}

/* turn the backlight on or off */
static void lcd_backlight(int on)
{
	if (lcd.pins.bl == PIN_NONE)
		return;

	/* The backlight is activated by setting the AUTOFEED line to +5V  */
	spin_lock_irq(&pprt_lock);
	bits.bl = on;
	panel_set_bits();
	spin_unlock_irq(&pprt_lock);
}

/* send a command to the LCD panel in serial mode */
static void lcd_write_cmd_s(int cmd)
{
	spin_lock_irq(&pprt_lock);
	lcd_send_serial(0x1F);	/* R/W=W, RS=0 */
	lcd_send_serial(cmd & 0x0F);
	lcd_send_serial((cmd >> 4) & 0x0F);
	udelay(40);		/* the shortest command takes at least 40 us */
	spin_unlock_irq(&pprt_lock);
}

/* send data to the LCD panel in serial mode */
static void lcd_write_data_s(int data)
{
	spin_lock_irq(&pprt_lock);
	lcd_send_serial(0x5F);	/* R/W=W, RS=1 */
	lcd_send_serial(data & 0x0F);
	lcd_send_serial((data >> 4) & 0x0F);
	udelay(40);		/* the shortest data takes at least 40 us */
	spin_unlock_irq(&pprt_lock);
}

/* send a command to the LCD panel in 8 bits parallel mode */
static void lcd_write_cmd_p8(int cmd)
{
	spin_lock_irq(&pprt_lock);
	/* present the data to the data port */
	w_dtr(pprt, cmd);
	udelay(20);	/* maintain the data during 20 us before the strobe */

	bits.e = BIT_SET;
	bits.rs = BIT_CLR;
	bits.rw = BIT_CLR;
	set_ctrl_bits();

	udelay(40);	/* maintain the strobe during 40 us */

	bits.e = BIT_CLR;
	set_ctrl_bits();

	udelay(120);	/* the shortest command takes at least 120 us */
	spin_unlock_irq(&pprt_lock);
}

/* send data to the LCD panel in 8 bits parallel mode */
static void lcd_write_data_p8(int data)
{
	spin_lock_irq(&pprt_lock);
	/* present the data to the data port */
	w_dtr(pprt, data);
	udelay(20);	/* maintain the data during 20 us before the strobe */

	bits.e = BIT_SET;
	bits.rs = BIT_SET;
	bits.rw = BIT_CLR;
	set_ctrl_bits();

	udelay(40);	/* maintain the strobe during 40 us */

	bits.e = BIT_CLR;
	set_ctrl_bits();

	udelay(45);	/* the shortest data takes at least 45 us */
	spin_unlock_irq(&pprt_lock);
}

/* send a command to the TI LCD panel */
static void lcd_write_cmd_tilcd(int cmd)
{
	spin_lock_irq(&pprt_lock);
	/* present the data to the control port */
	w_ctr(pprt, cmd);
	udelay(60);
	spin_unlock_irq(&pprt_lock);
}

/* send data to the TI LCD panel */
static void lcd_write_data_tilcd(int data)
{
	spin_lock_irq(&pprt_lock);
	/* present the data to the data port */
	w_dtr(pprt, data);
	udelay(60);
	spin_unlock_irq(&pprt_lock);
}

static void lcd_gotoxy(void)
{
	lcd_write_cmd(LCD_CMD_SET_DDRAM_ADDR
		      | (lcd.addr.y ? lcd.hwidth : 0)
		      /*
		       * we force the cursor to stay at the end of the
		       * line if it wants to go farther
		       */
		      | ((lcd.addr.x < lcd.bwidth) ? lcd.addr.x &
			 (lcd.hwidth - 1) : lcd.bwidth - 1));
}

static void lcd_print(char c)
{
	if (lcd.addr.x < lcd.bwidth) {
		if (lcd_char_conv)
			c = lcd_char_conv[(unsigned char)c];
		lcd_write_data(c);
		lcd.addr.x++;
	}
	/* prevents the cursor from wrapping onto the next line */
	if (lcd.addr.x == lcd.bwidth)
		lcd_gotoxy();
}

/* fills the display with spaces and resets X/Y */
static void lcd_clear_fast_s(void)
{
	int pos;

	lcd.addr.x = 0;
	lcd.addr.y = 0;
	lcd_gotoxy();

	spin_lock_irq(&pprt_lock);
	for (pos = 0; pos < lcd.height * lcd.hwidth; pos++) {
		lcd_send_serial(0x5F);	/* R/W=W, RS=1 */
		lcd_send_serial(' ' & 0x0F);
		lcd_send_serial((' ' >> 4) & 0x0F);
<<<<<<< HEAD
		/* the shortest data takes at least 40 us */
		usleep_range(40, 100);
=======
		udelay(40);	/* the shortest data takes at least 40 us */
>>>>>>> 36f90b0a
	}
	spin_unlock_irq(&pprt_lock);

	lcd.addr.x = 0;
	lcd.addr.y = 0;
	lcd_gotoxy();
}

/* fills the display with spaces and resets X/Y */
static void lcd_clear_fast_p8(void)
{
	int pos;

	lcd.addr.x = 0;
	lcd.addr.y = 0;
	lcd_gotoxy();

	spin_lock_irq(&pprt_lock);
	for (pos = 0; pos < lcd.height * lcd.hwidth; pos++) {
		/* present the data to the data port */
		w_dtr(pprt, ' ');

		/* maintain the data during 20 us before the strobe */
		udelay(20);

		bits.e = BIT_SET;
		bits.rs = BIT_SET;
		bits.rw = BIT_CLR;
		set_ctrl_bits();

		/* maintain the strobe during 40 us */
		udelay(40);

		bits.e = BIT_CLR;
		set_ctrl_bits();

		/* the shortest data takes at least 45 us */
		udelay(45);
	}
	spin_unlock_irq(&pprt_lock);

	lcd.addr.x = 0;
	lcd.addr.y = 0;
	lcd_gotoxy();
}

/* fills the display with spaces and resets X/Y */
static void lcd_clear_fast_tilcd(void)
{
	int pos;

	lcd.addr.x = 0;
	lcd.addr.y = 0;
	lcd_gotoxy();

	spin_lock_irq(&pprt_lock);
	for (pos = 0; pos < lcd.height * lcd.hwidth; pos++) {
		/* present the data to the data port */
		w_dtr(pprt, ' ');
		udelay(60);
	}

	spin_unlock_irq(&pprt_lock);

	lcd.addr.x = 0;
	lcd.addr.y = 0;
	lcd_gotoxy();
}

/* clears the display and resets X/Y */
static void lcd_clear_display(void)
{
	lcd_write_cmd(LCD_CMD_DISPLAY_CLEAR);
	lcd.addr.x = 0;
	lcd.addr.y = 0;
	/* we must wait a few milliseconds (15) */
	long_sleep(15);
}

static void lcd_init_display(void)
{
	lcd.flags = ((lcd.height > 1) ? LCD_FLAG_N : 0)
	    | LCD_FLAG_D | LCD_FLAG_C | LCD_FLAG_B;

	long_sleep(20);		/* wait 20 ms after power-up for the paranoid */

	/* 8bits, 1 line, small fonts; let's do it 3 times */
	lcd_write_cmd(LCD_CMD_FUNCTION_SET | LCD_CMD_DATA_LEN_8BITS);
	long_sleep(10);
	lcd_write_cmd(LCD_CMD_FUNCTION_SET | LCD_CMD_DATA_LEN_8BITS);
	long_sleep(10);
	lcd_write_cmd(LCD_CMD_FUNCTION_SET | LCD_CMD_DATA_LEN_8BITS);
	long_sleep(10);

	/* set font height and lines number */
	lcd_write_cmd(LCD_CMD_FUNCTION_SET | LCD_CMD_DATA_LEN_8BITS
		      | ((lcd.flags & LCD_FLAG_F) ? LCD_CMD_FONT_5X10_DOTS : 0)
		      | ((lcd.flags & LCD_FLAG_N) ? LCD_CMD_TWO_LINES : 0)
	    );
	long_sleep(10);

	/* display off, cursor off, blink off */
	lcd_write_cmd(LCD_CMD_DISPLAY_CTRL);
	long_sleep(10);

	lcd_write_cmd(LCD_CMD_DISPLAY_CTRL	/* set display mode */
		      | ((lcd.flags & LCD_FLAG_D) ? LCD_CMD_DISPLAY_ON : 0)
		      | ((lcd.flags & LCD_FLAG_C) ? LCD_CMD_CURSOR_ON : 0)
		      | ((lcd.flags & LCD_FLAG_B) ? LCD_CMD_BLINK_ON : 0)
	    );

	lcd_backlight((lcd.flags & LCD_FLAG_L) ? 1 : 0);

	long_sleep(10);

	/* entry mode set : increment, cursor shifting */
	lcd_write_cmd(LCD_CMD_ENTRY_MODE | LCD_CMD_CURSOR_INC);

	lcd_clear_display();
}

/*
 * These are the file operation function for user access to /dev/lcd
 * This function can also be called from inside the kernel, by
 * setting file and ppos to NULL.
 *
 */

static inline int handle_lcd_special_code(void)
{
	/* LCD special codes */

	int processed = 0;

	char *esc = lcd.esc_seq.buf + 2;
	int oldflags = lcd.flags;

	/* check for display mode flags */
	switch (*esc) {
	case 'D':	/* Display ON */
		lcd.flags |= LCD_FLAG_D;
		processed = 1;
		break;
	case 'd':	/* Display OFF */
		lcd.flags &= ~LCD_FLAG_D;
		processed = 1;
		break;
	case 'C':	/* Cursor ON */
		lcd.flags |= LCD_FLAG_C;
		processed = 1;
		break;
	case 'c':	/* Cursor OFF */
		lcd.flags &= ~LCD_FLAG_C;
		processed = 1;
		break;
	case 'B':	/* Blink ON */
		lcd.flags |= LCD_FLAG_B;
		processed = 1;
		break;
	case 'b':	/* Blink OFF */
		lcd.flags &= ~LCD_FLAG_B;
		processed = 1;
		break;
	case '+':	/* Back light ON */
		lcd.flags |= LCD_FLAG_L;
		processed = 1;
		break;
	case '-':	/* Back light OFF */
		lcd.flags &= ~LCD_FLAG_L;
		processed = 1;
		break;
	case '*':
		/* flash back light using the keypad timer */
		if (scan_timer.function) {
			if (lcd.light_tempo == 0 &&
			    ((lcd.flags & LCD_FLAG_L) == 0))
				lcd_backlight(1);
			lcd.light_tempo = FLASH_LIGHT_TEMPO;
		}
		processed = 1;
		break;
	case 'f':	/* Small Font */
		lcd.flags &= ~LCD_FLAG_F;
		processed = 1;
		break;
	case 'F':	/* Large Font */
		lcd.flags |= LCD_FLAG_F;
		processed = 1;
		break;
	case 'n':	/* One Line */
		lcd.flags &= ~LCD_FLAG_N;
		processed = 1;
		break;
	case 'N':	/* Two Lines */
		lcd.flags |= LCD_FLAG_N;
		break;
	case 'l':	/* Shift Cursor Left */
		if (lcd.addr.x > 0) {
			/* back one char if not at end of line */
			if (lcd.addr.x < lcd.bwidth)
				lcd_write_cmd(LCD_CMD_SHIFT);
			lcd.addr.x--;
		}
		processed = 1;
		break;
	case 'r':	/* shift cursor right */
		if (lcd.addr.x < lcd.width) {
			/* allow the cursor to pass the end of the line */
			if (lcd.addr.x < (lcd.bwidth - 1))
				lcd_write_cmd(LCD_CMD_SHIFT |
						LCD_CMD_SHIFT_RIGHT);
			lcd.addr.x++;
		}
		processed = 1;
		break;
	case 'L':	/* shift display left */
		lcd_write_cmd(LCD_CMD_SHIFT | LCD_CMD_DISPLAY_SHIFT);
		processed = 1;
		break;
	case 'R':	/* shift display right */
		lcd_write_cmd(LCD_CMD_SHIFT | LCD_CMD_DISPLAY_SHIFT |
				LCD_CMD_SHIFT_RIGHT);
		processed = 1;
		break;
	case 'k': {	/* kill end of line */
		int x;

		for (x = lcd.addr.x; x < lcd.bwidth; x++)
			lcd_write_data(' ');

		/* restore cursor position */
		lcd_gotoxy();
		processed = 1;
		break;
	}
	case 'I':	/* reinitialize display */
		lcd_init_display();
		processed = 1;
		break;
	case 'G': {
		/* Generator : LGcxxxxx...xx; must have <c> between '0'
		 * and '7', representing the numerical ASCII code of the
		 * redefined character, and <xx...xx> a sequence of 16
		 * hex digits representing 8 bytes for each character.
		 * Most LCDs will only use 5 lower bits of the 7 first
		 * bytes.
		 */

		unsigned char cgbytes[8];
		unsigned char cgaddr;
		int cgoffset;
		int shift;
		char value;
		int addr;

		if (!strchr(esc, ';'))
			break;

		esc++;

		cgaddr = *(esc++) - '0';
		if (cgaddr > 7) {
			processed = 1;
			break;
		}

		cgoffset = 0;
		shift = 0;
		value = 0;
		while (*esc && cgoffset < 8) {
			shift ^= 4;
			if (*esc >= '0' && *esc <= '9') {
				value |= (*esc - '0') << shift;
			} else if (*esc >= 'A' && *esc <= 'Z') {
				value |= (*esc - 'A' + 10) << shift;
			} else if (*esc >= 'a' && *esc <= 'z') {
				value |= (*esc - 'a' + 10) << shift;
			} else {
				esc++;
				continue;
			}

			if (shift == 0) {
				cgbytes[cgoffset++] = value;
				value = 0;
			}

			esc++;
		}

		lcd_write_cmd(LCD_CMD_SET_CGRAM_ADDR | (cgaddr * 8));
		for (addr = 0; addr < cgoffset; addr++)
			lcd_write_data(cgbytes[addr]);

		/* ensures that we stop writing to CGRAM */
		lcd_gotoxy();
		processed = 1;
		break;
	}
	case 'x':	/* gotoxy : LxXXX[yYYY]; */
	case 'y':	/* gotoxy : LyYYY[xXXX]; */
		if (!strchr(esc, ';'))
			break;

		while (*esc) {
			if (*esc == 'x') {
				esc++;
				if (kstrtoul(esc, 10, &lcd.addr.x) < 0)
					break;
			} else if (*esc == 'y') {
				esc++;
				if (kstrtoul(esc, 10, &lcd.addr.y) < 0)
					break;
			} else {
				break;
			}
		}

		lcd_gotoxy();
		processed = 1;
		break;
	}

	/* TODO: This indent party here got ugly, clean it! */
	/* Check whether one flag was changed */
	if (oldflags != lcd.flags) {
		/* check whether one of B,C,D flags were changed */
		if ((oldflags ^ lcd.flags) &
		    (LCD_FLAG_B | LCD_FLAG_C | LCD_FLAG_D))
			/* set display mode */
			lcd_write_cmd(LCD_CMD_DISPLAY_CTRL
				      | ((lcd.flags & LCD_FLAG_D)
						      ? LCD_CMD_DISPLAY_ON : 0)
				      | ((lcd.flags & LCD_FLAG_C)
						      ? LCD_CMD_CURSOR_ON : 0)
				      | ((lcd.flags & LCD_FLAG_B)
						      ? LCD_CMD_BLINK_ON : 0));
		/* check whether one of F,N flags was changed */
		else if ((oldflags ^ lcd.flags) & (LCD_FLAG_F | LCD_FLAG_N))
			lcd_write_cmd(LCD_CMD_FUNCTION_SET
				      | LCD_CMD_DATA_LEN_8BITS
				      | ((lcd.flags & LCD_FLAG_F)
						      ? LCD_CMD_TWO_LINES : 0)
				      | ((lcd.flags & LCD_FLAG_N)
						      ? LCD_CMD_FONT_5X10_DOTS
								      : 0));
		/* check whether L flag was changed */
		else if ((oldflags ^ lcd.flags) & (LCD_FLAG_L)) {
			if (lcd.flags & (LCD_FLAG_L))
				lcd_backlight(1);
			else if (lcd.light_tempo == 0)
				/*
				 * switch off the light only when the tempo
				 * lighting is gone
				 */
				lcd_backlight(0);
		}
	}

	return processed;
}

static void lcd_write_char(char c)
{
	/* first, we'll test if we're in escape mode */
	if ((c != '\n') && lcd.esc_seq.len >= 0) {
		/* yes, let's add this char to the buffer */
		lcd.esc_seq.buf[lcd.esc_seq.len++] = c;
		lcd.esc_seq.buf[lcd.esc_seq.len] = 0;
	} else {
		/* aborts any previous escape sequence */
		lcd.esc_seq.len = -1;

		switch (c) {
		case LCD_ESCAPE_CHAR:
			/* start of an escape sequence */
			lcd.esc_seq.len = 0;
			lcd.esc_seq.buf[lcd.esc_seq.len] = 0;
			break;
		case '\b':
			/* go back one char and clear it */
			if (lcd.addr.x > 0) {
				/*
				 * check if we're not at the
				 * end of the line
				 */
				if (lcd.addr.x < lcd.bwidth)
					/* back one char */
					lcd_write_cmd(LCD_CMD_SHIFT);
				lcd.addr.x--;
			}
			/* replace with a space */
			lcd_write_data(' ');
			/* back one char again */
			lcd_write_cmd(LCD_CMD_SHIFT);
			break;
		case '\014':
			/* quickly clear the display */
			lcd_clear_fast();
			break;
		case '\n':
			/*
			 * flush the remainder of the current line and
			 * go to the beginning of the next line
			 */
			for (; lcd.addr.x < lcd.bwidth; lcd.addr.x++)
				lcd_write_data(' ');
			lcd.addr.x = 0;
			lcd.addr.y = (lcd.addr.y + 1) % lcd.height;
			lcd_gotoxy();
			break;
		case '\r':
			/* go to the beginning of the same line */
			lcd.addr.x = 0;
			lcd_gotoxy();
			break;
		case '\t':
			/* print a space instead of the tab */
			lcd_print(' ');
			break;
		default:
			/* simply print this char */
			lcd_print(c);
			break;
		}
	}

	/*
	 * now we'll see if we're in an escape mode and if the current
	 * escape sequence can be understood.
	 */
	if (lcd.esc_seq.len >= 2) {
		int processed = 0;

		if (!strcmp(lcd.esc_seq.buf, "[2J")) {
			/* clear the display */
			lcd_clear_fast();
			processed = 1;
		} else if (!strcmp(lcd.esc_seq.buf, "[H")) {
			/* cursor to home */
			lcd.addr.x = 0;
			lcd.addr.y = 0;
			lcd_gotoxy();
			processed = 1;
		}
		/* codes starting with ^[[L */
		else if ((lcd.esc_seq.len >= 3) &&
			 (lcd.esc_seq.buf[0] == '[') &&
			 (lcd.esc_seq.buf[1] == 'L')) {
			processed = handle_lcd_special_code();
		}

		/* LCD special escape codes */
		/*
		 * flush the escape sequence if it's been processed
		 * or if it is getting too long.
		 */
		if (processed || (lcd.esc_seq.len >= LCD_ESCAPE_LEN))
			lcd.esc_seq.len = -1;
	} /* escape codes */
}

static ssize_t lcd_write(struct file *file,
			 const char __user *buf, size_t count, loff_t *ppos)
{
	const char __user *tmp = buf;
	char c;

	for (; count-- > 0; (*ppos)++, tmp++) {
		if (!in_interrupt() && (((count + 1) & 0x1f) == 0))
			/*
			 * let's be a little nice with other processes
			 * that need some CPU
			 */
			schedule();

		if (get_user(c, tmp))
			return -EFAULT;

		lcd_write_char(c);
	}

	return tmp - buf;
}

static int lcd_open(struct inode *inode, struct file *file)
{
	if (!atomic_dec_and_test(&lcd_available))
		return -EBUSY;	/* open only once at a time */

	if (file->f_mode & FMODE_READ)	/* device is write-only */
		return -EPERM;

	if (lcd.must_clear) {
		lcd_clear_display();
		lcd.must_clear = false;
	}
	return nonseekable_open(inode, file);
}

static int lcd_release(struct inode *inode, struct file *file)
{
	atomic_inc(&lcd_available);
	return 0;
}

static const struct file_operations lcd_fops = {
	.write   = lcd_write,
	.open    = lcd_open,
	.release = lcd_release,
	.llseek  = no_llseek,
};

static struct miscdevice lcd_dev = {
	.minor	= LCD_MINOR,
	.name	= "lcd",
	.fops	= &lcd_fops,
};

/* public function usable from the kernel for any purpose */
static void panel_lcd_print(const char *s)
{
	const char *tmp = s;
	int count = strlen(s);

	if (lcd.enabled && lcd.initialized) {
		for (; count-- > 0; tmp++) {
			if (!in_interrupt() && (((count + 1) & 0x1f) == 0))
				/*
				 * let's be a little nice with other processes
				 * that need some CPU
				 */
				schedule();

			lcd_write_char(*tmp);
		}
	}
}

/* initialize the LCD driver */
static void lcd_init(void)
{
	switch (selected_lcd_type) {
	case LCD_TYPE_OLD:
		/* parallel mode, 8 bits */
		lcd.proto = LCD_PROTO_PARALLEL;
		lcd.charset = LCD_CHARSET_NORMAL;
		lcd.pins.e = PIN_STROBE;
		lcd.pins.rs = PIN_AUTOLF;

		lcd.width = 40;
		lcd.bwidth = 40;
		lcd.hwidth = 64;
		lcd.height = 2;
		break;
	case LCD_TYPE_KS0074:
		/* serial mode, ks0074 */
		lcd.proto = LCD_PROTO_SERIAL;
		lcd.charset = LCD_CHARSET_KS0074;
		lcd.pins.bl = PIN_AUTOLF;
		lcd.pins.cl = PIN_STROBE;
		lcd.pins.da = PIN_D0;

		lcd.width = 16;
		lcd.bwidth = 40;
		lcd.hwidth = 16;
		lcd.height = 2;
		break;
	case LCD_TYPE_NEXCOM:
		/* parallel mode, 8 bits, generic */
		lcd.proto = LCD_PROTO_PARALLEL;
		lcd.charset = LCD_CHARSET_NORMAL;
		lcd.pins.e = PIN_AUTOLF;
		lcd.pins.rs = PIN_SELECP;
		lcd.pins.rw = PIN_INITP;

		lcd.width = 16;
		lcd.bwidth = 40;
		lcd.hwidth = 64;
		lcd.height = 2;
		break;
	case LCD_TYPE_CUSTOM:
		/* customer-defined */
		lcd.proto = DEFAULT_LCD_PROTO;
		lcd.charset = DEFAULT_LCD_CHARSET;
		/* default geometry will be set later */
		break;
	case LCD_TYPE_HANTRONIX:
		/* parallel mode, 8 bits, hantronix-like */
	default:
		lcd.proto = LCD_PROTO_PARALLEL;
		lcd.charset = LCD_CHARSET_NORMAL;
		lcd.pins.e = PIN_STROBE;
		lcd.pins.rs = PIN_SELECP;

		lcd.width = 16;
		lcd.bwidth = 40;
		lcd.hwidth = 64;
		lcd.height = 2;
		break;
	}

	/* Overwrite with module params set on loading */
	if (lcd_height != NOT_SET)
		lcd.height = lcd_height;
	if (lcd_width != NOT_SET)
		lcd.width = lcd_width;
	if (lcd_bwidth != NOT_SET)
		lcd.bwidth = lcd_bwidth;
	if (lcd_hwidth != NOT_SET)
		lcd.hwidth = lcd_hwidth;
	if (lcd_charset != NOT_SET)
		lcd.charset = lcd_charset;
	if (lcd_proto != NOT_SET)
		lcd.proto = lcd_proto;
	if (lcd_e_pin != PIN_NOT_SET)
		lcd.pins.e = lcd_e_pin;
	if (lcd_rs_pin != PIN_NOT_SET)
		lcd.pins.rs = lcd_rs_pin;
	if (lcd_rw_pin != PIN_NOT_SET)
		lcd.pins.rw = lcd_rw_pin;
	if (lcd_cl_pin != PIN_NOT_SET)
		lcd.pins.cl = lcd_cl_pin;
	if (lcd_da_pin != PIN_NOT_SET)
		lcd.pins.da = lcd_da_pin;
	if (lcd_bl_pin != PIN_NOT_SET)
		lcd.pins.bl = lcd_bl_pin;

	/* this is used to catch wrong and default values */
	if (lcd.width <= 0)
		lcd.width = DEFAULT_LCD_WIDTH;
	if (lcd.bwidth <= 0)
		lcd.bwidth = DEFAULT_LCD_BWIDTH;
	if (lcd.hwidth <= 0)
		lcd.hwidth = DEFAULT_LCD_HWIDTH;
	if (lcd.height <= 0)
		lcd.height = DEFAULT_LCD_HEIGHT;

	if (lcd.proto == LCD_PROTO_SERIAL) {	/* SERIAL */
		lcd_write_cmd = lcd_write_cmd_s;
		lcd_write_data = lcd_write_data_s;
		lcd_clear_fast = lcd_clear_fast_s;

		if (lcd.pins.cl == PIN_NOT_SET)
			lcd.pins.cl = DEFAULT_LCD_PIN_SCL;
		if (lcd.pins.da == PIN_NOT_SET)
			lcd.pins.da = DEFAULT_LCD_PIN_SDA;

	} else if (lcd.proto == LCD_PROTO_PARALLEL) {	/* PARALLEL */
		lcd_write_cmd = lcd_write_cmd_p8;
		lcd_write_data = lcd_write_data_p8;
		lcd_clear_fast = lcd_clear_fast_p8;

		if (lcd.pins.e == PIN_NOT_SET)
			lcd.pins.e = DEFAULT_LCD_PIN_E;
		if (lcd.pins.rs == PIN_NOT_SET)
			lcd.pins.rs = DEFAULT_LCD_PIN_RS;
		if (lcd.pins.rw == PIN_NOT_SET)
			lcd.pins.rw = DEFAULT_LCD_PIN_RW;
	} else {
		lcd_write_cmd = lcd_write_cmd_tilcd;
		lcd_write_data = lcd_write_data_tilcd;
		lcd_clear_fast = lcd_clear_fast_tilcd;
	}

	if (lcd.pins.bl == PIN_NOT_SET)
		lcd.pins.bl = DEFAULT_LCD_PIN_BL;

	if (lcd.pins.e == PIN_NOT_SET)
		lcd.pins.e = PIN_NONE;
	if (lcd.pins.rs == PIN_NOT_SET)
		lcd.pins.rs = PIN_NONE;
	if (lcd.pins.rw == PIN_NOT_SET)
		lcd.pins.rw = PIN_NONE;
	if (lcd.pins.bl == PIN_NOT_SET)
		lcd.pins.bl = PIN_NONE;
	if (lcd.pins.cl == PIN_NOT_SET)
		lcd.pins.cl = PIN_NONE;
	if (lcd.pins.da == PIN_NOT_SET)
		lcd.pins.da = PIN_NONE;

	if (lcd.charset == NOT_SET)
		lcd.charset = DEFAULT_LCD_CHARSET;

	if (lcd.charset == LCD_CHARSET_KS0074)
		lcd_char_conv = lcd_char_conv_ks0074;
	else
		lcd_char_conv = NULL;

	if (lcd.pins.bl != PIN_NONE)
		init_scan_timer();

	pin_to_bits(lcd.pins.e, lcd_bits[LCD_PORT_D][LCD_BIT_E],
		    lcd_bits[LCD_PORT_C][LCD_BIT_E]);
	pin_to_bits(lcd.pins.rs, lcd_bits[LCD_PORT_D][LCD_BIT_RS],
		    lcd_bits[LCD_PORT_C][LCD_BIT_RS]);
	pin_to_bits(lcd.pins.rw, lcd_bits[LCD_PORT_D][LCD_BIT_RW],
		    lcd_bits[LCD_PORT_C][LCD_BIT_RW]);
	pin_to_bits(lcd.pins.bl, lcd_bits[LCD_PORT_D][LCD_BIT_BL],
		    lcd_bits[LCD_PORT_C][LCD_BIT_BL]);
	pin_to_bits(lcd.pins.cl, lcd_bits[LCD_PORT_D][LCD_BIT_CL],
		    lcd_bits[LCD_PORT_C][LCD_BIT_CL]);
	pin_to_bits(lcd.pins.da, lcd_bits[LCD_PORT_D][LCD_BIT_DA],
		    lcd_bits[LCD_PORT_C][LCD_BIT_DA]);

	/*
	 * before this line, we must NOT send anything to the display.
	 * Since lcd_init_display() needs to write data, we have to
	 * enable mark the LCD initialized just before.
	 */
	lcd.initialized = true;
	lcd_init_display();

	/* display a short message */
#ifdef CONFIG_PANEL_CHANGE_MESSAGE
#ifdef CONFIG_PANEL_BOOT_MESSAGE
	panel_lcd_print("\x1b[Lc\x1b[Lb\x1b[L*" CONFIG_PANEL_BOOT_MESSAGE);
#endif
#else
	panel_lcd_print("\x1b[Lc\x1b[Lb\x1b[L*Linux-" UTS_RELEASE "\nPanel-"
			PANEL_VERSION);
#endif
	lcd.addr.x = 0;
	lcd.addr.y = 0;
	/* clear the display on the next device opening */
	lcd.must_clear = true;
	lcd_gotoxy();
}

/*
 * These are the file operation function for user access to /dev/keypad
 */

static ssize_t keypad_read(struct file *file,
			   char __user *buf, size_t count, loff_t *ppos)
{
	unsigned i = *ppos;
	char __user *tmp = buf;

	if (keypad_buflen == 0) {
		if (file->f_flags & O_NONBLOCK)
			return -EAGAIN;

		if (wait_event_interruptible(keypad_read_wait,
					     keypad_buflen != 0))
			return -EINTR;
	}

	for (; count-- > 0 && (keypad_buflen > 0);
	     ++i, ++tmp, --keypad_buflen) {
		put_user(keypad_buffer[keypad_start], tmp);
		keypad_start = (keypad_start + 1) % KEYPAD_BUFFER;
	}
	*ppos = i;

	return tmp - buf;
}

static int keypad_open(struct inode *inode, struct file *file)
{
	if (!atomic_dec_and_test(&keypad_available))
		return -EBUSY;	/* open only once at a time */

	if (file->f_mode & FMODE_WRITE)	/* device is read-only */
		return -EPERM;

	keypad_buflen = 0;	/* flush the buffer on opening */
	return 0;
}

static int keypad_release(struct inode *inode, struct file *file)
{
	atomic_inc(&keypad_available);
	return 0;
}

static const struct file_operations keypad_fops = {
	.read    = keypad_read,		/* read */
	.open    = keypad_open,		/* open */
	.release = keypad_release,	/* close */
	.llseek  = default_llseek,
};

static struct miscdevice keypad_dev = {
	.minor	= KEYPAD_MINOR,
	.name	= "keypad",
	.fops	= &keypad_fops,
};

static void keypad_send_key(const char *string, int max_len)
{
	/* send the key to the device only if a process is attached to it. */
	if (!atomic_read(&keypad_available)) {
		while (max_len-- && keypad_buflen < KEYPAD_BUFFER && *string) {
			keypad_buffer[(keypad_start + keypad_buflen++) %
				      KEYPAD_BUFFER] = *string++;
		}
		wake_up_interruptible(&keypad_read_wait);
	}
}

/* this function scans all the bits involving at least one logical signal,
 * and puts the results in the bitfield "phys_read" (one bit per established
 * contact), and sets "phys_read_prev" to "phys_read".
 *
 * Note: to debounce input signals, we will only consider as switched a signal
 * which is stable across 2 measures. Signals which are different between two
 * reads will be kept as they previously were in their logical form (phys_prev).
 * A signal which has just switched will have a 1 in
 * (phys_read ^ phys_read_prev).
 */
static void phys_scan_contacts(void)
{
	int bit, bitval;
	char oldval;
	char bitmask;
	char gndmask;

	phys_prev = phys_curr;
	phys_read_prev = phys_read;
	phys_read = 0;		/* flush all signals */

	/* keep track of old value, with all outputs disabled */
	oldval = r_dtr(pprt) | scan_mask_o;
	/* activate all keyboard outputs (active low) */
	w_dtr(pprt, oldval & ~scan_mask_o);

	/* will have a 1 for each bit set to gnd */
	bitmask = PNL_PINPUT(r_str(pprt)) & scan_mask_i;
	/* disable all matrix signals */
	w_dtr(pprt, oldval);

	/* now that all outputs are cleared, the only active input bits are
	 * directly connected to the ground
	 */

	/* 1 for each grounded input */
	gndmask = PNL_PINPUT(r_str(pprt)) & scan_mask_i;

	/* grounded inputs are signals 40-44 */
	phys_read |= (__u64)gndmask << 40;

	if (bitmask != gndmask) {
		/*
		 * since clearing the outputs changed some inputs, we know
		 * that some input signals are currently tied to some outputs.
		 * So we'll scan them.
		 */
		for (bit = 0; bit < 8; bit++) {
			bitval = BIT(bit);

			if (!(scan_mask_o & bitval))	/* skip unused bits */
				continue;

			w_dtr(pprt, oldval & ~bitval);	/* enable this output */
			bitmask = PNL_PINPUT(r_str(pprt)) & ~gndmask;
			phys_read |= (__u64)bitmask << (5 * bit);
		}
		w_dtr(pprt, oldval);	/* disable all outputs */
	}
	/*
	 * this is easy: use old bits when they are flapping,
	 * use new ones when stable
	 */
	phys_curr = (phys_prev & (phys_read ^ phys_read_prev)) |
		    (phys_read & ~(phys_read ^ phys_read_prev));
}

static inline int input_state_high(struct logical_input *input)
{
#if 0
	/* FIXME:
	 * this is an invalid test. It tries to catch
	 * transitions from single-key to multiple-key, but
	 * doesn't take into account the contacts polarity.
	 * The only solution to the problem is to parse keys
	 * from the most complex to the simplest combinations,
	 * and mark them as 'caught' once a combination
	 * matches, then unmatch it for all other ones.
	 */

	/* try to catch dangerous transitions cases :
	 * someone adds a bit, so this signal was a false
	 * positive resulting from a transition. We should
	 * invalidate the signal immediately and not call the
	 * release function.
	 * eg: 0 -(press A)-> A -(press B)-> AB : don't match A's release.
	 */
	if (((phys_prev & input->mask) == input->value) &&
	    ((phys_curr & input->mask) >  input->value)) {
		input->state = INPUT_ST_LOW; /* invalidate */
		return 1;
	}
#endif

	if ((phys_curr & input->mask) == input->value) {
		if ((input->type == INPUT_TYPE_STD) &&
		    (input->high_timer == 0)) {
			input->high_timer++;
			if (input->u.std.press_fct)
				input->u.std.press_fct(input->u.std.press_data);
		} else if (input->type == INPUT_TYPE_KBD) {
			/* will turn on the light */
			keypressed = 1;

			if (input->high_timer == 0) {
				char *press_str = input->u.kbd.press_str;

				if (press_str[0]) {
					int s = sizeof(input->u.kbd.press_str);

					keypad_send_key(press_str, s);
				}
			}

			if (input->u.kbd.repeat_str[0]) {
				char *repeat_str = input->u.kbd.repeat_str;

				if (input->high_timer >= KEYPAD_REP_START) {
					int s = sizeof(input->u.kbd.repeat_str);

					input->high_timer -= KEYPAD_REP_DELAY;
					keypad_send_key(repeat_str, s);
				}
				/* we will need to come back here soon */
				inputs_stable = 0;
			}

			if (input->high_timer < 255)
				input->high_timer++;
		}
		return 1;
	}

	/* else signal falling down. Let's fall through. */
	input->state = INPUT_ST_FALLING;
	input->fall_timer = 0;

	return 0;
}

static inline void input_state_falling(struct logical_input *input)
{
#if 0
	/* FIXME !!! same comment as in input_state_high */
	if (((phys_prev & input->mask) == input->value) &&
	    ((phys_curr & input->mask) >  input->value)) {
		input->state = INPUT_ST_LOW;	/* invalidate */
		return;
	}
#endif

	if ((phys_curr & input->mask) == input->value) {
		if (input->type == INPUT_TYPE_KBD) {
			/* will turn on the light */
			keypressed = 1;

			if (input->u.kbd.repeat_str[0]) {
				char *repeat_str = input->u.kbd.repeat_str;

				if (input->high_timer >= KEYPAD_REP_START) {
					int s = sizeof(input->u.kbd.repeat_str);

					input->high_timer -= KEYPAD_REP_DELAY;
					keypad_send_key(repeat_str, s);
				}
				/* we will need to come back here soon */
				inputs_stable = 0;
			}

			if (input->high_timer < 255)
				input->high_timer++;
		}
		input->state = INPUT_ST_HIGH;
	} else if (input->fall_timer >= input->fall_time) {
		/* call release event */
		if (input->type == INPUT_TYPE_STD) {
			void (*release_fct)(int) = input->u.std.release_fct;

			if (release_fct)
				release_fct(input->u.std.release_data);
		} else if (input->type == INPUT_TYPE_KBD) {
			char *release_str = input->u.kbd.release_str;

			if (release_str[0]) {
				int s = sizeof(input->u.kbd.release_str);

				keypad_send_key(release_str, s);
			}
		}

		input->state = INPUT_ST_LOW;
	} else {
		input->fall_timer++;
		inputs_stable = 0;
	}
}

static void panel_process_inputs(void)
{
	struct list_head *item;
	struct logical_input *input;

	keypressed = 0;
	inputs_stable = 1;
	list_for_each(item, &logical_inputs) {
		input = list_entry(item, struct logical_input, list);

		switch (input->state) {
		case INPUT_ST_LOW:
			if ((phys_curr & input->mask) != input->value)
				break;
			/* if all needed ones were already set previously,
			 * this means that this logical signal has been
			 * activated by the releasing of another combined
			 * signal, so we don't want to match.
			 * eg: AB -(release B)-> A -(release A)-> 0 :
			 *     don't match A.
			 */
			if ((phys_prev & input->mask) == input->value)
				break;
			input->rise_timer = 0;
			input->state = INPUT_ST_RISING;
			/* no break here, fall through */
		case INPUT_ST_RISING:
			if ((phys_curr & input->mask) != input->value) {
				input->state = INPUT_ST_LOW;
				break;
			}
			if (input->rise_timer < input->rise_time) {
				inputs_stable = 0;
				input->rise_timer++;
				break;
			}
			input->high_timer = 0;
			input->state = INPUT_ST_HIGH;
			/* no break here, fall through */
		case INPUT_ST_HIGH:
			if (input_state_high(input))
				break;
			/* no break here, fall through */
		case INPUT_ST_FALLING:
			input_state_falling(input);
		}
	}
}

static void panel_scan_timer(void)
{
	if (keypad.enabled && keypad_initialized) {
		if (spin_trylock_irq(&pprt_lock)) {
			phys_scan_contacts();

			/* no need for the parport anymore */
			spin_unlock_irq(&pprt_lock);
		}

		if (!inputs_stable || phys_curr != phys_prev)
			panel_process_inputs();
	}

	if (lcd.enabled && lcd.initialized) {
		if (keypressed) {
			if (lcd.light_tempo == 0 &&
			    ((lcd.flags & LCD_FLAG_L) == 0))
				lcd_backlight(1);
			lcd.light_tempo = FLASH_LIGHT_TEMPO;
		} else if (lcd.light_tempo > 0) {
			lcd.light_tempo--;
			if (lcd.light_tempo == 0 &&
			    ((lcd.flags & LCD_FLAG_L) == 0))
				lcd_backlight(0);
		}
	}

	mod_timer(&scan_timer, jiffies + INPUT_POLL_TIME);
}

static void init_scan_timer(void)
{
	if (scan_timer.function)
		return;		/* already started */

	setup_timer(&scan_timer, (void *)&panel_scan_timer, 0);
	scan_timer.expires = jiffies + INPUT_POLL_TIME;
	add_timer(&scan_timer);
}

/* converts a name of the form "({BbAaPpSsEe}{01234567-})*" to a series of bits.
 * if <omask> or <imask> are non-null, they will be or'ed with the bits
 * corresponding to out and in bits respectively.
 * returns 1 if ok, 0 if error (in which case, nothing is written).
 */
static u8 input_name2mask(const char *name, __u64 *mask, __u64 *value,
			  u8 *imask, u8 *omask)
{
	const char sigtab[] = "EeSsPpAaBb";
	u8 im, om;
	__u64 m, v;

	om = 0;
	im = 0;
	m = 0ULL;
	v = 0ULL;
	while (*name) {
		int in, out, bit, neg;
		const char *idx;

		idx = strchr(sigtab, *name);
		if (!idx)
			return 0;	/* input name not found */

		in = idx - sigtab;
		neg = (in & 1);	/* odd (lower) names are negated */
		in >>= 1;
		im |= BIT(in);

		name++;
		if (*name >= '0' && *name <= '7') {
			out = *name - '0';
			om |= BIT(out);
		} else if (*name == '-') {
			out = 8;
		} else {
			return 0;	/* unknown bit name */
		}

		bit = (out * 5) + in;

		m |= 1ULL << bit;
		if (!neg)
			v |= 1ULL << bit;
		name++;
	}
	*mask = m;
	*value = v;
	if (imask)
		*imask |= im;
	if (omask)
		*omask |= om;
	return 1;
}

/* tries to bind a key to the signal name <name>. The key will send the
 * strings <press>, <repeat>, <release> for these respective events.
 * Returns the pointer to the new key if ok, NULL if the key could not be bound.
 */
static struct logical_input *panel_bind_key(const char *name, const char *press,
					    const char *repeat,
					    const char *release)
{
	struct logical_input *key;

	key = kzalloc(sizeof(*key), GFP_KERNEL);
	if (!key)
		return NULL;

	if (!input_name2mask(name, &key->mask, &key->value, &scan_mask_i,
			     &scan_mask_o)) {
		kfree(key);
		return NULL;
	}

	key->type = INPUT_TYPE_KBD;
	key->state = INPUT_ST_LOW;
	key->rise_time = 1;
	key->fall_time = 1;

	strncpy(key->u.kbd.press_str, press, sizeof(key->u.kbd.press_str));
	strncpy(key->u.kbd.repeat_str, repeat, sizeof(key->u.kbd.repeat_str));
	strncpy(key->u.kbd.release_str, release,
		sizeof(key->u.kbd.release_str));
	list_add(&key->list, &logical_inputs);
	return key;
}

#if 0
/* tries to bind a callback function to the signal name <name>. The function
 * <press_fct> will be called with the <press_data> arg when the signal is
 * activated, and so on for <release_fct>/<release_data>
 * Returns the pointer to the new signal if ok, NULL if the signal could not
 * be bound.
 */
static struct logical_input *panel_bind_callback(char *name,
						 void (*press_fct)(int),
						 int press_data,
						 void (*release_fct)(int),
						 int release_data)
{
	struct logical_input *callback;

	callback = kmalloc(sizeof(*callback), GFP_KERNEL);
	if (!callback)
		return NULL;

	memset(callback, 0, sizeof(struct logical_input));
	if (!input_name2mask(name, &callback->mask, &callback->value,
			     &scan_mask_i, &scan_mask_o))
		return NULL;

	callback->type = INPUT_TYPE_STD;
	callback->state = INPUT_ST_LOW;
	callback->rise_time = 1;
	callback->fall_time = 1;
	callback->u.std.press_fct = press_fct;
	callback->u.std.press_data = press_data;
	callback->u.std.release_fct = release_fct;
	callback->u.std.release_data = release_data;
	list_add(&callback->list, &logical_inputs);
	return callback;
}
#endif

static void keypad_init(void)
{
	int keynum;

	init_waitqueue_head(&keypad_read_wait);
	keypad_buflen = 0;	/* flushes any eventual noisy keystroke */

	/* Let's create all known keys */

	for (keynum = 0; keypad_profile[keynum][0][0]; keynum++) {
		panel_bind_key(keypad_profile[keynum][0],
			       keypad_profile[keynum][1],
			       keypad_profile[keynum][2],
			       keypad_profile[keynum][3]);
	}

	init_scan_timer();
	keypad_initialized = 1;
}

/**************************************************/
/* device initialization                          */
/**************************************************/

static int panel_notify_sys(struct notifier_block *this, unsigned long code,
			    void *unused)
{
	if (lcd.enabled && lcd.initialized) {
		switch (code) {
		case SYS_DOWN:
			panel_lcd_print
			    ("\x0cReloading\nSystem...\x1b[Lc\x1b[Lb\x1b[L+");
			break;
		case SYS_HALT:
			panel_lcd_print
			    ("\x0cSystem Halted.\x1b[Lc\x1b[Lb\x1b[L+");
			break;
		case SYS_POWER_OFF:
			panel_lcd_print("\x0cPower off.\x1b[Lc\x1b[Lb\x1b[L+");
			break;
		default:
			break;
		}
	}
	return NOTIFY_DONE;
}

static struct notifier_block panel_notifier = {
	panel_notify_sys,
	NULL,
	0
};

static void panel_attach(struct parport *port)
{
	struct pardev_cb panel_cb;

	if (port->number != parport)
		return;

	if (pprt) {
		pr_err("%s: port->number=%d parport=%d, already registered!\n",
		       __func__, port->number, parport);
		return;
	}

	memset(&panel_cb, 0, sizeof(panel_cb));
	panel_cb.private = &pprt;
	/* panel_cb.flags = 0 should be PARPORT_DEV_EXCL? */

	pprt = parport_register_dev_model(port, "panel", &panel_cb, 0);
	if (!pprt) {
		pr_err("%s: port->number=%d parport=%d, parport_register_device() failed\n",
		       __func__, port->number, parport);
		return;
	}

	if (parport_claim(pprt)) {
		pr_err("could not claim access to parport%d. Aborting.\n",
		       parport);
		goto err_unreg_device;
	}

	/* must init LCD first, just in case an IRQ from the keypad is
	 * generated at keypad init
	 */
	if (lcd.enabled) {
		lcd_init();
		if (misc_register(&lcd_dev))
			goto err_unreg_device;
	}

	if (keypad.enabled) {
		keypad_init();
		if (misc_register(&keypad_dev))
			goto err_lcd_unreg;
	}
	register_reboot_notifier(&panel_notifier);
	return;

err_lcd_unreg:
	if (lcd.enabled)
		misc_deregister(&lcd_dev);
err_unreg_device:
	parport_unregister_device(pprt);
	pprt = NULL;
}

static void panel_detach(struct parport *port)
{
	if (port->number != parport)
		return;

	if (!pprt) {
		pr_err("%s: port->number=%d parport=%d, nothing to unregister.\n",
		       __func__, port->number, parport);
		return;
	}
	if (scan_timer.function)
		del_timer_sync(&scan_timer);

	if (pprt) {
		if (keypad.enabled) {
			misc_deregister(&keypad_dev);
			keypad_initialized = 0;
		}

		if (lcd.enabled) {
			panel_lcd_print("\x0cLCD driver " PANEL_VERSION
					"\nunloaded.\x1b[Lc\x1b[Lb\x1b[L-");
			misc_deregister(&lcd_dev);
			lcd.initialized = false;
		}

		/* TODO: free all input signals */
		parport_release(pprt);
		parport_unregister_device(pprt);
		pprt = NULL;
		unregister_reboot_notifier(&panel_notifier);
	}
}

static struct parport_driver panel_driver = {
	.name = "panel",
	.match_port = panel_attach,
	.detach = panel_detach,
	.devmodel = true,
};

/* init function */
static int __init panel_init_module(void)
{
	int selected_keypad_type = NOT_SET, err;

	/* take care of an eventual profile */
	switch (profile) {
	case PANEL_PROFILE_CUSTOM:
		/* custom profile */
		selected_keypad_type = DEFAULT_KEYPAD_TYPE;
		selected_lcd_type = DEFAULT_LCD_TYPE;
		break;
	case PANEL_PROFILE_OLD:
		/* 8 bits, 2*16, old keypad */
		selected_keypad_type = KEYPAD_TYPE_OLD;
		selected_lcd_type = LCD_TYPE_OLD;

		/* TODO: This two are a little hacky, sort it out later */
		if (lcd_width == NOT_SET)
			lcd_width = 16;
		if (lcd_hwidth == NOT_SET)
			lcd_hwidth = 16;
		break;
	case PANEL_PROFILE_NEW:
		/* serial, 2*16, new keypad */
		selected_keypad_type = KEYPAD_TYPE_NEW;
		selected_lcd_type = LCD_TYPE_KS0074;
		break;
	case PANEL_PROFILE_HANTRONIX:
		/* 8 bits, 2*16 hantronix-like, no keypad */
		selected_keypad_type = KEYPAD_TYPE_NONE;
		selected_lcd_type = LCD_TYPE_HANTRONIX;
		break;
	case PANEL_PROFILE_NEXCOM:
		/* generic 8 bits, 2*16, nexcom keypad, eg. Nexcom. */
		selected_keypad_type = KEYPAD_TYPE_NEXCOM;
		selected_lcd_type = LCD_TYPE_NEXCOM;
		break;
	case PANEL_PROFILE_LARGE:
		/* 8 bits, 2*40, old keypad */
		selected_keypad_type = KEYPAD_TYPE_OLD;
		selected_lcd_type = LCD_TYPE_OLD;
		break;
	}

	/*
	 * Overwrite selection with module param values (both keypad and lcd),
	 * where the deprecated params have lower prio.
	 */
	if (keypad_enabled != NOT_SET)
		selected_keypad_type = keypad_enabled;
	if (keypad_type != NOT_SET)
		selected_keypad_type = keypad_type;

	keypad.enabled = (selected_keypad_type > 0);

	if (lcd_enabled != NOT_SET)
		selected_lcd_type = lcd_enabled;
	if (lcd_type != NOT_SET)
		selected_lcd_type = lcd_type;

	lcd.enabled = (selected_lcd_type > 0);

	if (lcd.enabled) {
		/*
		 * Init lcd struct with load-time values to preserve exact
		 * current functionality (at least for now).
		 */
		lcd.height = lcd_height;
		lcd.width = lcd_width;
		lcd.bwidth = lcd_bwidth;
		lcd.hwidth = lcd_hwidth;
		lcd.charset = lcd_charset;
		lcd.proto = lcd_proto;
		lcd.pins.e = lcd_e_pin;
		lcd.pins.rs = lcd_rs_pin;
		lcd.pins.rw = lcd_rw_pin;
		lcd.pins.cl = lcd_cl_pin;
		lcd.pins.da = lcd_da_pin;
		lcd.pins.bl = lcd_bl_pin;

		/* Leave it for now, just in case */
		lcd.esc_seq.len = -1;
	}

	switch (selected_keypad_type) {
	case KEYPAD_TYPE_OLD:
		keypad_profile = old_keypad_profile;
		break;
	case KEYPAD_TYPE_NEW:
		keypad_profile = new_keypad_profile;
		break;
	case KEYPAD_TYPE_NEXCOM:
		keypad_profile = nexcom_keypad_profile;
		break;
	default:
		keypad_profile = NULL;
		break;
	}

	if (!lcd.enabled && !keypad.enabled) {
		/* no device enabled, let's exit */
		pr_err("driver version " PANEL_VERSION " disabled.\n");
		return -ENODEV;
	}

	err = parport_register_driver(&panel_driver);
	if (err) {
		pr_err("could not register with parport. Aborting.\n");
		return err;
	}

	if (pprt)
		pr_info("driver version " PANEL_VERSION
			" registered on parport%d (io=0x%lx).\n", parport,
			pprt->port->base);
	else
		pr_info("driver version " PANEL_VERSION
			" not yet registered\n");
	return 0;
}

static void __exit panel_cleanup_module(void)
{
	parport_unregister_driver(&panel_driver);
}

module_init(panel_init_module);
module_exit(panel_cleanup_module);
MODULE_AUTHOR("Willy Tarreau");
MODULE_LICENSE("GPL");

/*
 * Local variables:
 *  c-indent-level: 4
 *  tab-width: 8
 * End:
 */<|MERGE_RESOLUTION|>--- conflicted
+++ resolved
@@ -941,12 +941,8 @@
 		lcd_send_serial(0x5F);	/* R/W=W, RS=1 */
 		lcd_send_serial(' ' & 0x0F);
 		lcd_send_serial((' ' >> 4) & 0x0F);
-<<<<<<< HEAD
 		/* the shortest data takes at least 40 us */
-		usleep_range(40, 100);
-=======
-		udelay(40);	/* the shortest data takes at least 40 us */
->>>>>>> 36f90b0a
+		udelay(40);
 	}
 	spin_unlock_irq(&pprt_lock);
 
