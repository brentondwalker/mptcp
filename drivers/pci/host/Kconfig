--- conflicted
+++ resolved
@@ -274,7 +274,6 @@
 	  Say Y here to enable PCIe controller support on Axis ARTPEC-6
 	  SoCs.  This PCIe controller uses the DesignWare core.
 
-<<<<<<< HEAD
 config PCIE_ROCKCHIP
 	bool "Rockchip PCIe controller"
 	depends on ARCH_ROCKCHIP
@@ -285,7 +284,7 @@
 	  Say Y here if you want internal PCI support on Rockchip SoC.
 	  There is 1 internal PCIe port available to support GEN2 with
 	  4 slots.
-=======
+
 config VMD
 	depends on PCI_MSI && X86_64
 	tristate "Intel Volume Management Device Driver"
@@ -301,6 +300,5 @@
 
 	  To compile this driver as a module, choose M here: the
 	  module will be called vmd.
->>>>>>> 181ffd19
 
 endmenu