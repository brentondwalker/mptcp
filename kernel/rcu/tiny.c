/*
 * Read-Copy Update mechanism for mutual exclusion, the Bloatwatch edition.
 *
 * This program is free software; you can redistribute it and/or modify
 * it under the terms of the GNU General Public License as published by
 * the Free Software Foundation; either version 2 of the License, or
 * (at your option) any later version.
 *
 * This program is distributed in the hope that it will be useful,
 * but WITHOUT ANY WARRANTY; without even the implied warranty of
 * MERCHANTABILITY or FITNESS FOR A PARTICULAR PURPOSE.  See the
 * GNU General Public License for more details.
 *
 * You should have received a copy of the GNU General Public License
 * along with this program; if not, you can access it online at
 * http://www.gnu.org/licenses/gpl-2.0.html.
 *
 * Copyright IBM Corporation, 2008
 *
 * Author: Paul E. McKenney <paulmck@linux.vnet.ibm.com>
 *
 * For detailed explanation of Read-Copy Update mechanism see -
 *		Documentation/RCU
 */
#include <linux/completion.h>
#include <linux/interrupt.h>
#include <linux/notifier.h>
#include <linux/rcupdate_wait.h>
#include <linux/kernel.h>
#include <linux/export.h>
#include <linux/mutex.h>
#include <linux/sched.h>
#include <linux/types.h>
#include <linux/init.h>
#include <linux/time.h>
#include <linux/cpu.h>
#include <linux/prefetch.h>

#include "rcu.h"

/* Global control variables for rcupdate callback mechanism. */
struct rcu_ctrlblk {
	struct rcu_head *rcucblist;	/* List of pending callbacks (CBs). */
	struct rcu_head **donetail;	/* ->next pointer of last "done" CB. */
	struct rcu_head **curtail;	/* ->next pointer of last CB. */
};

/* Definition for rcupdate control block. */
static struct rcu_ctrlblk rcu_sched_ctrlblk = {
	.donetail	= &rcu_sched_ctrlblk.rcucblist,
	.curtail	= &rcu_sched_ctrlblk.rcucblist,
};
<<<<<<< HEAD

static struct rcu_ctrlblk rcu_bh_ctrlblk = {
	.donetail	= &rcu_bh_ctrlblk.rcucblist,
	.curtail	= &rcu_bh_ctrlblk.rcucblist,
};
=======
>>>>>>> bb176f67

static struct rcu_ctrlblk rcu_bh_ctrlblk = {
	.donetail	= &rcu_bh_ctrlblk.rcucblist,
	.curtail	= &rcu_bh_ctrlblk.rcucblist,
};

void rcu_barrier_bh(void)
{
	wait_rcu_gp(call_rcu_bh);
}
EXPORT_SYMBOL(rcu_barrier_bh);

void rcu_barrier_sched(void)
{
	wait_rcu_gp(call_rcu_sched);
}
EXPORT_SYMBOL(rcu_barrier_sched);

/*
 * Helper function for rcu_sched_qs() and rcu_bh_qs().
 * Also irqs are disabled to avoid confusion due to interrupt handlers
 * invoking call_rcu().
 */
static int rcu_qsctr_help(struct rcu_ctrlblk *rcp)
{
	if (rcp->donetail != rcp->curtail) {
		rcp->donetail = rcp->curtail;
		return 1;
	}

	return 0;
}

/*
 * Record an rcu quiescent state.  And an rcu_bh quiescent state while we
 * are at it, given that any rcu quiescent state is also an rcu_bh
 * quiescent state.  Use "+" instead of "||" to defeat short circuiting.
 */
void rcu_sched_qs(void)
{
	unsigned long flags;

	local_irq_save(flags);
	if (rcu_qsctr_help(&rcu_sched_ctrlblk) +
	    rcu_qsctr_help(&rcu_bh_ctrlblk))
		raise_softirq(RCU_SOFTIRQ);
	local_irq_restore(flags);
}

/*
 * Record an rcu_bh quiescent state.
 */
void rcu_bh_qs(void)
{
	unsigned long flags;

	local_irq_save(flags);
	if (rcu_qsctr_help(&rcu_bh_ctrlblk))
		raise_softirq(RCU_SOFTIRQ);
	local_irq_restore(flags);
}

/*
 * Check to see if the scheduling-clock interrupt came from an extended
 * quiescent state, and, if so, tell RCU about it.  This function must
 * be called from hardirq context.  It is normally called from the
 * scheduling-clock interrupt.
 */
void rcu_check_callbacks(int user)
{
	if (user)
		rcu_sched_qs();
	else if (!in_softirq())
		rcu_bh_qs();
	if (user)
		rcu_note_voluntary_context_switch(current);
}

/*
 * Invoke the RCU callbacks on the specified rcu_ctrlkblk structure
 * whose grace period has elapsed.
 */
static void __rcu_process_callbacks(struct rcu_ctrlblk *rcp)
{
	struct rcu_head *next, *list;
	unsigned long flags;

	/* Move the ready-to-invoke callbacks to a local list. */
	local_irq_save(flags);
	if (rcp->donetail == &rcp->rcucblist) {
		/* No callbacks ready, so just leave. */
		local_irq_restore(flags);
		return;
	}
	list = rcp->rcucblist;
	rcp->rcucblist = *rcp->donetail;
	*rcp->donetail = NULL;
	if (rcp->curtail == rcp->donetail)
		rcp->curtail = &rcp->rcucblist;
	rcp->donetail = &rcp->rcucblist;
	local_irq_restore(flags);

	/* Invoke the callbacks on the local list. */
	while (list) {
		next = list->next;
		prefetch(next);
		debug_rcu_head_unqueue(list);
		local_bh_disable();
		__rcu_reclaim("", list);
		local_bh_enable();
		list = next;
	}
}

static __latent_entropy void rcu_process_callbacks(struct softirq_action *unused)
{
	__rcu_process_callbacks(&rcu_sched_ctrlblk);
	__rcu_process_callbacks(&rcu_bh_ctrlblk);
}

/*
 * Wait for a grace period to elapse.  But it is illegal to invoke
 * synchronize_sched() from within an RCU read-side critical section.
 * Therefore, any legal call to synchronize_sched() is a quiescent
 * state, and so on a UP system, synchronize_sched() need do nothing.
 * Ditto for synchronize_rcu_bh().  (But Lai Jiangshan points out the
 * benefits of doing might_sleep() to reduce latency.)
 *
 * Cool, huh?  (Due to Josh Triplett.)
 */
void synchronize_sched(void)
{
	RCU_LOCKDEP_WARN(lock_is_held(&rcu_bh_lock_map) ||
			 lock_is_held(&rcu_lock_map) ||
			 lock_is_held(&rcu_sched_lock_map),
			 "Illegal synchronize_sched() in RCU read-side critical section");
}
EXPORT_SYMBOL_GPL(synchronize_sched);

/*
 * Helper function for call_rcu() and call_rcu_bh().
 */
static void __call_rcu(struct rcu_head *head,
		       rcu_callback_t func,
		       struct rcu_ctrlblk *rcp)
{
	unsigned long flags;

	debug_rcu_head_queue(head);
	head->func = func;
	head->next = NULL;

	local_irq_save(flags);
	*rcp->curtail = head;
	rcp->curtail = &head->next;
	local_irq_restore(flags);

	if (unlikely(is_idle_task(current))) {
		/* force scheduling for rcu_sched_qs() */
		resched_cpu(0);
	}
}

/*
 * Post an RCU callback to be invoked after the end of an RCU-sched grace
 * period.  But since we have but one CPU, that would be after any
 * quiescent state.
 */
void call_rcu_sched(struct rcu_head *head, rcu_callback_t func)
{
	__call_rcu(head, func, &rcu_sched_ctrlblk);
}
EXPORT_SYMBOL_GPL(call_rcu_sched);

/*
 * Post an RCU bottom-half callback to be invoked after any subsequent
 * quiescent state.
 */
void call_rcu_bh(struct rcu_head *head, rcu_callback_t func)
{
	__call_rcu(head, func, &rcu_bh_ctrlblk);
}
EXPORT_SYMBOL_GPL(call_rcu_bh);

void __init rcu_init(void)
{
	open_softirq(RCU_SOFTIRQ, rcu_process_callbacks);
	rcu_early_boot_tests();
}<|MERGE_RESOLUTION|>--- conflicted
+++ resolved
@@ -50,14 +50,6 @@
 	.donetail	= &rcu_sched_ctrlblk.rcucblist,
 	.curtail	= &rcu_sched_ctrlblk.rcucblist,
 };
-<<<<<<< HEAD
-
-static struct rcu_ctrlblk rcu_bh_ctrlblk = {
-	.donetail	= &rcu_bh_ctrlblk.rcucblist,
-	.curtail	= &rcu_bh_ctrlblk.rcucblist,
-};
-=======
->>>>>>> bb176f67
 
 static struct rcu_ctrlblk rcu_bh_ctrlblk = {
 	.donetail	= &rcu_bh_ctrlblk.rcucblist,
