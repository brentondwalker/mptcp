--- conflicted
+++ resolved
@@ -25,21 +25,10 @@
 int inet6_csk_bind_conflict(const struct sock *sk,
 			    const struct inet_bind_bucket *tb, bool relax);
 
-<<<<<<< HEAD
-extern struct dst_entry* inet6_csk_route_req(struct sock *sk,
-					     struct flowi6 *fl6,
-					     const struct request_sock *req);
+struct dst_entry *inet6_csk_route_req(struct sock *sk, struct flowi6 *fl6,
+				      const struct request_sock *req);
 u32 inet6_synq_hash(const struct in6_addr *raddr, const __be16 rport,
 		    const u32 rnd, const u32 synq_hsize);
-extern struct request_sock *inet6_csk_search_req(const struct sock *sk,
-						 struct request_sock ***prevp,
-						 const __be16 rport,
-						 const struct in6_addr *raddr,
-						 const struct in6_addr *laddr,
-						 const int iif);
-=======
-struct dst_entry *inet6_csk_route_req(struct sock *sk, struct flowi6 *fl6,
-				      const struct request_sock *req);
 
 struct request_sock *inet6_csk_search_req(const struct sock *sk,
 					  struct request_sock ***prevp,
@@ -47,7 +36,6 @@
 					  const struct in6_addr *raddr,
 					  const struct in6_addr *laddr,
 					  const int iif);
->>>>>>> d8ec26d7
 
 void inet6_csk_reqsk_queue_hash_add(struct sock *sk, struct request_sock *req,
 				    const unsigned long timeout);
