--- conflicted
+++ resolved
@@ -2257,11 +2257,7 @@
 }
 
 static void
-<<<<<<< HEAD
 dump_cstate_pstate_config_info(unsigned int family, unsigned int model)
-=======
-dump_cstate_pstate_config_info(int family, int model)
->>>>>>> 0d571b62
 {
 	if (!do_nhm_platform_info)
 		return;
@@ -2524,11 +2520,7 @@
 #define	RAPL_POWER_GRANULARITY	0x7FFF	/* 15 bit power granularity */
 #define	RAPL_TIME_GRANULARITY	0x3F /* 6 bit time granularity */
 
-<<<<<<< HEAD
 double get_tdp(unsigned int model)
-=======
-double get_tdp(int model)
->>>>>>> 0d571b62
 {
 	unsigned long long msr;
 
@@ -2642,11 +2634,7 @@
 	return;
 }
 
-<<<<<<< HEAD
 void perf_limit_reasons_probe(unsigned int family, unsigned int model)
-=======
-void perf_limit_reasons_probe(int family, int model)
->>>>>>> 0d571b62
 {
 	if (!genuine_intel)
 		return;
